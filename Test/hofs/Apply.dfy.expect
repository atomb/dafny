--- conflicted
+++ resolved
@@ -1,12 +1,3 @@
-<<<<<<< HEAD
-Apply.dfy(27,15): Error: assertion violation
-Execution trace:
-    (0,0): anon0
-    Apply.dfy(26,27): anon15_Else
-    Apply.dfy(27,19): anon17_Else
-
-Dafny program verifier finished with 6 verified, 1 error
-=======
 Apply.dfy(46,23): Error: function must be allocated in the state in which the function is invoked
 Execution trace:
     (0,0): anon0
@@ -44,5 +35,4 @@
     Apply.dfy(53,12): anon38_Else
     (0,0): anon47_Then
 
-Dafny program verifier finished with 8 verified, 4 errors
->>>>>>> 45719282
+Dafny program verifier finished with 8 verified, 4 errors