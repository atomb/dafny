--- conflicted
+++ resolved
@@ -1,16 +1,3 @@
-<<<<<<< HEAD
-UnfoldingPerformance.dfy(23,11): Error: assertion violation
-Execution trace:
-    (0,0): anon0
-UnfoldingPerformance.dfy(30,11): Error: assertion violation
-Execution trace:
-    (0,0): anon0
-UnfoldingPerformance.dfy(51,11): Error: assertion violation
-Execution trace:
-    (0,0): anon0
-
-Dafny program verifier finished with 11 verified, 3 errors
-=======
 UnfoldingPerformance.dfy(23,11): Error: assertion violation
 Execution trace:
     (0,0): anon0
@@ -24,5 +11,4 @@
 Execution trace:
     (0,0): anon0
 
-Dafny program verifier finished with 10 verified, 4 errors
->>>>>>> 48a17d0e
+Dafny program verifier finished with 10 verified, 4 errors