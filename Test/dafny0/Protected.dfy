--- conflicted
+++ resolved
@@ -1,62 +1,3 @@
-<<<<<<< HEAD
-// RUN: %dafny /compile:0 /print:"%t.print" /dprint:"%t.dprint" "%s" > "%t"
-// RUN: %diff "%s.expect" "%t"
-
-module Library {
-  function F(): int { 5 }
-  function {:opaque} {:rewriteOpaqueUseFuel false} G(): int { 5 }
-  protected function H(): int { 5 }
-
-  lemma L0() {
-    assert F() == 5;
-    assert H() == 5;
-  }
-  lemma L1() {
-    var t := *;
-    if {
-      case true =>
-        assert G() == 5;  // error: G() is opauqe
-        return;
-      case true =>
-        reveal_G();
-        assert G() == 5;
-      case true =>
-        reveal_G();
-        t := 2;
-      case true =>
-        t := 3;
-    }
-    if t != 3 {
-      assert G() == 5;  // fine, since G() has been revealed on this path, or it's known to be 5
-    } else {
-      assert G() == 5;  // error: G() may not have been revealed
-    }
-  }
-  lemma L2() {
-    assert G() == 5;  // error: G() has not yet been revealed
-    reveal_G();  // revealing afterwards is not good enough
-  }
-  lemma L3() {
-    assert H() == 5;  // yes, definition of H() is known, because we're inside H's defining module
-  }
-}
-
-module Client {
-  import Lib = Library
-
-  lemma L0() {
-    assert Lib.F() == 5;  // yes, because F() is not opaque
-    assert Lib.G() == 5;  // error: not known, since G() is opaque
-  }
-  lemma L1() {
-    Lib.reveal_G();
-    assert Lib.G() == 5;  // yes, the definition has been revealed
-  }
-  lemma L2() {
-    assert Lib.H() == 5;  // error: H() is protected, so its definition is not available
-  }
-}
-=======
 // RUN: %dafny /compile:0 /print:"%t.print" /dprint:"%t.dprint" "%s" > "%t"
 // RUN: %diff "%s.expect" "%t"
 
@@ -113,5 +54,4 @@
   lemma L2() {
     assert Lib.H() == 5;  // error: H() is protected, so its definition is not available
   }
-}
->>>>>>> 48a17d0e
+}