--- conflicted
+++ resolved
@@ -97,7 +97,6 @@
     Nodes := nodes;
   }
 
-<<<<<<< HEAD
   function PopMiddle<T>(s: seq<T>, k: nat) : seq<T>
     requires k < |s| {
       s[..k] + s[k+1..]
@@ -110,12 +109,11 @@
   lemma InjectiveAfterPop<T>(s: seq<T>, k: nat)
     requires k < |s|
     requires Injective(s)
-    ensures  Injective(PopMiddle(s, k)) { }
+    ensures  Injective(PopMiddle(s, k))
+  {
+  }
 
   method Remove(x: Node?) returns (ghost k: int)
-=======
-  method Remove(x: Node) returns (ghost k: int)
->>>>>>> 0dfdacd8
     requires Valid()
     requires x in Nodes && x != Nodes[0] && x != Nodes[|Nodes|-1]  // not allowed to remove end nodes; you may think of them as a sentinel nodes
     modifies this, Nodes
