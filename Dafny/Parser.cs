--- conflicted
+++ resolved
@@ -1,2483 +1,2474 @@
-using System.Collections.Generic;
-using System.Numerics;
-using Microsoft.Boogie;
-using System.IO;
-using System.Text;
-
-
-
-
-using System;
-using System.Diagnostics.Contracts;
-
-namespace Microsoft.Dafny {
-
-
-
-public class Parser {
-	public const int _EOF = 0;
-	public const int _ident = 1;
-	public const int _digits = 2;
-	public const int _arrayToken = 3;
-	public const int _string = 4;
-	public const int maxT = 106;
-
-	const bool T = true;
-	const bool x = false;
-	const int minErrDist = 2;
-
-	public Scanner/*!*/ scanner;
-	public Errors/*!*/  errors;
-
-	public Token/*!*/ t;    // last recognized token
-	public Token/*!*/ la;   // lookahead token
-	int errDist = minErrDist;
-
-static List<ModuleDecl/*!*/> theModules;
-static BuiltIns theBuiltIns;
-
-
-static Expression/*!*/ dummyExpr = new LiteralExpr(Token.NoToken);
-static FrameExpression/*!*/ dummyFrameExpr = new FrameExpression(dummyExpr, null);
-static Statement/*!*/ dummyStmt = new ReturnStmt(Token.NoToken, null);
-static Attributes.Argument/*!*/ dummyAttrArg = new Attributes.Argument("dummyAttrArg");
-static int anonymousIds = 0;
-
-struct MemberModifiers {
-  public bool IsGhost;
-  public bool IsStatic;
-  public bool IsUnlimited;
-}
-
-// helper routine for parsing call statements
-private static Expression/*!*/ ConvertToLocal(Expression/*!*/ e)
-{
-Contract.Requires(e != null);
-Contract.Ensures(Contract.Result<Expression>() != null);
-  FieldSelectExpr fse = e as FieldSelectExpr;
-  if (fse != null && fse.Obj is ImplicitThisExpr) {
-    return new IdentifierExpr(fse.tok, fse.FieldName);
-  }
-  return e;  // cannot convert to IdentifierExpr (or is already an IdentifierExpr)
-}
-
-///<summary>
-/// Parses top-level things (modules, classes, datatypes, class members) from "filename"
-/// and appends them in appropriate form to "modules".
-/// Returns the number of parsing errors encountered.
-/// Note: first initialize the Scanner.
-///</summary>
-public static int Parse (string/*!*/ filename, List<ModuleDecl/*!*/>/*!*/ modules, BuiltIns builtIns) /* throws System.IO.IOException */ {
-  Contract.Requires(filename != null);
-  Contract.Requires(cce.NonNullElements(modules));
-  string s;
-  if (filename == "stdin.dfy") {
-    s = Microsoft.Boogie.ParserHelper.Fill(System.Console.In, new List<string>());
-    return Parse(s, filename, modules, builtIns);
-  } else {
-    using (System.IO.StreamReader reader = new System.IO.StreamReader(filename)) {
-      s = Microsoft.Boogie.ParserHelper.Fill(reader, new List<string>());
-      return Parse(s, filename, modules, builtIns);
-    }
-  }
-}
-
-///<summary>
-/// Parses top-level things (modules, classes, datatypes, class members)
-/// and appends them in appropriate form to "modules".
-/// Returns the number of parsing errors encountered.
-/// Note: first initialize the Scanner.
-///</summary>
-public static int Parse (string/*!*/ s, string/*!*/ filename, List<ModuleDecl/*!*/>/*!*/ modules, BuiltIns builtIns) {
-  Contract.Requires(s != null);
-  Contract.Requires(filename != null);
-  Contract.Requires(cce.NonNullElements(modules));
-  Errors errors = new Errors();
-  return Parse(s, filename, modules, builtIns, errors);
-}
-
-///<summary>
-/// Parses top-level things (modules, classes, datatypes, class members)
-/// and appends them in appropriate form to "modules".
-/// Returns the number of parsing errors encountered.
-/// Note: first initialize the Scanner with the given Errors sink.
-///</summary>
-public static int Parse (string/*!*/ s, string/*!*/ filename, List<ModuleDecl/*!*/>/*!*/ modules, BuiltIns builtIns,
-                         Errors/*!*/ errors) {
-  Contract.Requires(s != null);
-  Contract.Requires(filename != null);
-  Contract.Requires(cce.NonNullElements(modules));
-  Contract.Requires(errors != null);
-  List<ModuleDecl/*!*/> oldModules = theModules;
-  theModules = modules;
-  BuiltIns oldBuiltIns = builtIns;
-  theBuiltIns = builtIns;
-  byte[]/*!*/ buffer = cce.NonNull( UTF8Encoding.Default.GetBytes(s));
-  MemoryStream ms = new MemoryStream(buffer,false);
-  Scanner scanner = new Scanner(ms, errors, filename);
-  Parser parser = new Parser(scanner, errors);
-  parser.Parse();
-  theModules = oldModules;
-  theBuiltIns = oldBuiltIns;
-  return parser.errors.count;
-}
-
-/*--------------------------------------------------------------------------*/
-
-
-	public Parser(Scanner/*!*/ scanner, Errors/*!*/ errors) {
-		this.scanner = scanner;
-		this.errors = errors;
-		Token/*!*/ tok = new Token();
-		tok.val = "";
-		this.la = tok;
-		this.t = new Token(); // just to satisfy its non-null constraint
-	}
-
-	void SynErr (int n) {
-		if (errDist >= minErrDist) errors.SynErr(la.filename, la.line, la.col, n);
-		errDist = 0;
-	}
-
-	public void SemErr (string/*!*/ msg) {
-		Contract.Requires(msg != null);
-		if (errDist >= minErrDist) errors.SemErr(t, msg);
-		errDist = 0;
-	}
-
-	public void SemErr(IToken/*!*/ tok, string/*!*/ msg) {
-	  Contract.Requires(tok != null);
-	  Contract.Requires(msg != null);
-	  errors.SemErr(tok, msg);
-	}
-
-	void Get () {
-		for (;;) {
-			t = la;
-			la = scanner.Scan();
-			if (la.kind <= maxT) { ++errDist; break; }
-
-			la = t;
-		}
-	}
-
-	void Expect (int n) {
-		if (la.kind==n) Get(); else { SynErr(n); }
-	}
-
-	bool StartOf (int s) {
-		return set[s, la.kind];
-	}
-
-	void ExpectWeak (int n, int follow) {
-		if (la.kind == n) Get();
-		else {
-			SynErr(n);
-			while (!StartOf(follow)) Get();
-		}
-	}
-
-
-	bool WeakSeparator(int n, int syFol, int repFol) {
-		int kind = la.kind;
-		if (kind == n) {Get(); return true;}
-		else if (StartOf(repFol)) {return false;}
-		else {
-			SynErr(n);
-			while (!(set[syFol, kind] || set[repFol, kind] || set[0, kind])) {
-				Get();
-				kind = la.kind;
-			}
-			return StartOf(syFol);
-		}
-	}
-
-
-	void Dafny() {
-		ClassDecl/*!*/ c; DatatypeDecl/*!*/ dt;
-		Attributes attrs;  IToken/*!*/ id;  List<string/*!*/> theImports;
-		
-		     List<MemberDecl/*!*/> membersDefaultClass = new List<MemberDecl/*!*/>();
-		     ModuleDecl module;
-		     
-		     // to support multiple files, create a default module only if theModules doesn't already contain one
-		     DefaultModuleDecl defaultModule = null;
-		     foreach (ModuleDecl mdecl in theModules) {
-		       defaultModule = mdecl as DefaultModuleDecl;
-		       if (defaultModule != null) { break; }
-		     }
-		     bool defaultModuleCreatedHere = false;
-		     if (defaultModule == null) {
-		       defaultModuleCreatedHere = true;
-		       defaultModule = new DefaultModuleDecl();
-		     }
-		  
-		while (StartOf(1)) {
-			if (la.kind == 5) {
-				Get();
-				attrs = null;  theImports = new List<string/*!*/>(); 
-				while (la.kind == 7) {
-					Attribute(ref attrs);
-				}
-				Ident(out id);
-				if (la.kind == 6) {
-					Get();
-					Idents(theImports);
-				}
-				module = new ModuleDecl(id, id.val, theImports, attrs); 
-				Expect(7);
-				module.BodyStartTok = t; 
-				while (la.kind == 9 || la.kind == 14) {
-					if (la.kind == 9) {
-						ClassDecl(module, out c);
-						module.TopLevelDecls.Add(c); 
-					} else {
-						DatatypeDecl(module, out dt);
-						module.TopLevelDecls.Add(dt); 
-					}
-				}
-				Expect(8);
-				module.BodyEndTok = t;
-				theModules.Add(module); 
-			} else if (la.kind == 9) {
-				ClassDecl(defaultModule, out c);
-				defaultModule.TopLevelDecls.Add(c); 
-			} else if (la.kind == 14) {
-				DatatypeDecl(defaultModule, out dt);
-				defaultModule.TopLevelDecls.Add(dt); 
-			} else {
-				ClassMemberDecl(membersDefaultClass);
-			}
-		}
-		if (defaultModuleCreatedHere) {
-		 defaultModule.TopLevelDecls.Add(new DefaultClassDecl(defaultModule, membersDefaultClass));
-		 theModules.Add(defaultModule);
-		} else {
-		  // find the default class in the default module, then append membersDefaultClass to its member list
-		  foreach (TopLevelDecl topleveldecl in defaultModule.TopLevelDecls) {
-		    DefaultClassDecl defaultClass = topleveldecl as DefaultClassDecl;
-		    if (defaultClass != null) {
-		      defaultClass.Members.AddRange(membersDefaultClass);
-		      break;
-		    }
-		  }
-		}
-		
-		Expect(0);
-	}
-
-	void Attribute(ref Attributes attrs) {
-		Expect(7);
-		AttributeBody(ref attrs);
-		Expect(8);
-	}
-
-	void Ident(out IToken/*!*/ x) {
-		Contract.Ensures(Contract.ValueAtReturn(out x) != null); 
-		Expect(1);
-		x = t; 
-	}
-
-	void Idents(List<string/*!*/>/*!*/ ids) {
-		IToken/*!*/ id; 
-		Ident(out id);
-		ids.Add(id.val); 
-		while (la.kind == 19) {
-			Get();
-			Ident(out id);
-			ids.Add(id.val); 
-		}
-	}
-
-	void ClassDecl(ModuleDecl/*!*/ module, out ClassDecl/*!*/ c) {
-		Contract.Requires(module != null);
-		Contract.Ensures(Contract.ValueAtReturn(out c) != null);
-		IToken/*!*/ id;
-		Attributes attrs = null;
-		List<TypeParameter/*!*/> typeArgs = new List<TypeParameter/*!*/>();
-		IToken/*!*/ idRefined;
-		IToken optionalId = null;
-		List<MemberDecl/*!*/> members = new List<MemberDecl/*!*/>();
-		IToken bodyStart;
-		
-		Expect(9);
-		while (la.kind == 7) {
-			Attribute(ref attrs);
-		}
-		Ident(out id);
-		if (la.kind == 23) {
-			GenericParameters(typeArgs);
-		}
-		if (la.kind == 10) {
-			Get();
-			Ident(out idRefined);
-			optionalId = idRefined; 
-		}
-		Expect(7);
-		bodyStart = t; 
-		while (StartOf(2)) {
-			ClassMemberDecl(members);
-		}
-		Expect(8);
-		if (optionalId == null)        
-		 c = new ClassDecl(id, id.val, module, typeArgs, members, attrs);
-		else 
-		  c = new ClassRefinementDecl(id, id.val, module, typeArgs, members, attrs, optionalId);
-		c.BodyStartTok = bodyStart;
-		c.BodyEndTok = t;
-		
-	}
-
-	void DatatypeDecl(ModuleDecl/*!*/ module, out DatatypeDecl/*!*/ dt) {
-		Contract.Requires(module != null);
-		Contract.Ensures(Contract.ValueAtReturn(out dt)!=null);
-		IToken/*!*/ id;
-		Attributes attrs = null;
-		List<TypeParameter/*!*/> typeArgs = new List<TypeParameter/*!*/>();
-		List<DatatypeCtor/*!*/> ctors = new List<DatatypeCtor/*!*/>();
-		IToken bodyStart = Token.NoToken;  // dummy assignment
-		
-		Expect(14);
-		while (la.kind == 7) {
-			Attribute(ref attrs);
-		}
-		Ident(out id);
-		if (la.kind == 23) {
-			GenericParameters(typeArgs);
-		}
-		Expect(15);
-		bodyStart = t; 
-		DatatypeMemberDecl(ctors);
-		while (la.kind == 16) {
-			Get();
-			DatatypeMemberDecl(ctors);
-		}
-		Expect(17);
-		dt = new DatatypeDecl(id, id.val, module, typeArgs, ctors, attrs);
-		dt.BodyStartTok = bodyStart;
-		dt.BodyEndTok = t;
-		
-	}
-
-	void ClassMemberDecl(List<MemberDecl/*!*/>/*!*/ mm) {
-		Contract.Requires(cce.NonNullElements(mm));
-		Method/*!*/ m;
-		Function/*!*/ f;
-		MemberModifiers mmod = new MemberModifiers();
-		
-		while (la.kind == 11 || la.kind == 12 || la.kind == 13) {
-			if (la.kind == 11) {
-				Get();
-				mmod.IsGhost = true; 
-			} else if (la.kind == 12) {
-				Get();
-				mmod.IsStatic = true; 
-			} else {
-				Get();
-				mmod.IsUnlimited = true; 
-			}
-		}
-		if (la.kind == 18) {
-			FieldDecl(mmod, mm);
-		} else if (la.kind == 42) {
-			FunctionDecl(mmod, out f);
-			mm.Add(f); 
-		} else if (la.kind == 10 || la.kind == 25 || la.kind == 26) {
-			MethodDecl(mmod, out m);
-			mm.Add(m); 
-		} else if (la.kind == 20) {
-			CouplingInvDecl(mmod, mm);
-		} else SynErr(107);
-	}
-
-	void GenericParameters(List<TypeParameter/*!*/>/*!*/ typeArgs) {
-		Contract.Requires(cce.NonNullElements(typeArgs));
-		IToken/*!*/ id; 
-		Expect(23);
-		Ident(out id);
-		typeArgs.Add(new TypeParameter(id, id.val)); 
-		while (la.kind == 19) {
-			Get();
-			Ident(out id);
-			typeArgs.Add(new TypeParameter(id, id.val)); 
-		}
-		Expect(24);
-	}
-
-	void FieldDecl(MemberModifiers mmod, List<MemberDecl/*!*/>/*!*/ mm) {
-		Contract.Requires(cce.NonNullElements(mm));
-		Attributes attrs = null;
-		IToken/*!*/ id;  Type/*!*/ ty;
-		
-		Expect(18);
-		if (mmod.IsUnlimited) { SemErr(t, "fields cannot be declared 'unlimited'"); }
-		if (mmod.IsStatic) { SemErr(t, "fields cannot be declared 'static'"); }
-		
-		while (la.kind == 7) {
-			Attribute(ref attrs);
-		}
-		IdentType(out id, out ty);
-		mm.Add(new Field(id, id.val, mmod.IsGhost, ty, attrs)); 
-		while (la.kind == 19) {
-			Get();
-			IdentType(out id, out ty);
-			mm.Add(new Field(id, id.val, mmod.IsGhost, ty, attrs)); 
-		}
-		Expect(17);
-	}
-
-	void FunctionDecl(MemberModifiers mmod, out Function/*!*/ f) {
-		Contract.Ensures(Contract.ValueAtReturn(out f)!=null);
-		Attributes attrs = null;
-		IToken/*!*/ id;
-		List<TypeParameter/*!*/> typeArgs = new List<TypeParameter/*!*/>();
-		List<Formal/*!*/> formals = new List<Formal/*!*/>();
-		Type/*!*/ returnType;
-		List<Expression/*!*/> reqs = new List<Expression/*!*/>();
-		List<Expression/*!*/> ens = new List<Expression/*!*/>();
-		List<FrameExpression/*!*/> reads = new List<FrameExpression/*!*/>();
-		List<Expression/*!*/> decreases = new List<Expression/*!*/>();
-		Expression/*!*/ bb;  Expression body = null;
-		bool isFunctionMethod = false;
-		IToken bodyStart = Token.NoToken;
-		IToken bodyEnd = Token.NoToken;
-		
-		Expect(42);
-		if (la.kind == 25) {
-			Get();
-			isFunctionMethod = true; 
-		}
-		if (mmod.IsGhost) { SemErr(t, "functions cannot be declared 'ghost' (they are ghost by default)"); }
-		
-		while (la.kind == 7) {
-			Attribute(ref attrs);
-		}
-		Ident(out id);
-		if (la.kind == 23) {
-			GenericParameters(typeArgs);
-		}
-		Formals(true, isFunctionMethod, formals);
-		Expect(22);
-		Type(out returnType);
-		if (la.kind == 17) {
-			Get();
-			while (StartOf(3)) {
-				FunctionSpec(reqs, reads, ens, decreases);
-			}
-		} else if (StartOf(4)) {
-			while (StartOf(3)) {
-				FunctionSpec(reqs, reads, ens, decreases);
-			}
-			FunctionBody(out bb, out bodyStart, out bodyEnd);
-			body = bb; 
-		} else SynErr(108);
-		f = new Function(id, id.val, mmod.IsStatic, !isFunctionMethod, mmod.IsUnlimited, typeArgs, formals, returnType, reqs, reads, ens, decreases, body, attrs);
-		f.BodyStartTok = bodyStart;
-		f.BodyEndTok = bodyEnd;
-		
-	}
-
-	void MethodDecl(MemberModifiers mmod, out Method/*!*/ m) {
-		Contract.Ensures(Contract.ValueAtReturn(out m) !=null);
-		IToken/*!*/ id;
-		Attributes attrs = null;
-		List<TypeParameter/*!*/>/*!*/ typeArgs = new List<TypeParameter/*!*/>();
-		List<Formal/*!*/> ins = new List<Formal/*!*/>();
-		List<Formal/*!*/> outs = new List<Formal/*!*/>();
-		List<MaybeFreeExpression/*!*/> req = new List<MaybeFreeExpression/*!*/>();
-		List<FrameExpression/*!*/> mod = new List<FrameExpression/*!*/>();
-		List<MaybeFreeExpression/*!*/> ens = new List<MaybeFreeExpression/*!*/>();
-		List<Expression/*!*/> dec = new List<Expression/*!*/>();
-		Statement/*!*/ bb;  BlockStmt body = null;
-		bool isConstructor = false;
-		bool isRefinement = false;
-		IToken bodyStart = Token.NoToken;
-		IToken bodyEnd = Token.NoToken;
-		
-		if (la.kind == 25) {
-			Get();
-		} else if (la.kind == 26) {
-			Get();
-			isConstructor = true; 
-		} else if (la.kind == 10) {
-			Get();
-			isRefinement = true; 
-		} else SynErr(109);
-		if (mmod.IsUnlimited) { SemErr(t, "methods cannot be declared 'unlimited'"); }
-		if (isConstructor) {
-		  if (mmod.IsGhost) {
-		    SemErr(t, "constructors cannot be declared 'ghost'");
-		  }
-		  if (mmod.IsStatic) {
-		    SemErr(t, "constructors cannot be declared 'static'");
-		  }
-		}
-		
-		while (la.kind == 7) {
-			Attribute(ref attrs);
-		}
-		Ident(out id);
-		if (la.kind == 23) {
-			GenericParameters(typeArgs);
-		}
-		Formals(true, !mmod.IsGhost, ins);
-		if (la.kind == 27) {
-			Get();
-			if (isConstructor) { SemErr(t, "constructors cannot have out-parameters"); } 
-			Formals(false, !mmod.IsGhost, outs);
-		}
-		if (la.kind == 17) {
-			Get();
-			while (StartOf(5)) {
-				MethodSpec(req, mod, ens, dec);
-			}
-		} else if (StartOf(6)) {
-			while (StartOf(5)) {
-				MethodSpec(req, mod, ens, dec);
-			}
-			BlockStmt(out bb, out bodyStart, out bodyEnd);
-			body = (BlockStmt)bb; 
-		} else SynErr(110);
-		if (isRefinement)
-		 m = new MethodRefinement(id, id.val, mmod.IsStatic, mmod.IsGhost, typeArgs, ins, outs, req, mod, ens, dec, body, attrs);
-		else if (isConstructor)
-		  m = new Constructor(id, id.val, typeArgs, ins, req, mod, ens, dec, body, attrs);
-		else
-		  m = new Method(id, id.val, mmod.IsStatic, mmod.IsGhost, typeArgs, ins, outs, req, mod, ens, dec, body, attrs);
-		m.BodyStartTok = bodyStart;
-		m.BodyEndTok = bodyEnd;
-		
-	}
-
-	void CouplingInvDecl(MemberModifiers mmod, List<MemberDecl/*!*/>/*!*/ mm) {
-		Contract.Requires(cce.NonNullElements(mm));
-		Attributes attrs = null;
-		List<IToken/*!*/> ids = new List<IToken/*!*/>();;
-		IToken/*!*/ id;
-		Expression/*!*/ e;
-		
-		Expect(20);
-		if (mmod.IsUnlimited) { SemErr(t, "coupling invariants cannot be declared 'unlimited'"); }
-		if (mmod.IsStatic) { SemErr(t, "coupling invariants cannot be declared 'static'"); }
-		if (mmod.IsGhost) { SemErr(t, "coupling invariants cannot be declared 'ghost'"); }
-		
-		while (la.kind == 7) {
-			Attribute(ref attrs);
-		}
-		Ident(out id);
-		ids.Add(id); 
-		while (la.kind == 19) {
-			Get();
-			Ident(out id);
-			ids.Add(id); 
-		}
-		Expect(21);
-		Expression(out e);
-		Expect(17);
-		mm.Add(new CouplingInvariant(ids, e, attrs)); 
-	}
-
-	void DatatypeMemberDecl(List<DatatypeCtor/*!*/>/*!*/ ctors) {
-		Contract.Requires(cce.NonNullElements(ctors));
-		Attributes attrs = null;
-		IToken/*!*/ id;
-		List<Formal/*!*/> formals = new List<Formal/*!*/>();
-		
-		while (la.kind == 7) {
-			Attribute(ref attrs);
-		}
-		Ident(out id);
-		if (la.kind == 33) {
-			FormalsOptionalIds(formals);
-		}
-		ctors.Add(new DatatypeCtor(id, id.val, formals, attrs)); 
-	}
-
-	void FormalsOptionalIds(List<Formal/*!*/>/*!*/ formals) {
-		Contract.Requires(cce.NonNullElements(formals)); IToken/*!*/ id;  Type/*!*/ ty;  string/*!*/ name;  bool isGhost; 
-		Expect(33);
-		if (StartOf(7)) {
-			TypeIdentOptional(out id, out name, out ty, out isGhost);
-			formals.Add(new Formal(id, name, ty, true, isGhost)); 
-			while (la.kind == 19) {
-				Get();
-				TypeIdentOptional(out id, out name, out ty, out isGhost);
-				formals.Add(new Formal(id, name, ty, true, isGhost)); 
-			}
-		}
-		Expect(34);
-	}
-
-	void IdentType(out IToken/*!*/ id, out Type/*!*/ ty) {
-		Contract.Ensures(Contract.ValueAtReturn(out id) != null); Contract.Ensures(Contract.ValueAtReturn(out ty) != null);
-		Ident(out id);
-		Expect(22);
-		Type(out ty);
-	}
-
-	void Expression(out Expression/*!*/ e) {
-		EquivExpression(out e);
-	}
-
-	void GIdentType(bool allowGhostKeyword, out IToken/*!*/ id, out Type/*!*/ ty, out bool isGhost) {
-		Contract.Ensures(Contract.ValueAtReturn(out id)!=null);
-		Contract.Ensures(Contract.ValueAtReturn(out ty)!=null);
-		isGhost = false; 
-		if (la.kind == 11) {
-			Get();
-			if (allowGhostKeyword) { isGhost = true; } else { SemErr(t, "formal cannot be declared 'ghost' in this context"); } 
-		}
-		IdentType(out id, out ty);
-	}
-
-	void Type(out Type/*!*/ ty) {
-		Contract.Ensures(Contract.ValueAtReturn(out ty) != null); IToken/*!*/ tok; 
-		TypeAndToken(out tok, out ty);
-	}
-
-	void LocalIdentTypeOptional(out VarDecl/*!*/ var, bool isGhost) {
-		IToken/*!*/ id;  Type/*!*/ ty;  Type optType = null;
-		
-		Ident(out id);
-		if (la.kind == 22) {
-			Get();
-			Type(out ty);
-			optType = ty; 
-		}
-		var = new VarDecl(id, id.val, optType == null ? new InferredTypeProxy() : optType, isGhost); 
-	}
-
-	void IdentTypeOptional(out BoundVar/*!*/ var) {
-		Contract.Ensures(Contract.ValueAtReturn(out var)!=null); IToken/*!*/ id;  Type/*!*/ ty;  Type optType = null;
-		
-		Ident(out id);
-		if (la.kind == 22) {
-			Get();
-			Type(out ty);
-			optType = ty; 
-		}
-		var = new BoundVar(id, id.val, optType == null ? new InferredTypeProxy() : optType); 
-	}
-
-	void TypeIdentOptional(out IToken/*!*/ id, out string/*!*/ identName, out Type/*!*/ ty, out bool isGhost) {
-		Contract.Ensures(Contract.ValueAtReturn(out id)!=null);
-		Contract.Ensures(Contract.ValueAtReturn(out ty)!=null);
-		Contract.Ensures(Contract.ValueAtReturn(out identName)!=null);
-		string name = null;  isGhost = false; 
-		if (la.kind == 11) {
-			Get();
-			isGhost = true; 
-		}
-		TypeAndToken(out id, out ty);
-		if (la.kind == 22) {
-			Get();
-			UserDefinedType udt = ty as UserDefinedType;
-			if (udt != null && udt.TypeArgs.Count == 0) {
-			  name = udt.Name;
-			} else {
-			  SemErr(id, "invalid formal-parameter name in datatype constructor");
-			}
-			
-			Type(out ty);
-		}
-		if (name != null) {
-		 identName = name;
-		} else {
-		  identName = "#" + anonymousIds++;
-		}
-		
-	}
-
-	void TypeAndToken(out IToken/*!*/ tok, out Type/*!*/ ty) {
-		Contract.Ensures(Contract.ValueAtReturn(out tok)!=null); Contract.Ensures(Contract.ValueAtReturn(out ty) != null); tok = Token.NoToken;  ty = new BoolType();  /*keep compiler happy*/
-		List<Type/*!*/>/*!*/ gt;
-		
-		switch (la.kind) {
-		case 35: {
-			Get();
-			tok = t; 
-			break;
-		}
-		case 36: {
-			Get();
-			tok = t;  ty = new NatType(); 
-			break;
-		}
-		case 37: {
-			Get();
-			tok = t;  ty = new IntType(); 
-			break;
-		}
-		case 38: {
-			Get();
-			tok = t;  gt = new List<Type/*!*/>(); 
-			GenericInstantiation(gt);
-			if (gt.Count != 1) {
-			 SemErr("set type expects exactly one type argument");
-			}
-			ty = new SetType(gt[0]);
-			
-			break;
-		}
-		case 39: {
-			Get();
-			tok = t;  gt = new List<Type/*!*/>(); 
-			GenericInstantiation(gt);
-			if (gt.Count != 1) {
-			 SemErr("multiset type expects exactly one type argument");
-			}
-			ty = new MultiSetType(gt[0]);
-			
-			break;
-		}
-		case 40: {
-			Get();
-			tok = t;  gt = new List<Type/*!*/>(); 
-			GenericInstantiation(gt);
-			if (gt.Count != 1) {
-			 SemErr("seq type expects exactly one type argument");
-			}
-			ty = new SeqType(gt[0]);
-			
-			break;
-		}
-		case 1: case 3: case 41: {
-			ReferenceType(out tok, out ty);
-			break;
-		}
-		default: SynErr(111); break;
-		}
-	}
-
-	void Formals(bool incoming, bool allowGhostKeyword, List<Formal/*!*/>/*!*/ formals) {
-		Contract.Requires(cce.NonNullElements(formals)); IToken/*!*/ id;  Type/*!*/ ty;  bool isGhost; 
-		Expect(33);
-		if (la.kind == 1 || la.kind == 11) {
-			GIdentType(allowGhostKeyword, out id, out ty, out isGhost);
-			formals.Add(new Formal(id, id.val, ty, incoming, isGhost)); 
-			while (la.kind == 19) {
-				Get();
-				GIdentType(allowGhostKeyword, out id, out ty, out isGhost);
-				formals.Add(new Formal(id, id.val, ty, incoming, isGhost)); 
-			}
-		}
-		Expect(34);
-	}
-
-	void MethodSpec(List<MaybeFreeExpression/*!*/>/*!*/ req, List<FrameExpression/*!*/>/*!*/ mod, List<MaybeFreeExpression/*!*/>/*!*/ ens,
-List<Expression/*!*/>/*!*/ decreases) {
-		Contract.Requires(cce.NonNullElements(req)); Contract.Requires(cce.NonNullElements(mod)); Contract.Requires(cce.NonNullElements(ens)); Contract.Requires(cce.NonNullElements(decreases));
-		Expression/*!*/ e;  FrameExpression/*!*/ fe;  bool isFree = false;
-		
-		if (la.kind == 28) {
-			Get();
-			if (StartOf(8)) {
-				FrameExpression(out fe);
-				mod.Add(fe); 
-				while (la.kind == 19) {
-					Get();
-					FrameExpression(out fe);
-					mod.Add(fe); 
-				}
-			}
-			Expect(17);
-		} else if (la.kind == 29 || la.kind == 30 || la.kind == 31) {
-			if (la.kind == 29) {
-				Get();
-				isFree = true; 
-			}
-			if (la.kind == 30) {
-				Get();
-				Expression(out e);
-				Expect(17);
-				req.Add(new MaybeFreeExpression(e, isFree)); 
-			} else if (la.kind == 31) {
-				Get();
-				Expression(out e);
-				Expect(17);
-				ens.Add(new MaybeFreeExpression(e, isFree)); 
-			} else SynErr(112);
-		} else if (la.kind == 32) {
-			Get();
-			DecreasesList(decreases, false);
-			Expect(17);
-		} else SynErr(113);
-	}
-
-	void BlockStmt(out Statement/*!*/ block, out IToken bodyStart, out IToken bodyEnd) {
-		Contract.Ensures(Contract.ValueAtReturn(out block) != null);
-		List<Statement/*!*/> body = new List<Statement/*!*/>();
-		
-		Expect(7);
-		bodyStart = t; 
-		while (StartOf(9)) {
-			Stmt(body);
-		}
-		Expect(8);
-		bodyEnd = t;
-		block = new BlockStmt(bodyStart, body); 
-	}
-
-	void FrameExpression(out FrameExpression/*!*/ fe) {
-		Contract.Ensures(Contract.ValueAtReturn(out fe) != null); Expression/*!*/ e;  IToken/*!*/ id;  string fieldName = null; 
-		Expression(out e);
-		if (la.kind == 45) {
-			Get();
-			Ident(out id);
-			fieldName = id.val; 
-		}
-		fe = new FrameExpression(e, fieldName); 
-	}
-
-	void DecreasesList(List<Expression/*!*/> decreases, bool allowWildcard) {
-		Expression/*!*/ e; 
-		PossiblyWildExpression(out e);
-		if (!allowWildcard && e is WildcardExpr) {
-		 SemErr(e.tok, "'decreases *' is only allowed on loops");
-		} else {
-		  decreases.Add(e);
-		}
-		
-		while (la.kind == 19) {
-			Get();
-			PossiblyWildExpression(out e);
-			if (!allowWildcard && e is WildcardExpr) {
-			 SemErr(e.tok, "'decreases *' is only allowed on loops");
-			} else {
-			  decreases.Add(e);
-			}
-			
-		}
-	}
-
-	void GenericInstantiation(List<Type/*!*/>/*!*/ gt) {
-		Contract.Requires(cce.NonNullElements(gt)); Type/*!*/ ty; 
-		Expect(23);
-		Type(out ty);
-		gt.Add(ty); 
-		while (la.kind == 19) {
-			Get();
-			Type(out ty);
-			gt.Add(ty); 
-		}
-		Expect(24);
-	}
-
-	void ReferenceType(out IToken/*!*/ tok, out Type/*!*/ ty) {
-		Contract.Ensures(Contract.ValueAtReturn(out tok) != null); Contract.Ensures(Contract.ValueAtReturn(out ty) != null);
-		tok = Token.NoToken;  ty = new BoolType();  /*keep compiler happy*/
-		List<Type/*!*/>/*!*/ gt;
-		
-		if (la.kind == 41) {
-			Get();
-			tok = t;  ty = new ObjectType(); 
-		} else if (la.kind == 3) {
-			Get();
-			tok = t;  gt = new List<Type/*!*/>(); 
-			GenericInstantiation(gt);
-			if (gt.Count != 1) {
-			 SemErr("array type expects exactly one type argument");
-			}
-			int dims = 1;
-			if (tok.val.Length != 5) {
-			  dims = int.Parse(tok.val.Substring(5));
-			}
-			ty = theBuiltIns.ArrayType(tok, dims, gt[0], true);
-			
-		} else if (la.kind == 1) {
-			Ident(out tok);
-			gt = new List<Type/*!*/>(); 
-			if (la.kind == 23) {
-				GenericInstantiation(gt);
-			}
-			ty = new UserDefinedType(tok, tok.val, gt); 
-		} else SynErr(114);
-	}
-
-	void FunctionSpec(List<Expression/*!*/>/*!*/ reqs, List<FrameExpression/*!*/>/*!*/ reads, List<Expression/*!*/>/*!*/ ens, List<Expression/*!*/>/*!*/ decreases) {
-		Contract.Requires(cce.NonNullElements(reqs)); Contract.Requires(cce.NonNullElements(reads)); Contract.Requires(cce.NonNullElements(decreases));
-		Expression/*!*/ e;  FrameExpression/*!*/ fe; 
-		if (la.kind == 30) {
-			Get();
-			Expression(out e);
-			Expect(17);
-			reqs.Add(e); 
-		} else if (la.kind == 43) {
-			Get();
-			if (StartOf(10)) {
-				PossiblyWildFrameExpression(out fe);
-				reads.Add(fe); 
-				while (la.kind == 19) {
-					Get();
-					PossiblyWildFrameExpression(out fe);
-					reads.Add(fe); 
-				}
-			}
-			Expect(17);
-		} else if (la.kind == 31) {
-			Get();
-			Expression(out e);
-			Expect(17);
-			ens.Add(e); 
-		} else if (la.kind == 32) {
-			Get();
-			DecreasesList(decreases, false);
-			Expect(17);
-		} else SynErr(115);
-	}
-
-	void FunctionBody(out Expression/*!*/ e, out IToken bodyStart, out IToken bodyEnd) {
-		Contract.Ensures(Contract.ValueAtReturn(out e) != null); e = dummyExpr; 
-		Expect(7);
-		bodyStart = t; 
-		Expression(out e);
-		Expect(8);
-		bodyEnd = t; 
-	}
-
-	void PossiblyWildFrameExpression(out FrameExpression/*!*/ fe) {
-		Contract.Ensures(Contract.ValueAtReturn(out fe) != null); fe = dummyFrameExpr; 
-		if (la.kind == 44) {
-			Get();
-			fe = new FrameExpression(new WildcardExpr(t), null); 
-		} else if (StartOf(8)) {
-			FrameExpression(out fe);
-		} else SynErr(116);
-	}
-
-	void PossiblyWildExpression(out Expression/*!*/ e) {
-		Contract.Ensures(Contract.ValueAtReturn(out e)!=null);
-		e = dummyExpr; 
-		if (la.kind == 44) {
-			Get();
-			e = new WildcardExpr(t); 
-		} else if (StartOf(8)) {
-			Expression(out e);
-		} else SynErr(117);
-	}
-
-	void Stmt(List<Statement/*!*/>/*!*/ ss) {
-		Statement/*!*/ s;
-		
-		OneStmt(out s);
-		ss.Add(s); 
-	}
-
-	void OneStmt(out Statement/*!*/ s) {
-		Contract.Ensures(Contract.ValueAtReturn(out s) != null); IToken/*!*/ x;  IToken/*!*/ id;  string label = null;
-		s = dummyStmt;  /* to please the compiler */
-		IToken bodyStart, bodyEnd;
-		int breakCount;
-		
-		switch (la.kind) {
-		case 7: {
-			BlockStmt(out s, out bodyStart, out bodyEnd);
-			break;
-		}
-		case 64: {
-			AssertStmt(out s);
-			break;
-		}
-		case 65: {
-			AssumeStmt(out s);
-			break;
-		}
-		case 66: {
-			PrintStmt(out s);
-			break;
-		}
-		case 1: case 2: case 16: case 33: case 90: case 91: case 92: case 93: case 94: case 95: case 96: {
-			UpdateStmt(out s);
-			break;
-		}
-		case 11: case 18: {
-			VarDeclStatement(out s);
-			break;
-		}
-		case 55: {
-			IfStmt(out s);
-			break;
-		}
-		case 59: {
-			WhileStmt(out s);
-			break;
-		}
-		case 61: {
-			MatchStmt(out s);
-			break;
-		}
-		case 62: {
-			ForeachStmt(out s);
-			break;
-		}
-		case 46: {
-			Get();
-			x = t; 
-			Ident(out id);
-			Expect(22);
-			OneStmt(out s);
-			s.Labels = new LabelNode(x, id.val, s.Labels); 
-			break;
-		}
-		case 47: {
-			Get();
-			x = t; breakCount = 1; label = null; 
-			if (la.kind == 1) {
-				Ident(out id);
-				label = id.val; 
-			} else if (la.kind == 17 || la.kind == 47) {
-				while (la.kind == 47) {
-					Get();
-					breakCount++; 
-				}
-			} else SynErr(118);
-			Expect(17);
-			s = label != null ? new BreakStmt(x, label) : new BreakStmt(x, breakCount); 
-			break;
-		}
-		case 48: {
-			ReturnStmt(out s);
-			break;
-		}
-		default: SynErr(119); break;
-		}
-	}
-
-	void AssertStmt(out Statement/*!*/ s) {
-		Contract.Ensures(Contract.ValueAtReturn(out s) != null); IToken/*!*/ x;  Expression/*!*/ e; 
-		Expect(64);
-		x = t; 
-		Expression(out e);
-		Expect(17);
-		s = new AssertStmt(x, e); 
-	}
-
-	void AssumeStmt(out Statement/*!*/ s) {
-		Contract.Ensures(Contract.ValueAtReturn(out s) != null); IToken/*!*/ x;  Expression/*!*/ e; 
-		Expect(65);
-		x = t; 
-		Expression(out e);
-		Expect(17);
-		s = new AssumeStmt(x, e); 
-	}
-
-	void PrintStmt(out Statement/*!*/ s) {
-		Contract.Ensures(Contract.ValueAtReturn(out s) != null); IToken/*!*/ x;  Attributes.Argument/*!*/ arg;
-		List<Attributes.Argument/*!*/> args = new List<Attributes.Argument/*!*/>();
-		
-		Expect(66);
-		x = t; 
-		AttributeArg(out arg);
-		args.Add(arg); 
-		while (la.kind == 19) {
-			Get();
-			AttributeArg(out arg);
-			args.Add(arg); 
-		}
-		Expect(17);
-		s = new PrintStmt(x, args); 
-	}
-
-	void UpdateStmt(out Statement/*!*/ s) {
-		List<Expression> lhss = new List<Expression>();
-		List<AssignmentRhs> rhss = new List<AssignmentRhs>();
-		Expression e;  AssignmentRhs r;
-		Expression lhs0;
-		IToken x;
-		
-		Lhs(out e);
-		x = e.tok; 
-		if (la.kind == 17) {
-			Get();
-			rhss.Add(new ExprRhs(e)); 
-		} else if (la.kind == 19 || la.kind == 49) {
-			lhss.Add(e);  lhs0 = e; 
-			while (la.kind == 19) {
-				Get();
-				Lhs(out e);
-				lhss.Add(e); 
-			}
-			Expect(49);
-			x = t; 
-			Rhs(out r, lhs0);
-			rhss.Add(r); 
-			while (la.kind == 19) {
-				Get();
-				Rhs(out r, lhs0);
-				rhss.Add(r); 
-			}
-			Expect(17);
-		} else if (la.kind == 22) {
-			Get();
-			SemErr(t, "invalid statement (did you forget the 'label' keyword?)"); 
-		} else SynErr(120);
-		s = new UpdateStmt(x, lhss, rhss); 
-	}
-
-	void VarDeclStatement(out Statement/*!*/ s) {
-		IToken x = null, assignTok = null;  bool isGhost = false;
-		VarDecl/*!*/ d;
-		AssignmentRhs r;  Expression lhs0;
-		List<VarDecl> lhss = new List<VarDecl>();
-		List<AssignmentRhs> rhss = new List<AssignmentRhs>();
-		
-		if (la.kind == 11) {
-			Get();
-			isGhost = true;  x = t; 
-		}
-		Expect(18);
-		if (!isGhost) { x = t; } 
-		LocalIdentTypeOptional(out d, isGhost);
-		lhss.Add(d); 
-		while (la.kind == 19) {
-			Get();
-			LocalIdentTypeOptional(out d, isGhost);
-			lhss.Add(d); 
-		}
-		if (la.kind == 49) {
-			Get();
-			assignTok = t;  lhs0 = new IdentifierExpr(lhss[0].Tok, lhss[0].Name); 
-			Rhs(out r, lhs0);
-			rhss.Add(r); 
-			while (la.kind == 19) {
-				Get();
-				Rhs(out r, lhs0);
-				rhss.Add(r); 
-			}
-		}
-		Expect(17);
-		UpdateStmt update;
-		if (rhss.Count == 0) {
-		  update = null;
-		} else {
-		  var ies = new List<Expression>();
-		  foreach (var lhs in lhss) {
-		    ies.Add(new AutoGhostIdentifierExpr(lhs.Tok, lhs.Name));
-		  }
-		  update = new UpdateStmt(assignTok, ies, rhss);
-		}
-		s = new VarDeclStmt(x, lhss, update);
-		
-	}
-
-	void IfStmt(out Statement/*!*/ ifStmt) {
-		Contract.Ensures(Contract.ValueAtReturn(out ifStmt) != null); IToken/*!*/ x;
-		Expression guard;
-		Statement/*!*/ thn;
-		Statement/*!*/ s;
-		Statement els = null;
-		IToken bodyStart, bodyEnd;
-		List<GuardedAlternative> alternatives;
-		ifStmt = dummyStmt;  // to please the compiler
-		
-		Expect(55);
-		x = t; 
-		if (la.kind == 33) {
-			Guard(out guard);
-			BlockStmt(out thn, out bodyStart, out bodyEnd);
-			if (la.kind == 56) {
-				Get();
-				if (la.kind == 55) {
-					IfStmt(out s);
-					els = s; 
-				} else if (la.kind == 7) {
-					BlockStmt(out s, out bodyStart, out bodyEnd);
-					els = s; 
-				} else SynErr(121);
-			}
-			ifStmt = new IfStmt(x, guard, thn, els); 
-		} else if (la.kind == 7) {
-			AlternativeBlock(out alternatives);
-			ifStmt = new AlternativeStmt(x, alternatives); 
-		} else SynErr(122);
-	}
-
-	void WhileStmt(out Statement/*!*/ stmt) {
-		Contract.Ensures(Contract.ValueAtReturn(out stmt) != null); IToken/*!*/ x;
-		Expression guard;
-		List<MaybeFreeExpression/*!*/> invariants = new List<MaybeFreeExpression/*!*/>();
-		List<Expression/*!*/> decreases = new List<Expression/*!*/>();
-		List<FrameExpression/*!*/> mod = null;
-		Statement/*!*/ body;
-		IToken bodyStart, bodyEnd;
-		List<GuardedAlternative> alternatives;
-		stmt = dummyStmt;  // to please the compiler
-		
-		Expect(59);
-		x = t; 
-		if (la.kind == 33) {
-			Guard(out guard);
-			Contract.Assume(guard == null || cce.Owner.None(guard)); 
-			LoopSpec(out invariants, out decreases, out mod);
-			BlockStmt(out body, out bodyStart, out bodyEnd);
-			stmt = new WhileStmt(x, guard, invariants, decreases, mod, body); 
-		} else if (StartOf(11)) {
-			LoopSpec(out invariants, out decreases, out mod);
-			AlternativeBlock(out alternatives);
-			stmt = new AlternativeLoopStmt(x, invariants, decreases, mod, alternatives); 
-		} else SynErr(123);
-	}
-
-	void MatchStmt(out Statement/*!*/ s) {
-		Contract.Ensures(Contract.ValueAtReturn(out s) != null);
-		Token x;  Expression/*!*/ e;  MatchCaseStmt/*!*/ c;
-		List<MatchCaseStmt/*!*/> cases = new List<MatchCaseStmt/*!*/>(); 
-		Expect(61);
-		x = t; 
-		Expression(out e);
-		Expect(7);
-		while (la.kind == 57) {
-			CaseStatement(out c);
-			cases.Add(c); 
-		}
-		Expect(8);
-		s = new MatchStmt(x, e, cases); 
-	}
-
-	void ForeachStmt(out Statement/*!*/ s) {
-		Contract.Ensures(Contract.ValueAtReturn(out s) != null);
-		IToken/*!*/ x, boundVar;
-		Type/*!*/ ty;
-		Expression/*!*/ collection;
-		Expression/*!*/ range;
-		List<PredicateStmt/*!*/> bodyPrefix = new List<PredicateStmt/*!*/>();
-		Statement bodyAssign = null;
-		
-		Expect(62);
-		x = t;
-		range = new LiteralExpr(x, true);
-		ty = new InferredTypeProxy();
-		
-		Expect(33);
-		Ident(out boundVar);
-		if (la.kind == 22) {
-			Get();
-			Type(out ty);
-		}
-		Expect(63);
-		Expression(out collection);
-		if (la.kind == 16) {
-			Get();
-			Expression(out range);
-		}
-		Expect(34);
-		Expect(7);
-		while (la.kind == 64 || la.kind == 65) {
-			if (la.kind == 64) {
-				AssertStmt(out s);
-				if (s is PredicateStmt) { bodyPrefix.Add((PredicateStmt)s); } 
-			} else {
-				AssumeStmt(out s);
-				if (s is PredicateStmt) { bodyPrefix.Add((PredicateStmt)s); } 
-			}
-		}
-		UpdateStmt(out s);
-		bodyAssign = s; 
-		Expect(8);
-		if (bodyAssign != null) {
-		 s = new ForeachStmt(x, new BoundVar(boundVar, boundVar.val, ty), collection, range, bodyPrefix, bodyAssign);
-		} else {
-		  s = dummyStmt;  // some error occurred in parsing the bodyAssign
-		}
-		
-	}
-
-	void ReturnStmt(out Statement/*!*/ s) {
-		IToken returnTok = null;
-		List<AssignmentRhs> rhss = null;
-		AssignmentRhs r;
-		
-		Expect(48);
-		returnTok = t; 
-		if (StartOf(12)) {
-			Rhs(out r, null);
-			rhss = new List<AssignmentRhs>(); rhss.Add(r); 
-			while (la.kind == 19) {
-				Get();
-				Rhs(out r, null);
-				rhss.Add(r); 
-			}
-		}
-		Expect(17);
-		s = new ReturnStmt(returnTok, rhss); 
-	}
-
-	void Rhs(out AssignmentRhs r, Expression receiverForInitCall) {
-		IToken/*!*/ x, newToken;  Expression/*!*/ e;
-		List<Expression> ee = null;
-		Type ty = null;
-		CallStmt initCall = null;
-		List<Expression> args;
-		r = null;  // to please compiler
-		
-		if (la.kind == 50) {
-			Get();
-			newToken = t; 
-			TypeAndToken(out x, out ty);
-			if (la.kind == 51 || la.kind == 53) {
-				if (la.kind == 51) {
-					Get();
-					ee = new List<Expression>(); 
-					Expressions(ee);
-					Expect(52);
-					UserDefinedType tmp = theBuiltIns.ArrayType(x, ee.Count, new IntType(), true);
-					
-				} else {
-					Get();
-					Ident(out x);
-					Expect(33);
-					args = new List<Expression/*!*/>(); 
-					if (StartOf(8)) {
-						Expressions(args);
-					}
-					Expect(34);
-					initCall = new CallStmt(x, new List<Expression>(),
-					                       receiverForInitCall, x.val, args); 
-				}
-			}
-			if (ee != null) {
-			 r = new TypeRhs(newToken, ty, ee);
-			} else {
-			  r = new TypeRhs(newToken, ty, initCall);
-			}
-			
-		} else if (la.kind == 54) {
-			Get();
-			x = t; 
-			Expression(out e);
-			r = new ExprRhs(new UnaryExpr(x, UnaryExpr.Opcode.SetChoose, e)); 
-		} else if (la.kind == 44) {
-			Get();
-			r = new HavocRhs(t); 
-		} else if (StartOf(8)) {
-			Expression(out e);
-			r = new ExprRhs(e); 
-		} else SynErr(124);
-	}
-
-	void Lhs(out Expression e) {
-		e = null;  // to please the compiler
-		
-		if (la.kind == 1) {
-			DottedIdentifiersAndFunction(out e);
-			while (la.kind == 51 || la.kind == 53) {
-				Suffix(ref e);
-			}
-		} else if (StartOf(13)) {
-			ConstAtomExpression(out e);
-			Suffix(ref e);
-			while (la.kind == 51 || la.kind == 53) {
-				Suffix(ref e);
-			}
-		} else SynErr(125);
-	}
-
-	void Expressions(List<Expression/*!*/>/*!*/ args) {
-		Contract.Requires(cce.NonNullElements(args)); Expression/*!*/ e; 
-		Expression(out e);
-		args.Add(e); 
-		while (la.kind == 19) {
-			Get();
-			Expression(out e);
-			args.Add(e); 
-		}
-	}
-
-	void Guard(out Expression e) {
-		Expression/*!*/ ee;  e = null; 
-		Expect(33);
-		if (la.kind == 44) {
-			Get();
-			e = null; 
-		} else if (StartOf(8)) {
-			Expression(out ee);
-			e = ee; 
-		} else SynErr(126);
-		Expect(34);
-	}
-
-	void AlternativeBlock(out List<GuardedAlternative> alternatives) {
-		alternatives = new List<GuardedAlternative>();
-		IToken x;
-		Expression e;
-		List<Statement> body;
-		
-		Expect(7);
-		while (la.kind == 57) {
-			Get();
-			x = t; 
-			Expression(out e);
-			Expect(58);
-			body = new List<Statement>(); 
-			while (StartOf(9)) {
-				Stmt(body);
-			}
-			alternatives.Add(new GuardedAlternative(x, e, body)); 
-		}
-		Expect(8);
-	}
-
-	void LoopSpec(out List<MaybeFreeExpression/*!*/> invariants, out List<Expression/*!*/> decreases, out List<FrameExpression/*!*/> mod) {
-		bool isFree;  Expression/*!*/ e; FrameExpression/*!*/ fe;
-		invariants = new List<MaybeFreeExpression/*!*/>();
-		decreases = new List<Expression/*!*/>();
-		mod = null;
-		
-		while (StartOf(14)) {
-			if (la.kind == 29 || la.kind == 60) {
-				isFree = false; 
-				if (la.kind == 29) {
-					Get();
-					isFree = true; 
-				}
-				Expect(60);
-				Expression(out e);
-				invariants.Add(new MaybeFreeExpression(e, isFree)); 
-				Expect(17);
-			} else if (la.kind == 32) {
-				Get();
-				DecreasesList(decreases, true);
-				Expect(17);
-			} else {
-				Get();
-				mod = mod ?? new List<FrameExpression>(); 
-				if (StartOf(8)) {
-					FrameExpression(out fe);
-					mod.Add(fe); 
-					while (la.kind == 19) {
-						Get();
-						FrameExpression(out fe);
-						mod.Add(fe); 
-					}
-				}
-				Expect(17);
-			}
-		}
-	}
-
-	void CaseStatement(out MatchCaseStmt/*!*/ c) {
-		Contract.Ensures(Contract.ValueAtReturn(out c) != null);
-		IToken/*!*/ x, id, arg;
-		List<BoundVar/*!*/> arguments = new List<BoundVar/*!*/>();
-		List<Statement/*!*/> body = new List<Statement/*!*/>();
-		
-		Expect(57);
-		x = t; 
-		Ident(out id);
-		if (la.kind == 33) {
-			Get();
-			Ident(out arg);
-			arguments.Add(new BoundVar(arg, arg.val, new InferredTypeProxy())); 
-			while (la.kind == 19) {
-				Get();
-				Ident(out arg);
-				arguments.Add(new BoundVar(arg, arg.val, new InferredTypeProxy())); 
-			}
-			Expect(34);
-		}
-		Expect(58);
-		while (StartOf(9)) {
-			Stmt(body);
-		}
-		c = new MatchCaseStmt(x, id.val, arguments, body); 
-	}
-
-	void AttributeArg(out Attributes.Argument/*!*/ arg) {
-		Contract.Ensures(Contract.ValueAtReturn(out arg) != null); Expression/*!*/ e;  arg = dummyAttrArg; 
-		if (la.kind == 4) {
-			Get();
-			arg = new Attributes.Argument(t.val.Substring(1, t.val.Length-2)); 
-		} else if (StartOf(8)) {
-			Expression(out e);
-			arg = new Attributes.Argument(e); 
-		} else SynErr(127);
-	}
-
-	void EquivExpression(out Expression/*!*/ e0) {
-		Contract.Ensures(Contract.ValueAtReturn(out e0) != null); IToken/*!*/ x;  Expression/*!*/ e1; 
-		ImpliesExpression(out e0);
-		while (la.kind == 67 || la.kind == 68) {
-			EquivOp();
-			x = t; 
-			ImpliesExpression(out e1);
-			e0 = new BinaryExpr(x, BinaryExpr.Opcode.Iff, e0, e1); 
-		}
-	}
-
-	void ImpliesExpression(out Expression/*!*/ e0) {
-		Contract.Ensures(Contract.ValueAtReturn(out e0) != null); IToken/*!*/ x;  Expression/*!*/ e1; 
-		LogicalExpression(out e0);
-		if (la.kind == 69 || la.kind == 70) {
-			ImpliesOp();
-			x = t; 
-			ImpliesExpression(out e1);
-			e0 = new BinaryExpr(x, BinaryExpr.Opcode.Imp, e0, e1); 
-		}
-	}
-
-	void EquivOp() {
-		if (la.kind == 67) {
-			Get();
-		} else if (la.kind == 68) {
-			Get();
-		} else SynErr(128);
-	}
-
-	void LogicalExpression(out Expression/*!*/ e0) {
-		Contract.Ensures(Contract.ValueAtReturn(out e0) != null); IToken/*!*/ x;  Expression/*!*/ e1; 
-		RelationalExpression(out e0);
-		if (StartOf(15)) {
-			if (la.kind == 71 || la.kind == 72) {
-				AndOp();
-				x = t; 
-				RelationalExpression(out e1);
-				e0 = new BinaryExpr(x, BinaryExpr.Opcode.And, e0, e1); 
-				while (la.kind == 71 || la.kind == 72) {
-					AndOp();
-					x = t; 
-					RelationalExpression(out e1);
-					e0 = new BinaryExpr(x, BinaryExpr.Opcode.And, e0, e1); 
-				}
-			} else {
-				OrOp();
-				x = t; 
-				RelationalExpression(out e1);
-				e0 = new BinaryExpr(x, BinaryExpr.Opcode.Or, e0, e1); 
-				while (la.kind == 73 || la.kind == 74) {
-					OrOp();
-					x = t; 
-					RelationalExpression(out e1);
-					e0 = new BinaryExpr(x, BinaryExpr.Opcode.Or, e0, e1); 
-				}
-			}
-		}
-	}
-
-	void ImpliesOp() {
-		if (la.kind == 69) {
-			Get();
-		} else if (la.kind == 70) {
-			Get();
-		} else SynErr(129);
-	}
-
-	void RelationalExpression(out Expression/*!*/ e) {
-		Contract.Ensures(Contract.ValueAtReturn(out e) != null);
-		IToken x, firstOpTok = null;  Expression e0, e1, acc = null;  BinaryExpr.Opcode op;
-		List<Expression> chain = null;
-		List<BinaryExpr.Opcode> ops = null;
-		int kind = 0;  // 0 ("uncommitted") indicates chain of ==, possibly with one !=
-		               // 1 ("ascending")   indicates chain of ==, <, <=, possibly with one !=
-		               // 2 ("descending")  indicates chain of ==, >, >=, possibly with one !=
-		               // 3 ("illegal")     indicates illegal chain
-		               // 4 ("disjoint")    indicates chain of disjoint set operators
-		bool hasSeenNeq = false;
-		
-		Term(out e0);
-		e = e0; 
-		if (StartOf(16)) {
-			RelOp(out x, out op);
-			firstOpTok = x; 
-			Term(out e1);
-			e = new BinaryExpr(x, op, e0, e1);
-			if (op == BinaryExpr.Opcode.Disjoint)
-			  acc = new BinaryExpr(x, BinaryExpr.Opcode.Add, e0, e1); // accumulate first two operands.
-			
-			while (StartOf(16)) {
-				if (chain == null) {
-				 chain = new List<Expression>();
-				 ops = new List<BinaryExpr.Opcode>();
-				 chain.Add(e0);  ops.Add(op);  chain.Add(e1);
-				 switch (op) {
-				   case BinaryExpr.Opcode.Eq:
-				     kind = 0;  break;
-				   case BinaryExpr.Opcode.Neq:
-				     kind = 0;  hasSeenNeq = true;  break;
-				   case BinaryExpr.Opcode.Lt:
-				   case BinaryExpr.Opcode.Le:
-				     kind = 1;  break;
-				   case BinaryExpr.Opcode.Gt:
-				   case BinaryExpr.Opcode.Ge:
-				     kind = 2;  break;
-				   case BinaryExpr.Opcode.Disjoint:
-				     kind = 4;  break;
-				   default:
-				     kind = 3;  break;
-				 }
-				}
-				e0 = e1;
-				
-				RelOp(out x, out op);
-				switch (op) {
-				 case BinaryExpr.Opcode.Eq:
-				   if (kind != 0 && kind != 1 && kind != 2) { SemErr(x, "chaining not allowed from the previous operator"); }
-				   break;
-				 case BinaryExpr.Opcode.Neq:
-				   if (hasSeenNeq) { SemErr(x, "a chain cannot have more than one != operator"); }
-				   if (kind != 0 && kind != 1 && kind != 2) { SemErr(x, "this operator cannot continue this chain"); }
-				   hasSeenNeq = true;  break;
-				 case BinaryExpr.Opcode.Lt:
-				 case BinaryExpr.Opcode.Le:
-				   if (kind == 0) { kind = 1; }
-				   else if (kind != 1) { SemErr(x, "this operator chain cannot continue with an ascending operator"); }
-				   break;
-				 case BinaryExpr.Opcode.Gt:
-				 case BinaryExpr.Opcode.Ge:
-				   if (kind == 0) { kind = 2; }
-				   else if (kind != 2) { SemErr(x, "this operator chain cannot continue with a descending operator"); }
-				   break;
-				 case BinaryExpr.Opcode.Disjoint:
-				   if (kind != 4) { SemErr(x, "can only chain disjoint (!!) with itself."); kind = 3; }
-				   break;
-				 default:
-				   SemErr(x, "this operator cannot be part of a chain");
-				   kind = 3;  break;
-				}
-				
-				Term(out e1);
-				ops.Add(op); chain.Add(e1);
-				if (op == BinaryExpr.Opcode.Disjoint) {
-				  e = new BinaryExpr(x, BinaryExpr.Opcode.And, e, new BinaryExpr(x, op, acc, e1));
-				  acc = new BinaryExpr(x, BinaryExpr.Opcode.Add, acc, e1); //e0 has already been added.
-				}
-				else
-				  e = new BinaryExpr(x, BinaryExpr.Opcode.And, e, new BinaryExpr(x, op, e0, e1));
-				
-			}
-		}
-		if (chain != null) {
-		 e = new ChainingExpression(firstOpTok, chain, ops, e);
-		}
-		
-	}
-
-	void AndOp() {
-		if (la.kind == 71) {
-			Get();
-		} else if (la.kind == 72) {
-			Get();
-		} else SynErr(130);
-	}
-
-	void OrOp() {
-		if (la.kind == 73) {
-			Get();
-		} else if (la.kind == 74) {
-			Get();
-		} else SynErr(131);
-	}
-
-	void Term(out Expression/*!*/ e0) {
-		Contract.Ensures(Contract.ValueAtReturn(out e0) != null); IToken/*!*/ x;  Expression/*!*/ e1;  BinaryExpr.Opcode op; 
-		Factor(out e0);
-		while (la.kind == 84 || la.kind == 85) {
-			AddOp(out x, out op);
-			Factor(out e1);
-			e0 = new BinaryExpr(x, op, e0, e1); 
-		}
-	}
-
-	void RelOp(out IToken/*!*/ x, out BinaryExpr.Opcode op) {
-		Contract.Ensures(Contract.ValueAtReturn(out x) != null); x = Token.NoToken;  op = BinaryExpr.Opcode.Add/*(dummy)*/; 
-		switch (la.kind) {
-		case 75: {
-			Get();
-			x = t;  op = BinaryExpr.Opcode.Eq; 
-			break;
-		}
-		case 23: {
-			Get();
-			x = t;  op = BinaryExpr.Opcode.Lt; 
-			break;
-		}
-		case 24: {
-			Get();
-			x = t;  op = BinaryExpr.Opcode.Gt; 
-			break;
-		}
-		case 76: {
-			Get();
-			x = t;  op = BinaryExpr.Opcode.Le; 
-			break;
-		}
-		case 77: {
-			Get();
-			x = t;  op = BinaryExpr.Opcode.Ge; 
-			break;
-		}
-		case 78: {
-			Get();
-			x = t;  op = BinaryExpr.Opcode.Neq; 
-			break;
-		}
-		case 79: {
-			Get();
-			x = t;  op = BinaryExpr.Opcode.Disjoint; 
-			break;
-		}
-		case 63: {
-			Get();
-			x = t;  op = BinaryExpr.Opcode.In; 
-			break;
-		}
-		case 80: {
-			Get();
-			x = t;  op = BinaryExpr.Opcode.NotIn; 
-			break;
-		}
-		case 81: {
-			Get();
-			x = t;  op = BinaryExpr.Opcode.Neq; 
-			break;
-		}
-		case 82: {
-			Get();
-			x = t;  op = BinaryExpr.Opcode.Le; 
-			break;
-		}
-		case 83: {
-			Get();
-			x = t;  op = BinaryExpr.Opcode.Ge; 
-			break;
-		}
-		default: SynErr(132); break;
-		}
-	}
-
-	void Factor(out Expression/*!*/ e0) {
-		Contract.Ensures(Contract.ValueAtReturn(out e0) != null); IToken/*!*/ x;  Expression/*!*/ e1;  BinaryExpr.Opcode op; 
-		UnaryExpression(out e0);
-		while (la.kind == 44 || la.kind == 86 || la.kind == 87) {
-			MulOp(out x, out op);
-			UnaryExpression(out e1);
-			e0 = new BinaryExpr(x, op, e0, e1); 
-		}
-	}
-
-	void AddOp(out IToken/*!*/ x, out BinaryExpr.Opcode op) {
-		Contract.Ensures(Contract.ValueAtReturn(out x) != null); x = Token.NoToken;  op=BinaryExpr.Opcode.Add/*(dummy)*/; 
-		if (la.kind == 84) {
-			Get();
-			x = t;  op = BinaryExpr.Opcode.Add; 
-		} else if (la.kind == 85) {
-			Get();
-			x = t;  op = BinaryExpr.Opcode.Sub; 
-		} else SynErr(133);
-	}
-
-	void UnaryExpression(out Expression/*!*/ e) {
-		Contract.Ensures(Contract.ValueAtReturn(out e) != null); IToken/*!*/ x;  e = dummyExpr; 
-		switch (la.kind) {
-		case 85: {
-			Get();
-			x = t; 
-			UnaryExpression(out e);
-			e = new BinaryExpr(x, BinaryExpr.Opcode.Sub, new LiteralExpr(x, 0), e); 
-			break;
-		}
-		case 88: case 89: {
-			NegOp();
-			x = t; 
-			UnaryExpression(out e);
-			e = new UnaryExpr(x, UnaryExpr.Opcode.Not, e); 
-			break;
-		}
-		case 38: case 55: case 61: case 100: case 101: case 102: case 103: {
-			EndlessExpression(out e);
-			break;
-		}
-		case 1: {
-			DottedIdentifiersAndFunction(out e);
-			while (la.kind == 51 || la.kind == 53) {
-				Suffix(ref e);
-			}
-			break;
-		}
-		case 7: case 51: case 97: {
-			DisplayExpr(out e);
-			break;
-		}
-		case 2: case 16: case 33: case 90: case 91: case 92: case 93: case 94: case 95: case 96: {
-			ConstAtomExpression(out e);
-			while (la.kind == 51 || la.kind == 53) {
-				Suffix(ref e);
-			}
-			break;
-		}
-		default: SynErr(134); break;
-		}
-	}
-
-	void MulOp(out IToken/*!*/ x, out BinaryExpr.Opcode op) {
-		Contract.Ensures(Contract.ValueAtReturn(out x) != null); x = Token.NoToken;  op = BinaryExpr.Opcode.Add/*(dummy)*/; 
-		if (la.kind == 44) {
-			Get();
-			x = t;  op = BinaryExpr.Opcode.Mul; 
-		} else if (la.kind == 86) {
-			Get();
-			x = t;  op = BinaryExpr.Opcode.Div; 
-		} else if (la.kind == 87) {
-			Get();
-			x = t;  op = BinaryExpr.Opcode.Mod; 
-		} else SynErr(135);
-	}
-
-	void NegOp() {
-		if (la.kind == 88) {
-			Get();
-		} else if (la.kind == 89) {
-			Get();
-		} else SynErr(136);
-	}
-
-	void EndlessExpression(out Expression e) {
-		IToken/*!*/ x;
-		Expression e0, e1;
-		e = dummyExpr;
-		
-		if (la.kind == 55) {
-			Get();
-			x = t; 
-			Expression(out e);
-			Expect(98);
-			Expression(out e0);
-			Expect(56);
-			Expression(out e1);
-			e = new ITEExpr(x, e, e0, e1); 
-		} else if (la.kind == 61) {
-			MatchExpression(out e);
-		} else if (StartOf(17)) {
-			QuantifierGuts(out e);
-		} else if (la.kind == 38) {
-			ComprehensionExpr(out e);
-		} else SynErr(137);
-	}
-
-	void DottedIdentifiersAndFunction(out Expression e) {
-		IToken id;  IToken openParen = null;
-		List<Expression> args = null;
-		List<IToken> idents = new List<IToken>();
-		
-		Ident(out id);
-		idents.Add(id); 
-		while (la.kind == 53) {
-			Get();
-			Ident(out id);
-			idents.Add(id); 
-		}
-		if (la.kind == 33) {
-			Get();
-			openParen = t;  args = new List<Expression>(); 
-			if (StartOf(8)) {
-				Expressions(args);
-			}
-			Expect(34);
-		}
-		e = new IdentifierSequence(idents, openParen, args); 
-	}
-
-	void Suffix(ref Expression/*!*/ e) {
-		Contract.Requires(e != null); Contract.Ensures(e!=null); IToken/*!*/ id, x;  List<Expression/*!*/>/*!*/ args;
-		Expression e0 = null;  Expression e1 = null;  Expression/*!*/ ee;  bool anyDots = false;
-		List<Expression> multipleIndices = null;
-		bool func = false;
-		
-		if (la.kind == 53) {
-			Get();
-			Ident(out id);
-			if (la.kind == 33) {
-				Get();
-				args = new List<Expression/*!*/>();  func = true; 
-				if (StartOf(8)) {
-					Expressions(args);
-				}
-				Expect(34);
-				e = new FunctionCallExpr(id, id.val, e, args); 
-			}
-			if (!func) { e = new FieldSelectExpr(id, e, id.val); } 
-		} else if (la.kind == 51) {
-			Get();
-			x = t; 
-			if (StartOf(8)) {
-				Expression(out ee);
-				e0 = ee; 
-				if (la.kind == 99) {
-					Get();
-					anyDots = true; 
-					if (StartOf(8)) {
-						Expression(out ee);
-						e1 = ee; 
-					}
-				} else if (la.kind == 49) {
-					Get();
-					Expression(out ee);
-					e1 = ee; 
-				} else if (la.kind == 19 || la.kind == 52) {
-					while (la.kind == 19) {
-						Get();
-						Expression(out ee);
-						if (multipleIndices == null) {
-						 multipleIndices = new List<Expression>();
-						 multipleIndices.Add(e0);
-						}
-						multipleIndices.Add(ee);
-						
-					}
-				} else SynErr(138);
-			} else if (la.kind == 99) {
-				Get();
-<<<<<<< HEAD
-				anyDots = true; 
-				if (StartOf(8)) {
-					Expression(out ee);
-					e1 = ee; 
-				}
-			} else SynErr(137);
-=======
-				Expression(out ee);
-				anyDots = true;  e1 = ee; 
-			} else SynErr(139);
->>>>>>> 248546a1
-			if (multipleIndices != null) {
-			 e = new MultiSelectExpr(x, e, multipleIndices);
-			 // make sure an array class with this dimensionality exists
-			 UserDefinedType tmp = theBuiltIns.ArrayType(x, multipleIndices.Count, new IntType(), true);
-			} else {
-			  if (!anyDots && e0 == null) {
-			    /* a parsing error occurred */
-			    e0 = dummyExpr;
-			  }
-			  Contract.Assert(anyDots || e0 != null);
-			  if (anyDots) {
-			    //Contract.Assert(e0 != null || e1 != null);
-			    e = new SeqSelectExpr(x, false, e, e0, e1);
-			  } else if (e1 == null) {
-			    Contract.Assert(e0 != null);
-			    e = new SeqSelectExpr(x, true, e, e0, null);
-			  } else {
-			    Contract.Assert(e0 != null);
-			    e = new SeqUpdateExpr(x, e, e0, e1);
-			  }
-			}
-			
-			Expect(52);
-		} else SynErr(140);
-	}
-
-	void DisplayExpr(out Expression e) {
-		Contract.Ensures(Contract.ValueAtReturn(out e) != null);
-		IToken/*!*/ x = null;  List<Expression/*!*/>/*!*/ elements;
-		e = dummyExpr;
-		bool isMulti = false;
-		
-		if (la.kind == 7 || la.kind == 97) {
-			if (la.kind == 97) {
-				Get();
-				x = t; isMulti = true; 
-			}
-			Expect(7);
-			if (!isMulti) x = t;  elements = new List<Expression/*!*/>(); 
-			if (StartOf(8)) {
-				Expressions(elements);
-			}
-			if (isMulti) e = new MultiSetDisplayExpr(x, elements);
-			else e = new SetDisplayExpr(x, elements);
-			Expect(8);
-		} else if (la.kind == 51) {
-			Get();
-			x = t;  elements = new List<Expression/*!*/>(); 
-			if (StartOf(8)) {
-				Expressions(elements);
-			}
-			e = new SeqDisplayExpr(x, elements); 
-			Expect(52);
-		} else SynErr(141);
-	}
-
-	void ConstAtomExpression(out Expression/*!*/ e) {
-		Contract.Ensures(Contract.ValueAtReturn(out e) != null);
-		IToken/*!*/ x;  BigInteger n;
-		e = dummyExpr;
-		
-		switch (la.kind) {
-		case 90: {
-			Get();
-			e = new LiteralExpr(t, false); 
-			break;
-		}
-		case 91: {
-			Get();
-			e = new LiteralExpr(t, true); 
-			break;
-		}
-		case 92: {
-			Get();
-			e = new LiteralExpr(t); 
-			break;
-		}
-		case 2: {
-			Nat(out n);
-			e = new LiteralExpr(t, n); 
-			break;
-		}
-		case 93: {
-			Get();
-			e = new ThisExpr(t); 
-			break;
-		}
-		case 94: {
-			Get();
-			x = t; 
-			Expect(33);
-			Expression(out e);
-			Expect(34);
-			e = new FreshExpr(x, e); 
-			break;
-		}
-		case 95: {
-			Get();
-			x = t; 
-			Expect(33);
-			Expression(out e);
-			Expect(34);
-			e = new AllocatedExpr(x, e); 
-			break;
-		}
-		case 96: {
-			Get();
-			x = t; 
-			Expect(33);
-			Expression(out e);
-			Expect(34);
-			e = new OldExpr(x, e); 
-			break;
-		}
-		case 16: {
-			Get();
-			x = t; 
-			Expression(out e);
-			e = new UnaryExpr(x, UnaryExpr.Opcode.SeqLength, e); 
-			Expect(16);
-			break;
-		}
-		case 33: {
-			Get();
-			x = t; 
-			Expression(out e);
-			e = new ParensExpression(x, e); 
-			Expect(34);
-			break;
-		}
-		default: SynErr(142); break;
-		}
-	}
-
-	void Nat(out BigInteger n) {
-		Expect(2);
-		try {
-		 n = BigInteger.Parse(t.val);
-		} catch (System.FormatException) {
-		  SemErr("incorrectly formatted number");
-		  n = BigInteger.Zero;
-		}
-		
-	}
-
-	void MatchExpression(out Expression/*!*/ e) {
-		Contract.Ensures(Contract.ValueAtReturn(out e) != null); IToken/*!*/ x;  MatchCaseExpr/*!*/ c;
-		List<MatchCaseExpr/*!*/> cases = new List<MatchCaseExpr/*!*/>();
-		
-		Expect(61);
-		x = t; 
-		Expression(out e);
-		while (la.kind == 57) {
-			CaseExpression(out c);
-			cases.Add(c); 
-		}
-		e = new MatchExpr(x, e, cases); 
-	}
-
-	void QuantifierGuts(out Expression/*!*/ q) {
-		Contract.Ensures(Contract.ValueAtReturn(out q) != null); IToken/*!*/ x = Token.NoToken;
-		bool univ = false;
-		BoundVar/*!*/ bv;
-		List<BoundVar/*!*/> bvars = new List<BoundVar/*!*/>();
-		Attributes attrs = null;
-		Triggers trigs = null;
-		Expression range = null;
-		Expression/*!*/ body;
-		
-		if (la.kind == 100 || la.kind == 101) {
-			Forall();
-			x = t;  univ = true; 
-		} else if (la.kind == 102 || la.kind == 103) {
-			Exists();
-			x = t; 
-		} else SynErr(143);
-		IdentTypeOptional(out bv);
-		bvars.Add(bv); 
-		while (la.kind == 19) {
-			Get();
-			IdentTypeOptional(out bv);
-			bvars.Add(bv); 
-		}
-		while (la.kind == 7) {
-			AttributeOrTrigger(ref attrs, ref trigs);
-		}
-		if (la.kind == 16) {
-			Get();
-			Expression(out range);
-		}
-		QSep();
-		Expression(out body);
-		if (univ) {
-		 q = new ForallExpr(x, bvars, range, body, trigs, attrs);
-		} else {
-		  q = new ExistsExpr(x, bvars, range, body, trigs, attrs);
-		}
-		
-	}
-
-	void ComprehensionExpr(out Expression/*!*/ q) {
-		Contract.Ensures(Contract.ValueAtReturn(out q) != null);
-		IToken/*!*/ x = Token.NoToken;
-		BoundVar/*!*/ bv;
-		List<BoundVar/*!*/> bvars = new List<BoundVar/*!*/>();
-		Expression/*!*/ range;
-		Expression body = null;
-		
-		Expect(38);
-		x = t; 
-		IdentTypeOptional(out bv);
-		bvars.Add(bv); 
-		while (la.kind == 19) {
-			Get();
-			IdentTypeOptional(out bv);
-			bvars.Add(bv); 
-		}
-		Expect(16);
-		Expression(out range);
-		if (la.kind == 104 || la.kind == 105) {
-			QSep();
-			Expression(out body);
-		}
-		if (body == null && bvars.Count != 1) { SemErr(t, "a set comprehension with more than one bound variable must have a term expression"); }
-		q = new SetComprehension(x, bvars, range, body);
-		
-	}
-
-	void CaseExpression(out MatchCaseExpr/*!*/ c) {
-		Contract.Ensures(Contract.ValueAtReturn(out c) != null); IToken/*!*/ x, id, arg;
-		List<BoundVar/*!*/> arguments = new List<BoundVar/*!*/>();
-		Expression/*!*/ body;
-		
-		Expect(57);
-		x = t; 
-		Ident(out id);
-		if (la.kind == 33) {
-			Get();
-			Ident(out arg);
-			arguments.Add(new BoundVar(arg, arg.val, new InferredTypeProxy())); 
-			while (la.kind == 19) {
-				Get();
-				Ident(out arg);
-				arguments.Add(new BoundVar(arg, arg.val, new InferredTypeProxy())); 
-			}
-			Expect(34);
-		}
-		Expect(58);
-		Expression(out body);
-		c = new MatchCaseExpr(x, id.val, arguments, body); 
-	}
-
-	void Forall() {
-		if (la.kind == 100) {
-			Get();
-		} else if (la.kind == 101) {
-			Get();
-		} else SynErr(144);
-	}
-
-	void Exists() {
-		if (la.kind == 102) {
-			Get();
-		} else if (la.kind == 103) {
-			Get();
-		} else SynErr(145);
-	}
-
-	void AttributeOrTrigger(ref Attributes attrs, ref Triggers trigs) {
-		List<Expression/*!*/> es = new List<Expression/*!*/>();
-		
-		Expect(7);
-		if (la.kind == 22) {
-			AttributeBody(ref attrs);
-		} else if (StartOf(8)) {
-			es = new List<Expression/*!*/>(); 
-			Expressions(es);
-			trigs = new Triggers(es, trigs); 
-		} else SynErr(146);
-		Expect(8);
-	}
-
-	void QSep() {
-		if (la.kind == 104) {
-			Get();
-		} else if (la.kind == 105) {
-			Get();
-		} else SynErr(147);
-	}
-
-	void AttributeBody(ref Attributes attrs) {
-		string aName;
-		List<Attributes.Argument/*!*/> aArgs = new List<Attributes.Argument/*!*/>();
-		Attributes.Argument/*!*/ aArg;
-		
-		Expect(22);
-		Expect(1);
-		aName = t.val; 
-		if (StartOf(18)) {
-			AttributeArg(out aArg);
-			aArgs.Add(aArg); 
-			while (la.kind == 19) {
-				Get();
-				AttributeArg(out aArg);
-				aArgs.Add(aArg); 
-			}
-		}
-		attrs = new Attributes(aName, aArgs, attrs); 
-	}
-
-
-
-	public void Parse() {
-		la = new Token();
-		la.val = "";
-		Get();
-		Dafny();
-
-		Expect(0);
-	}
-
-	static readonly bool[,]/*!*/ set = {
-		{T,x,x,x, x,x,x,x, x,x,x,x, x,x,x,x, x,x,x,x, x,x,x,x, x,x,x,x, x,x,x,x, x,x,x,x, x,x,x,x, x,x,x,x, x,x,x,x, x,x,x,x, x,x,x,x, x,x,x,x, x,x,x,x, x,x,x,x, x,x,x,x, x,x,x,x, x,x,x,x, x,x,x,x, x,x,x,x, x,x,x,x, x,x,x,x, x,x,x,x, x,x,x,x, x,x,x,x},
-		{x,x,x,x, x,T,x,x, x,T,T,T, T,T,T,x, x,x,T,x, T,x,x,x, x,T,T,x, x,x,x,x, x,x,x,x, x,x,x,x, x,x,T,x, x,x,x,x, x,x,x,x, x,x,x,x, x,x,x,x, x,x,x,x, x,x,x,x, x,x,x,x, x,x,x,x, x,x,x,x, x,x,x,x, x,x,x,x, x,x,x,x, x,x,x,x, x,x,x,x, x,x,x,x, x,x,x,x},
-		{x,x,x,x, x,x,x,x, x,x,T,T, T,T,x,x, x,x,T,x, T,x,x,x, x,T,T,x, x,x,x,x, x,x,x,x, x,x,x,x, x,x,T,x, x,x,x,x, x,x,x,x, x,x,x,x, x,x,x,x, x,x,x,x, x,x,x,x, x,x,x,x, x,x,x,x, x,x,x,x, x,x,x,x, x,x,x,x, x,x,x,x, x,x,x,x, x,x,x,x, x,x,x,x, x,x,x,x},
-		{x,x,x,x, x,x,x,x, x,x,x,x, x,x,x,x, x,x,x,x, x,x,x,x, x,x,x,x, x,x,T,T, T,x,x,x, x,x,x,x, x,x,x,T, x,x,x,x, x,x,x,x, x,x,x,x, x,x,x,x, x,x,x,x, x,x,x,x, x,x,x,x, x,x,x,x, x,x,x,x, x,x,x,x, x,x,x,x, x,x,x,x, x,x,x,x, x,x,x,x, x,x,x,x, x,x,x,x},
-		{x,x,x,x, x,x,x,T, x,x,x,x, x,x,x,x, x,x,x,x, x,x,x,x, x,x,x,x, x,x,T,T, T,x,x,x, x,x,x,x, x,x,x,T, x,x,x,x, x,x,x,x, x,x,x,x, x,x,x,x, x,x,x,x, x,x,x,x, x,x,x,x, x,x,x,x, x,x,x,x, x,x,x,x, x,x,x,x, x,x,x,x, x,x,x,x, x,x,x,x, x,x,x,x, x,x,x,x},
-		{x,x,x,x, x,x,x,x, x,x,x,x, x,x,x,x, x,x,x,x, x,x,x,x, x,x,x,x, T,T,T,T, T,x,x,x, x,x,x,x, x,x,x,x, x,x,x,x, x,x,x,x, x,x,x,x, x,x,x,x, x,x,x,x, x,x,x,x, x,x,x,x, x,x,x,x, x,x,x,x, x,x,x,x, x,x,x,x, x,x,x,x, x,x,x,x, x,x,x,x, x,x,x,x, x,x,x,x},
-		{x,x,x,x, x,x,x,T, x,x,x,x, x,x,x,x, x,x,x,x, x,x,x,x, x,x,x,x, T,T,T,T, T,x,x,x, x,x,x,x, x,x,x,x, x,x,x,x, x,x,x,x, x,x,x,x, x,x,x,x, x,x,x,x, x,x,x,x, x,x,x,x, x,x,x,x, x,x,x,x, x,x,x,x, x,x,x,x, x,x,x,x, x,x,x,x, x,x,x,x, x,x,x,x, x,x,x,x},
-		{x,T,x,T, x,x,x,x, x,x,x,T, x,x,x,x, x,x,x,x, x,x,x,x, x,x,x,x, x,x,x,x, x,x,x,T, T,T,T,T, T,T,x,x, x,x,x,x, x,x,x,x, x,x,x,x, x,x,x,x, x,x,x,x, x,x,x,x, x,x,x,x, x,x,x,x, x,x,x,x, x,x,x,x, x,x,x,x, x,x,x,x, x,x,x,x, x,x,x,x, x,x,x,x, x,x,x,x},
-		{x,T,T,x, x,x,x,T, x,x,x,x, x,x,x,x, T,x,x,x, x,x,x,x, x,x,x,x, x,x,x,x, x,T,x,x, x,x,T,x, x,x,x,x, x,x,x,x, x,x,x,T, x,x,x,T, x,x,x,x, x,T,x,x, x,x,x,x, x,x,x,x, x,x,x,x, x,x,x,x, x,x,x,x, x,T,x,x, T,T,T,T, T,T,T,T, T,T,x,x, T,T,T,T, x,x,x,x},
-		{x,T,T,x, x,x,x,T, x,x,x,T, x,x,x,x, T,x,T,x, x,x,x,x, x,x,x,x, x,x,x,x, x,T,x,x, x,x,x,x, x,x,x,x, x,x,T,T, T,x,x,x, x,x,x,T, x,x,x,T, x,T,T,x, T,T,T,x, x,x,x,x, x,x,x,x, x,x,x,x, x,x,x,x, x,x,x,x, x,x,T,T, T,T,T,T, T,x,x,x, x,x,x,x, x,x,x,x},
-		{x,T,T,x, x,x,x,T, x,x,x,x, x,x,x,x, T,x,x,x, x,x,x,x, x,x,x,x, x,x,x,x, x,T,x,x, x,x,T,x, x,x,x,x, T,x,x,x, x,x,x,T, x,x,x,T, x,x,x,x, x,T,x,x, x,x,x,x, x,x,x,x, x,x,x,x, x,x,x,x, x,x,x,x, x,T,x,x, T,T,T,T, T,T,T,T, T,T,x,x, T,T,T,T, x,x,x,x},
-		{x,x,x,x, x,x,x,T, x,x,x,x, x,x,x,x, x,x,x,x, x,x,x,x, x,x,x,x, T,T,x,x, T,x,x,x, x,x,x,x, x,x,x,x, x,x,x,x, x,x,x,x, x,x,x,x, x,x,x,x, T,x,x,x, x,x,x,x, x,x,x,x, x,x,x,x, x,x,x,x, x,x,x,x, x,x,x,x, x,x,x,x, x,x,x,x, x,x,x,x, x,x,x,x, x,x,x,x},
-		{x,T,T,x, x,x,x,T, x,x,x,x, x,x,x,x, T,x,x,x, x,x,x,x, x,x,x,x, x,x,x,x, x,T,x,x, x,x,T,x, x,x,x,x, T,x,x,x, x,x,T,T, x,x,T,T, x,x,x,x, x,T,x,x, x,x,x,x, x,x,x,x, x,x,x,x, x,x,x,x, x,x,x,x, x,T,x,x, T,T,T,T, T,T,T,T, T,T,x,x, T,T,T,T, x,x,x,x},
-		{x,x,T,x, x,x,x,x, x,x,x,x, x,x,x,x, T,x,x,x, x,x,x,x, x,x,x,x, x,x,x,x, x,T,x,x, x,x,x,x, x,x,x,x, x,x,x,x, x,x,x,x, x,x,x,x, x,x,x,x, x,x,x,x, x,x,x,x, x,x,x,x, x,x,x,x, x,x,x,x, x,x,x,x, x,x,x,x, x,x,T,T, T,T,T,T, T,x,x,x, x,x,x,x, x,x,x,x},
-		{x,x,x,x, x,x,x,x, x,x,x,x, x,x,x,x, x,x,x,x, x,x,x,x, x,x,x,x, T,T,x,x, T,x,x,x, x,x,x,x, x,x,x,x, x,x,x,x, x,x,x,x, x,x,x,x, x,x,x,x, T,x,x,x, x,x,x,x, x,x,x,x, x,x,x,x, x,x,x,x, x,x,x,x, x,x,x,x, x,x,x,x, x,x,x,x, x,x,x,x, x,x,x,x, x,x,x,x},
-		{x,x,x,x, x,x,x,x, x,x,x,x, x,x,x,x, x,x,x,x, x,x,x,x, x,x,x,x, x,x,x,x, x,x,x,x, x,x,x,x, x,x,x,x, x,x,x,x, x,x,x,x, x,x,x,x, x,x,x,x, x,x,x,x, x,x,x,x, x,x,x,T, T,T,T,x, x,x,x,x, x,x,x,x, x,x,x,x, x,x,x,x, x,x,x,x, x,x,x,x, x,x,x,x, x,x,x,x},
-		{x,x,x,x, x,x,x,x, x,x,x,x, x,x,x,x, x,x,x,x, x,x,x,T, T,x,x,x, x,x,x,x, x,x,x,x, x,x,x,x, x,x,x,x, x,x,x,x, x,x,x,x, x,x,x,x, x,x,x,x, x,x,x,T, x,x,x,x, x,x,x,x, x,x,x,T, T,T,T,T, T,T,T,T, x,x,x,x, x,x,x,x, x,x,x,x, x,x,x,x, x,x,x,x, x,x,x,x},
-		{x,x,x,x, x,x,x,x, x,x,x,x, x,x,x,x, x,x,x,x, x,x,x,x, x,x,x,x, x,x,x,x, x,x,x,x, x,x,x,x, x,x,x,x, x,x,x,x, x,x,x,x, x,x,x,x, x,x,x,x, x,x,x,x, x,x,x,x, x,x,x,x, x,x,x,x, x,x,x,x, x,x,x,x, x,x,x,x, x,x,x,x, x,x,x,x, x,x,x,x, T,T,T,T, x,x,x,x},
-		{x,T,T,x, T,x,x,T, x,x,x,x, x,x,x,x, T,x,x,x, x,x,x,x, x,x,x,x, x,x,x,x, x,T,x,x, x,x,T,x, x,x,x,x, x,x,x,x, x,x,x,T, x,x,x,T, x,x,x,x, x,T,x,x, x,x,x,x, x,x,x,x, x,x,x,x, x,x,x,x, x,x,x,x, x,T,x,x, T,T,T,T, T,T,T,T, T,T,x,x, T,T,T,T, x,x,x,x}
-
-	};
-} // end Parser
-
-
-public class Errors {
-	public int count = 0;                                    // number of errors detected
-	public System.IO.TextWriter/*!*/ errorStream = Console.Out;   // error messages go to this stream
-	public string errMsgFormat = "{0}({1},{2}): error: {3}"; // 0=filename, 1=line, 2=column, 3=text
-	public string warningMsgFormat = "{0}({1},{2}): warning: {3}"; // 0=filename, 1=line, 2=column, 3=text
-
-	public void SynErr(string filename, int line, int col, int n) {
-		SynErr(filename, line, col, GetSyntaxErrorString(n));
-	}
-
-	public virtual void SynErr(string filename, int line, int col, string/*!*/ msg) {
-		Contract.Requires(msg != null);
-		errorStream.WriteLine(errMsgFormat, filename, line, col, msg);
-		count++;
-	}
-
-	string GetSyntaxErrorString(int n) {
-		string s;
-		switch (n) {
-			case 0: s = "EOF expected"; break;
-			case 1: s = "ident expected"; break;
-			case 2: s = "digits expected"; break;
-			case 3: s = "arrayToken expected"; break;
-			case 4: s = "string expected"; break;
-			case 5: s = "\"module\" expected"; break;
-			case 6: s = "\"imports\" expected"; break;
-			case 7: s = "\"{\" expected"; break;
-			case 8: s = "\"}\" expected"; break;
-			case 9: s = "\"class\" expected"; break;
-			case 10: s = "\"refines\" expected"; break;
-			case 11: s = "\"ghost\" expected"; break;
-			case 12: s = "\"static\" expected"; break;
-			case 13: s = "\"unlimited\" expected"; break;
-			case 14: s = "\"datatype\" expected"; break;
-			case 15: s = "\"=\" expected"; break;
-			case 16: s = "\"|\" expected"; break;
-			case 17: s = "\";\" expected"; break;
-			case 18: s = "\"var\" expected"; break;
-			case 19: s = "\",\" expected"; break;
-			case 20: s = "\"replaces\" expected"; break;
-			case 21: s = "\"by\" expected"; break;
-			case 22: s = "\":\" expected"; break;
-			case 23: s = "\"<\" expected"; break;
-			case 24: s = "\">\" expected"; break;
-			case 25: s = "\"method\" expected"; break;
-			case 26: s = "\"constructor\" expected"; break;
-			case 27: s = "\"returns\" expected"; break;
-			case 28: s = "\"modifies\" expected"; break;
-			case 29: s = "\"free\" expected"; break;
-			case 30: s = "\"requires\" expected"; break;
-			case 31: s = "\"ensures\" expected"; break;
-			case 32: s = "\"decreases\" expected"; break;
-			case 33: s = "\"(\" expected"; break;
-			case 34: s = "\")\" expected"; break;
-			case 35: s = "\"bool\" expected"; break;
-			case 36: s = "\"nat\" expected"; break;
-			case 37: s = "\"int\" expected"; break;
-			case 38: s = "\"set\" expected"; break;
-			case 39: s = "\"multiset\" expected"; break;
-			case 40: s = "\"seq\" expected"; break;
-			case 41: s = "\"object\" expected"; break;
-			case 42: s = "\"function\" expected"; break;
-			case 43: s = "\"reads\" expected"; break;
-			case 44: s = "\"*\" expected"; break;
-			case 45: s = "\"`\" expected"; break;
-			case 46: s = "\"label\" expected"; break;
-			case 47: s = "\"break\" expected"; break;
-			case 48: s = "\"return\" expected"; break;
-			case 49: s = "\":=\" expected"; break;
-			case 50: s = "\"new\" expected"; break;
-			case 51: s = "\"[\" expected"; break;
-			case 52: s = "\"]\" expected"; break;
-			case 53: s = "\".\" expected"; break;
-			case 54: s = "\"choose\" expected"; break;
-			case 55: s = "\"if\" expected"; break;
-			case 56: s = "\"else\" expected"; break;
-			case 57: s = "\"case\" expected"; break;
-			case 58: s = "\"=>\" expected"; break;
-			case 59: s = "\"while\" expected"; break;
-			case 60: s = "\"invariant\" expected"; break;
-			case 61: s = "\"match\" expected"; break;
-			case 62: s = "\"foreach\" expected"; break;
-			case 63: s = "\"in\" expected"; break;
-			case 64: s = "\"assert\" expected"; break;
-			case 65: s = "\"assume\" expected"; break;
-			case 66: s = "\"print\" expected"; break;
-			case 67: s = "\"<==>\" expected"; break;
-			case 68: s = "\"\\u21d4\" expected"; break;
-			case 69: s = "\"==>\" expected"; break;
-			case 70: s = "\"\\u21d2\" expected"; break;
-			case 71: s = "\"&&\" expected"; break;
-			case 72: s = "\"\\u2227\" expected"; break;
-			case 73: s = "\"||\" expected"; break;
-			case 74: s = "\"\\u2228\" expected"; break;
-			case 75: s = "\"==\" expected"; break;
-			case 76: s = "\"<=\" expected"; break;
-			case 77: s = "\">=\" expected"; break;
-			case 78: s = "\"!=\" expected"; break;
-			case 79: s = "\"!!\" expected"; break;
-			case 80: s = "\"!in\" expected"; break;
-			case 81: s = "\"\\u2260\" expected"; break;
-			case 82: s = "\"\\u2264\" expected"; break;
-			case 83: s = "\"\\u2265\" expected"; break;
-			case 84: s = "\"+\" expected"; break;
-			case 85: s = "\"-\" expected"; break;
-			case 86: s = "\"/\" expected"; break;
-			case 87: s = "\"%\" expected"; break;
-			case 88: s = "\"!\" expected"; break;
-			case 89: s = "\"\\u00ac\" expected"; break;
-			case 90: s = "\"false\" expected"; break;
-			case 91: s = "\"true\" expected"; break;
-			case 92: s = "\"null\" expected"; break;
-			case 93: s = "\"this\" expected"; break;
-			case 94: s = "\"fresh\" expected"; break;
-			case 95: s = "\"allocated\" expected"; break;
-			case 96: s = "\"old\" expected"; break;
-			case 97: s = "\"multi\" expected"; break;
-			case 98: s = "\"then\" expected"; break;
-			case 99: s = "\"..\" expected"; break;
-			case 100: s = "\"forall\" expected"; break;
-			case 101: s = "\"\\u2200\" expected"; break;
-			case 102: s = "\"exists\" expected"; break;
-			case 103: s = "\"\\u2203\" expected"; break;
-			case 104: s = "\"::\" expected"; break;
-			case 105: s = "\"\\u2022\" expected"; break;
-			case 106: s = "??? expected"; break;
-			case 107: s = "invalid ClassMemberDecl"; break;
-			case 108: s = "invalid FunctionDecl"; break;
-			case 109: s = "invalid MethodDecl"; break;
-			case 110: s = "invalid MethodDecl"; break;
-			case 111: s = "invalid TypeAndToken"; break;
-			case 112: s = "invalid MethodSpec"; break;
-			case 113: s = "invalid MethodSpec"; break;
-			case 114: s = "invalid ReferenceType"; break;
-			case 115: s = "invalid FunctionSpec"; break;
-			case 116: s = "invalid PossiblyWildFrameExpression"; break;
-			case 117: s = "invalid PossiblyWildExpression"; break;
-			case 118: s = "invalid OneStmt"; break;
-			case 119: s = "invalid OneStmt"; break;
-			case 120: s = "invalid UpdateStmt"; break;
-			case 121: s = "invalid IfStmt"; break;
-			case 122: s = "invalid IfStmt"; break;
-			case 123: s = "invalid WhileStmt"; break;
-			case 124: s = "invalid Rhs"; break;
-			case 125: s = "invalid Lhs"; break;
-			case 126: s = "invalid Guard"; break;
-			case 127: s = "invalid AttributeArg"; break;
-			case 128: s = "invalid EquivOp"; break;
-			case 129: s = "invalid ImpliesOp"; break;
-			case 130: s = "invalid AndOp"; break;
-			case 131: s = "invalid OrOp"; break;
-			case 132: s = "invalid RelOp"; break;
-			case 133: s = "invalid AddOp"; break;
-			case 134: s = "invalid UnaryExpression"; break;
-			case 135: s = "invalid MulOp"; break;
-			case 136: s = "invalid NegOp"; break;
-			case 137: s = "invalid EndlessExpression"; break;
-			case 138: s = "invalid Suffix"; break;
-			case 139: s = "invalid Suffix"; break;
-			case 140: s = "invalid Suffix"; break;
-			case 141: s = "invalid DisplayExpr"; break;
-			case 142: s = "invalid ConstAtomExpression"; break;
-			case 143: s = "invalid QuantifierGuts"; break;
-			case 144: s = "invalid Forall"; break;
-			case 145: s = "invalid Exists"; break;
-			case 146: s = "invalid AttributeOrTrigger"; break;
-			case 147: s = "invalid QSep"; break;
-
-			default: s = "error " + n; break;
-		}
-		return s;
-	}
-
-	public void SemErr(IToken/*!*/ tok, string/*!*/ msg) {  // semantic errors
-		Contract.Requires(tok != null);
-		Contract.Requires(msg != null);
-		SemErr(tok.filename, tok.line, tok.col, msg);
-	}
-
-	public virtual void SemErr(string filename, int line, int col, string/*!*/ msg) {
-		Contract.Requires(msg != null);
-		errorStream.WriteLine(errMsgFormat, filename, line, col, msg);
-		count++;
-	}
-
-	public virtual void Warning(string filename, int line, int col, string msg) {
-		Contract.Requires(msg != null);
-		errorStream.WriteLine(warningMsgFormat, filename, line, col, msg);
-	}
-} // Errors
-
-
-public class FatalError: Exception {
-	public FatalError(string m): base(m) {}
-}
-
+using System.Collections.Generic;
+using System.Numerics;
+using Microsoft.Boogie;
+using System.IO;
+using System.Text;
+
+
+
+
+using System;
+using System.Diagnostics.Contracts;
+
+namespace Microsoft.Dafny {
+
+
+
+public class Parser {
+	public const int _EOF = 0;
+	public const int _ident = 1;
+	public const int _digits = 2;
+	public const int _arrayToken = 3;
+	public const int _string = 4;
+	public const int maxT = 106;
+
+	const bool T = true;
+	const bool x = false;
+	const int minErrDist = 2;
+
+	public Scanner/*!*/ scanner;
+	public Errors/*!*/  errors;
+
+	public Token/*!*/ t;    // last recognized token
+	public Token/*!*/ la;   // lookahead token
+	int errDist = minErrDist;
+
+static List<ModuleDecl/*!*/> theModules;
+static BuiltIns theBuiltIns;
+
+
+static Expression/*!*/ dummyExpr = new LiteralExpr(Token.NoToken);
+static FrameExpression/*!*/ dummyFrameExpr = new FrameExpression(dummyExpr, null);
+static Statement/*!*/ dummyStmt = new ReturnStmt(Token.NoToken, null);
+static Attributes.Argument/*!*/ dummyAttrArg = new Attributes.Argument("dummyAttrArg");
+static int anonymousIds = 0;
+
+struct MemberModifiers {
+  public bool IsGhost;
+  public bool IsStatic;
+  public bool IsUnlimited;
+}
+
+// helper routine for parsing call statements
+private static Expression/*!*/ ConvertToLocal(Expression/*!*/ e)
+{
+Contract.Requires(e != null);
+Contract.Ensures(Contract.Result<Expression>() != null);
+  FieldSelectExpr fse = e as FieldSelectExpr;
+  if (fse != null && fse.Obj is ImplicitThisExpr) {
+    return new IdentifierExpr(fse.tok, fse.FieldName);
+  }
+  return e;  // cannot convert to IdentifierExpr (or is already an IdentifierExpr)
+}
+
+///<summary>
+/// Parses top-level things (modules, classes, datatypes, class members) from "filename"
+/// and appends them in appropriate form to "modules".
+/// Returns the number of parsing errors encountered.
+/// Note: first initialize the Scanner.
+///</summary>
+public static int Parse (string/*!*/ filename, List<ModuleDecl/*!*/>/*!*/ modules, BuiltIns builtIns) /* throws System.IO.IOException */ {
+  Contract.Requires(filename != null);
+  Contract.Requires(cce.NonNullElements(modules));
+  string s;
+  if (filename == "stdin.dfy") {
+    s = Microsoft.Boogie.ParserHelper.Fill(System.Console.In, new List<string>());
+    return Parse(s, filename, modules, builtIns);
+  } else {
+    using (System.IO.StreamReader reader = new System.IO.StreamReader(filename)) {
+      s = Microsoft.Boogie.ParserHelper.Fill(reader, new List<string>());
+      return Parse(s, filename, modules, builtIns);
+    }
+  }
+}
+
+///<summary>
+/// Parses top-level things (modules, classes, datatypes, class members)
+/// and appends them in appropriate form to "modules".
+/// Returns the number of parsing errors encountered.
+/// Note: first initialize the Scanner.
+///</summary>
+public static int Parse (string/*!*/ s, string/*!*/ filename, List<ModuleDecl/*!*/>/*!*/ modules, BuiltIns builtIns) {
+  Contract.Requires(s != null);
+  Contract.Requires(filename != null);
+  Contract.Requires(cce.NonNullElements(modules));
+  Errors errors = new Errors();
+  return Parse(s, filename, modules, builtIns, errors);
+}
+
+///<summary>
+/// Parses top-level things (modules, classes, datatypes, class members)
+/// and appends them in appropriate form to "modules".
+/// Returns the number of parsing errors encountered.
+/// Note: first initialize the Scanner with the given Errors sink.
+///</summary>
+public static int Parse (string/*!*/ s, string/*!*/ filename, List<ModuleDecl/*!*/>/*!*/ modules, BuiltIns builtIns,
+                         Errors/*!*/ errors) {
+  Contract.Requires(s != null);
+  Contract.Requires(filename != null);
+  Contract.Requires(cce.NonNullElements(modules));
+  Contract.Requires(errors != null);
+  List<ModuleDecl/*!*/> oldModules = theModules;
+  theModules = modules;
+  BuiltIns oldBuiltIns = builtIns;
+  theBuiltIns = builtIns;
+  byte[]/*!*/ buffer = cce.NonNull( UTF8Encoding.Default.GetBytes(s));
+  MemoryStream ms = new MemoryStream(buffer,false);
+  Scanner scanner = new Scanner(ms, errors, filename);
+  Parser parser = new Parser(scanner, errors);
+  parser.Parse();
+  theModules = oldModules;
+  theBuiltIns = oldBuiltIns;
+  return parser.errors.count;
+}
+
+/*--------------------------------------------------------------------------*/
+
+
+	public Parser(Scanner/*!*/ scanner, Errors/*!*/ errors) {
+		this.scanner = scanner;
+		this.errors = errors;
+		Token/*!*/ tok = new Token();
+		tok.val = "";
+		this.la = tok;
+		this.t = new Token(); // just to satisfy its non-null constraint
+	}
+
+	void SynErr (int n) {
+		if (errDist >= minErrDist) errors.SynErr(la.filename, la.line, la.col, n);
+		errDist = 0;
+	}
+
+	public void SemErr (string/*!*/ msg) {
+		Contract.Requires(msg != null);
+		if (errDist >= minErrDist) errors.SemErr(t, msg);
+		errDist = 0;
+	}
+
+	public void SemErr(IToken/*!*/ tok, string/*!*/ msg) {
+	  Contract.Requires(tok != null);
+	  Contract.Requires(msg != null);
+	  errors.SemErr(tok, msg);
+	}
+
+	void Get () {
+		for (;;) {
+			t = la;
+			la = scanner.Scan();
+			if (la.kind <= maxT) { ++errDist; break; }
+
+			la = t;
+		}
+	}
+
+	void Expect (int n) {
+		if (la.kind==n) Get(); else { SynErr(n); }
+	}
+
+	bool StartOf (int s) {
+		return set[s, la.kind];
+	}
+
+	void ExpectWeak (int n, int follow) {
+		if (la.kind == n) Get();
+		else {
+			SynErr(n);
+			while (!StartOf(follow)) Get();
+		}
+	}
+
+
+	bool WeakSeparator(int n, int syFol, int repFol) {
+		int kind = la.kind;
+		if (kind == n) {Get(); return true;}
+		else if (StartOf(repFol)) {return false;}
+		else {
+			SynErr(n);
+			while (!(set[syFol, kind] || set[repFol, kind] || set[0, kind])) {
+				Get();
+				kind = la.kind;
+			}
+			return StartOf(syFol);
+		}
+	}
+
+
+	void Dafny() {
+		ClassDecl/*!*/ c; DatatypeDecl/*!*/ dt;
+		Attributes attrs;  IToken/*!*/ id;  List<string/*!*/> theImports;
+		
+		     List<MemberDecl/*!*/> membersDefaultClass = new List<MemberDecl/*!*/>();
+		     ModuleDecl module;
+		     
+		     // to support multiple files, create a default module only if theModules doesn't already contain one
+		     DefaultModuleDecl defaultModule = null;
+		     foreach (ModuleDecl mdecl in theModules) {
+		       defaultModule = mdecl as DefaultModuleDecl;
+		       if (defaultModule != null) { break; }
+		     }
+		     bool defaultModuleCreatedHere = false;
+		     if (defaultModule == null) {
+		       defaultModuleCreatedHere = true;
+		       defaultModule = new DefaultModuleDecl();
+		     }
+		  
+		while (StartOf(1)) {
+			if (la.kind == 5) {
+				Get();
+				attrs = null;  theImports = new List<string/*!*/>(); 
+				while (la.kind == 7) {
+					Attribute(ref attrs);
+				}
+				Ident(out id);
+				if (la.kind == 6) {
+					Get();
+					Idents(theImports);
+				}
+				module = new ModuleDecl(id, id.val, theImports, attrs); 
+				Expect(7);
+				module.BodyStartTok = t; 
+				while (la.kind == 9 || la.kind == 14) {
+					if (la.kind == 9) {
+						ClassDecl(module, out c);
+						module.TopLevelDecls.Add(c); 
+					} else {
+						DatatypeDecl(module, out dt);
+						module.TopLevelDecls.Add(dt); 
+					}
+				}
+				Expect(8);
+				module.BodyEndTok = t;
+				theModules.Add(module); 
+			} else if (la.kind == 9) {
+				ClassDecl(defaultModule, out c);
+				defaultModule.TopLevelDecls.Add(c); 
+			} else if (la.kind == 14) {
+				DatatypeDecl(defaultModule, out dt);
+				defaultModule.TopLevelDecls.Add(dt); 
+			} else {
+				ClassMemberDecl(membersDefaultClass);
+			}
+		}
+		if (defaultModuleCreatedHere) {
+		 defaultModule.TopLevelDecls.Add(new DefaultClassDecl(defaultModule, membersDefaultClass));
+		 theModules.Add(defaultModule);
+		} else {
+		  // find the default class in the default module, then append membersDefaultClass to its member list
+		  foreach (TopLevelDecl topleveldecl in defaultModule.TopLevelDecls) {
+		    DefaultClassDecl defaultClass = topleveldecl as DefaultClassDecl;
+		    if (defaultClass != null) {
+		      defaultClass.Members.AddRange(membersDefaultClass);
+		      break;
+		    }
+		  }
+		}
+		
+		Expect(0);
+	}
+
+	void Attribute(ref Attributes attrs) {
+		Expect(7);
+		AttributeBody(ref attrs);
+		Expect(8);
+	}
+
+	void Ident(out IToken/*!*/ x) {
+		Contract.Ensures(Contract.ValueAtReturn(out x) != null); 
+		Expect(1);
+		x = t; 
+	}
+
+	void Idents(List<string/*!*/>/*!*/ ids) {
+		IToken/*!*/ id; 
+		Ident(out id);
+		ids.Add(id.val); 
+		while (la.kind == 19) {
+			Get();
+			Ident(out id);
+			ids.Add(id.val); 
+		}
+	}
+
+	void ClassDecl(ModuleDecl/*!*/ module, out ClassDecl/*!*/ c) {
+		Contract.Requires(module != null);
+		Contract.Ensures(Contract.ValueAtReturn(out c) != null);
+		IToken/*!*/ id;
+		Attributes attrs = null;
+		List<TypeParameter/*!*/> typeArgs = new List<TypeParameter/*!*/>();
+		IToken/*!*/ idRefined;
+		IToken optionalId = null;
+		List<MemberDecl/*!*/> members = new List<MemberDecl/*!*/>();
+		IToken bodyStart;
+		
+		Expect(9);
+		while (la.kind == 7) {
+			Attribute(ref attrs);
+		}
+		Ident(out id);
+		if (la.kind == 23) {
+			GenericParameters(typeArgs);
+		}
+		if (la.kind == 10) {
+			Get();
+			Ident(out idRefined);
+			optionalId = idRefined; 
+		}
+		Expect(7);
+		bodyStart = t; 
+		while (StartOf(2)) {
+			ClassMemberDecl(members);
+		}
+		Expect(8);
+		if (optionalId == null)        
+		 c = new ClassDecl(id, id.val, module, typeArgs, members, attrs);
+		else 
+		  c = new ClassRefinementDecl(id, id.val, module, typeArgs, members, attrs, optionalId);
+		c.BodyStartTok = bodyStart;
+		c.BodyEndTok = t;
+		
+	}
+
+	void DatatypeDecl(ModuleDecl/*!*/ module, out DatatypeDecl/*!*/ dt) {
+		Contract.Requires(module != null);
+		Contract.Ensures(Contract.ValueAtReturn(out dt)!=null);
+		IToken/*!*/ id;
+		Attributes attrs = null;
+		List<TypeParameter/*!*/> typeArgs = new List<TypeParameter/*!*/>();
+		List<DatatypeCtor/*!*/> ctors = new List<DatatypeCtor/*!*/>();
+		IToken bodyStart = Token.NoToken;  // dummy assignment
+		
+		Expect(14);
+		while (la.kind == 7) {
+			Attribute(ref attrs);
+		}
+		Ident(out id);
+		if (la.kind == 23) {
+			GenericParameters(typeArgs);
+		}
+		Expect(15);
+		bodyStart = t; 
+		DatatypeMemberDecl(ctors);
+		while (la.kind == 16) {
+			Get();
+			DatatypeMemberDecl(ctors);
+		}
+		Expect(17);
+		dt = new DatatypeDecl(id, id.val, module, typeArgs, ctors, attrs);
+		dt.BodyStartTok = bodyStart;
+		dt.BodyEndTok = t;
+		
+	}
+
+	void ClassMemberDecl(List<MemberDecl/*!*/>/*!*/ mm) {
+		Contract.Requires(cce.NonNullElements(mm));
+		Method/*!*/ m;
+		Function/*!*/ f;
+		MemberModifiers mmod = new MemberModifiers();
+		
+		while (la.kind == 11 || la.kind == 12 || la.kind == 13) {
+			if (la.kind == 11) {
+				Get();
+				mmod.IsGhost = true; 
+			} else if (la.kind == 12) {
+				Get();
+				mmod.IsStatic = true; 
+			} else {
+				Get();
+				mmod.IsUnlimited = true; 
+			}
+		}
+		if (la.kind == 18) {
+			FieldDecl(mmod, mm);
+		} else if (la.kind == 42) {
+			FunctionDecl(mmod, out f);
+			mm.Add(f); 
+		} else if (la.kind == 10 || la.kind == 25 || la.kind == 26) {
+			MethodDecl(mmod, out m);
+			mm.Add(m); 
+		} else if (la.kind == 20) {
+			CouplingInvDecl(mmod, mm);
+		} else SynErr(107);
+	}
+
+	void GenericParameters(List<TypeParameter/*!*/>/*!*/ typeArgs) {
+		Contract.Requires(cce.NonNullElements(typeArgs));
+		IToken/*!*/ id; 
+		Expect(23);
+		Ident(out id);
+		typeArgs.Add(new TypeParameter(id, id.val)); 
+		while (la.kind == 19) {
+			Get();
+			Ident(out id);
+			typeArgs.Add(new TypeParameter(id, id.val)); 
+		}
+		Expect(24);
+	}
+
+	void FieldDecl(MemberModifiers mmod, List<MemberDecl/*!*/>/*!*/ mm) {
+		Contract.Requires(cce.NonNullElements(mm));
+		Attributes attrs = null;
+		IToken/*!*/ id;  Type/*!*/ ty;
+		
+		Expect(18);
+		if (mmod.IsUnlimited) { SemErr(t, "fields cannot be declared 'unlimited'"); }
+		if (mmod.IsStatic) { SemErr(t, "fields cannot be declared 'static'"); }
+		
+		while (la.kind == 7) {
+			Attribute(ref attrs);
+		}
+		IdentType(out id, out ty);
+		mm.Add(new Field(id, id.val, mmod.IsGhost, ty, attrs)); 
+		while (la.kind == 19) {
+			Get();
+			IdentType(out id, out ty);
+			mm.Add(new Field(id, id.val, mmod.IsGhost, ty, attrs)); 
+		}
+		Expect(17);
+	}
+
+	void FunctionDecl(MemberModifiers mmod, out Function/*!*/ f) {
+		Contract.Ensures(Contract.ValueAtReturn(out f)!=null);
+		Attributes attrs = null;
+		IToken/*!*/ id;
+		List<TypeParameter/*!*/> typeArgs = new List<TypeParameter/*!*/>();
+		List<Formal/*!*/> formals = new List<Formal/*!*/>();
+		Type/*!*/ returnType;
+		List<Expression/*!*/> reqs = new List<Expression/*!*/>();
+		List<Expression/*!*/> ens = new List<Expression/*!*/>();
+		List<FrameExpression/*!*/> reads = new List<FrameExpression/*!*/>();
+		List<Expression/*!*/> decreases = new List<Expression/*!*/>();
+		Expression/*!*/ bb;  Expression body = null;
+		bool isFunctionMethod = false;
+		IToken bodyStart = Token.NoToken;
+		IToken bodyEnd = Token.NoToken;
+		
+		Expect(42);
+		if (la.kind == 25) {
+			Get();
+			isFunctionMethod = true; 
+		}
+		if (mmod.IsGhost) { SemErr(t, "functions cannot be declared 'ghost' (they are ghost by default)"); }
+		
+		while (la.kind == 7) {
+			Attribute(ref attrs);
+		}
+		Ident(out id);
+		if (la.kind == 23) {
+			GenericParameters(typeArgs);
+		}
+		Formals(true, isFunctionMethod, formals);
+		Expect(22);
+		Type(out returnType);
+		if (la.kind == 17) {
+			Get();
+			while (StartOf(3)) {
+				FunctionSpec(reqs, reads, ens, decreases);
+			}
+		} else if (StartOf(4)) {
+			while (StartOf(3)) {
+				FunctionSpec(reqs, reads, ens, decreases);
+			}
+			FunctionBody(out bb, out bodyStart, out bodyEnd);
+			body = bb; 
+		} else SynErr(108);
+		f = new Function(id, id.val, mmod.IsStatic, !isFunctionMethod, mmod.IsUnlimited, typeArgs, formals, returnType, reqs, reads, ens, decreases, body, attrs);
+		f.BodyStartTok = bodyStart;
+		f.BodyEndTok = bodyEnd;
+		
+	}
+
+	void MethodDecl(MemberModifiers mmod, out Method/*!*/ m) {
+		Contract.Ensures(Contract.ValueAtReturn(out m) !=null);
+		IToken/*!*/ id;
+		Attributes attrs = null;
+		List<TypeParameter/*!*/>/*!*/ typeArgs = new List<TypeParameter/*!*/>();
+		List<Formal/*!*/> ins = new List<Formal/*!*/>();
+		List<Formal/*!*/> outs = new List<Formal/*!*/>();
+		List<MaybeFreeExpression/*!*/> req = new List<MaybeFreeExpression/*!*/>();
+		List<FrameExpression/*!*/> mod = new List<FrameExpression/*!*/>();
+		List<MaybeFreeExpression/*!*/> ens = new List<MaybeFreeExpression/*!*/>();
+		List<Expression/*!*/> dec = new List<Expression/*!*/>();
+		Statement/*!*/ bb;  BlockStmt body = null;
+		bool isConstructor = false;
+		bool isRefinement = false;
+		IToken bodyStart = Token.NoToken;
+		IToken bodyEnd = Token.NoToken;
+		
+		if (la.kind == 25) {
+			Get();
+		} else if (la.kind == 26) {
+			Get();
+			isConstructor = true; 
+		} else if (la.kind == 10) {
+			Get();
+			isRefinement = true; 
+		} else SynErr(109);
+		if (mmod.IsUnlimited) { SemErr(t, "methods cannot be declared 'unlimited'"); }
+		if (isConstructor) {
+		  if (mmod.IsGhost) {
+		    SemErr(t, "constructors cannot be declared 'ghost'");
+		  }
+		  if (mmod.IsStatic) {
+		    SemErr(t, "constructors cannot be declared 'static'");
+		  }
+		}
+		
+		while (la.kind == 7) {
+			Attribute(ref attrs);
+		}
+		Ident(out id);
+		if (la.kind == 23) {
+			GenericParameters(typeArgs);
+		}
+		Formals(true, !mmod.IsGhost, ins);
+		if (la.kind == 27) {
+			Get();
+			if (isConstructor) { SemErr(t, "constructors cannot have out-parameters"); } 
+			Formals(false, !mmod.IsGhost, outs);
+		}
+		if (la.kind == 17) {
+			Get();
+			while (StartOf(5)) {
+				MethodSpec(req, mod, ens, dec);
+			}
+		} else if (StartOf(6)) {
+			while (StartOf(5)) {
+				MethodSpec(req, mod, ens, dec);
+			}
+			BlockStmt(out bb, out bodyStart, out bodyEnd);
+			body = (BlockStmt)bb; 
+		} else SynErr(110);
+		if (isRefinement)
+		 m = new MethodRefinement(id, id.val, mmod.IsStatic, mmod.IsGhost, typeArgs, ins, outs, req, mod, ens, dec, body, attrs);
+		else if (isConstructor)
+		  m = new Constructor(id, id.val, typeArgs, ins, req, mod, ens, dec, body, attrs);
+		else
+		  m = new Method(id, id.val, mmod.IsStatic, mmod.IsGhost, typeArgs, ins, outs, req, mod, ens, dec, body, attrs);
+		m.BodyStartTok = bodyStart;
+		m.BodyEndTok = bodyEnd;
+		
+	}
+
+	void CouplingInvDecl(MemberModifiers mmod, List<MemberDecl/*!*/>/*!*/ mm) {
+		Contract.Requires(cce.NonNullElements(mm));
+		Attributes attrs = null;
+		List<IToken/*!*/> ids = new List<IToken/*!*/>();;
+		IToken/*!*/ id;
+		Expression/*!*/ e;
+		
+		Expect(20);
+		if (mmod.IsUnlimited) { SemErr(t, "coupling invariants cannot be declared 'unlimited'"); }
+		if (mmod.IsStatic) { SemErr(t, "coupling invariants cannot be declared 'static'"); }
+		if (mmod.IsGhost) { SemErr(t, "coupling invariants cannot be declared 'ghost'"); }
+		
+		while (la.kind == 7) {
+			Attribute(ref attrs);
+		}
+		Ident(out id);
+		ids.Add(id); 
+		while (la.kind == 19) {
+			Get();
+			Ident(out id);
+			ids.Add(id); 
+		}
+		Expect(21);
+		Expression(out e);
+		Expect(17);
+		mm.Add(new CouplingInvariant(ids, e, attrs)); 
+	}
+
+	void DatatypeMemberDecl(List<DatatypeCtor/*!*/>/*!*/ ctors) {
+		Contract.Requires(cce.NonNullElements(ctors));
+		Attributes attrs = null;
+		IToken/*!*/ id;
+		List<Formal/*!*/> formals = new List<Formal/*!*/>();
+		
+		while (la.kind == 7) {
+			Attribute(ref attrs);
+		}
+		Ident(out id);
+		if (la.kind == 33) {
+			FormalsOptionalIds(formals);
+		}
+		ctors.Add(new DatatypeCtor(id, id.val, formals, attrs)); 
+	}
+
+	void FormalsOptionalIds(List<Formal/*!*/>/*!*/ formals) {
+		Contract.Requires(cce.NonNullElements(formals)); IToken/*!*/ id;  Type/*!*/ ty;  string/*!*/ name;  bool isGhost; 
+		Expect(33);
+		if (StartOf(7)) {
+			TypeIdentOptional(out id, out name, out ty, out isGhost);
+			formals.Add(new Formal(id, name, ty, true, isGhost)); 
+			while (la.kind == 19) {
+				Get();
+				TypeIdentOptional(out id, out name, out ty, out isGhost);
+				formals.Add(new Formal(id, name, ty, true, isGhost)); 
+			}
+		}
+		Expect(34);
+	}
+
+	void IdentType(out IToken/*!*/ id, out Type/*!*/ ty) {
+		Contract.Ensures(Contract.ValueAtReturn(out id) != null); Contract.Ensures(Contract.ValueAtReturn(out ty) != null);
+		Ident(out id);
+		Expect(22);
+		Type(out ty);
+	}
+
+	void Expression(out Expression/*!*/ e) {
+		EquivExpression(out e);
+	}
+
+	void GIdentType(bool allowGhostKeyword, out IToken/*!*/ id, out Type/*!*/ ty, out bool isGhost) {
+		Contract.Ensures(Contract.ValueAtReturn(out id)!=null);
+		Contract.Ensures(Contract.ValueAtReturn(out ty)!=null);
+		isGhost = false; 
+		if (la.kind == 11) {
+			Get();
+			if (allowGhostKeyword) { isGhost = true; } else { SemErr(t, "formal cannot be declared 'ghost' in this context"); } 
+		}
+		IdentType(out id, out ty);
+	}
+
+	void Type(out Type/*!*/ ty) {
+		Contract.Ensures(Contract.ValueAtReturn(out ty) != null); IToken/*!*/ tok; 
+		TypeAndToken(out tok, out ty);
+	}
+
+	void LocalIdentTypeOptional(out VarDecl/*!*/ var, bool isGhost) {
+		IToken/*!*/ id;  Type/*!*/ ty;  Type optType = null;
+		
+		Ident(out id);
+		if (la.kind == 22) {
+			Get();
+			Type(out ty);
+			optType = ty; 
+		}
+		var = new VarDecl(id, id.val, optType == null ? new InferredTypeProxy() : optType, isGhost); 
+	}
+
+	void IdentTypeOptional(out BoundVar/*!*/ var) {
+		Contract.Ensures(Contract.ValueAtReturn(out var)!=null); IToken/*!*/ id;  Type/*!*/ ty;  Type optType = null;
+		
+		Ident(out id);
+		if (la.kind == 22) {
+			Get();
+			Type(out ty);
+			optType = ty; 
+		}
+		var = new BoundVar(id, id.val, optType == null ? new InferredTypeProxy() : optType); 
+	}
+
+	void TypeIdentOptional(out IToken/*!*/ id, out string/*!*/ identName, out Type/*!*/ ty, out bool isGhost) {
+		Contract.Ensures(Contract.ValueAtReturn(out id)!=null);
+		Contract.Ensures(Contract.ValueAtReturn(out ty)!=null);
+		Contract.Ensures(Contract.ValueAtReturn(out identName)!=null);
+		string name = null;  isGhost = false; 
+		if (la.kind == 11) {
+			Get();
+			isGhost = true; 
+		}
+		TypeAndToken(out id, out ty);
+		if (la.kind == 22) {
+			Get();
+			UserDefinedType udt = ty as UserDefinedType;
+			if (udt != null && udt.TypeArgs.Count == 0) {
+			  name = udt.Name;
+			} else {
+			  SemErr(id, "invalid formal-parameter name in datatype constructor");
+			}
+			
+			Type(out ty);
+		}
+		if (name != null) {
+		 identName = name;
+		} else {
+		  identName = "#" + anonymousIds++;
+		}
+		
+	}
+
+	void TypeAndToken(out IToken/*!*/ tok, out Type/*!*/ ty) {
+		Contract.Ensures(Contract.ValueAtReturn(out tok)!=null); Contract.Ensures(Contract.ValueAtReturn(out ty) != null); tok = Token.NoToken;  ty = new BoolType();  /*keep compiler happy*/
+		List<Type/*!*/>/*!*/ gt;
+		
+		switch (la.kind) {
+		case 35: {
+			Get();
+			tok = t; 
+			break;
+		}
+		case 36: {
+			Get();
+			tok = t;  ty = new NatType(); 
+			break;
+		}
+		case 37: {
+			Get();
+			tok = t;  ty = new IntType(); 
+			break;
+		}
+		case 38: {
+			Get();
+			tok = t;  gt = new List<Type/*!*/>(); 
+			GenericInstantiation(gt);
+			if (gt.Count != 1) {
+			 SemErr("set type expects exactly one type argument");
+			}
+			ty = new SetType(gt[0]);
+			
+			break;
+		}
+		case 39: {
+			Get();
+			tok = t;  gt = new List<Type/*!*/>(); 
+			GenericInstantiation(gt);
+			if (gt.Count != 1) {
+			 SemErr("multiset type expects exactly one type argument");
+			}
+			ty = new MultiSetType(gt[0]);
+			
+			break;
+		}
+		case 40: {
+			Get();
+			tok = t;  gt = new List<Type/*!*/>(); 
+			GenericInstantiation(gt);
+			if (gt.Count != 1) {
+			 SemErr("seq type expects exactly one type argument");
+			}
+			ty = new SeqType(gt[0]);
+			
+			break;
+		}
+		case 1: case 3: case 41: {
+			ReferenceType(out tok, out ty);
+			break;
+		}
+		default: SynErr(111); break;
+		}
+	}
+
+	void Formals(bool incoming, bool allowGhostKeyword, List<Formal/*!*/>/*!*/ formals) {
+		Contract.Requires(cce.NonNullElements(formals)); IToken/*!*/ id;  Type/*!*/ ty;  bool isGhost; 
+		Expect(33);
+		if (la.kind == 1 || la.kind == 11) {
+			GIdentType(allowGhostKeyword, out id, out ty, out isGhost);
+			formals.Add(new Formal(id, id.val, ty, incoming, isGhost)); 
+			while (la.kind == 19) {
+				Get();
+				GIdentType(allowGhostKeyword, out id, out ty, out isGhost);
+				formals.Add(new Formal(id, id.val, ty, incoming, isGhost)); 
+			}
+		}
+		Expect(34);
+	}
+
+	void MethodSpec(List<MaybeFreeExpression/*!*/>/*!*/ req, List<FrameExpression/*!*/>/*!*/ mod, List<MaybeFreeExpression/*!*/>/*!*/ ens,
+List<Expression/*!*/>/*!*/ decreases) {
+		Contract.Requires(cce.NonNullElements(req)); Contract.Requires(cce.NonNullElements(mod)); Contract.Requires(cce.NonNullElements(ens)); Contract.Requires(cce.NonNullElements(decreases));
+		Expression/*!*/ e;  FrameExpression/*!*/ fe;  bool isFree = false;
+		
+		if (la.kind == 28) {
+			Get();
+			if (StartOf(8)) {
+				FrameExpression(out fe);
+				mod.Add(fe); 
+				while (la.kind == 19) {
+					Get();
+					FrameExpression(out fe);
+					mod.Add(fe); 
+				}
+			}
+			Expect(17);
+		} else if (la.kind == 29 || la.kind == 30 || la.kind == 31) {
+			if (la.kind == 29) {
+				Get();
+				isFree = true; 
+			}
+			if (la.kind == 30) {
+				Get();
+				Expression(out e);
+				Expect(17);
+				req.Add(new MaybeFreeExpression(e, isFree)); 
+			} else if (la.kind == 31) {
+				Get();
+				Expression(out e);
+				Expect(17);
+				ens.Add(new MaybeFreeExpression(e, isFree)); 
+			} else SynErr(112);
+		} else if (la.kind == 32) {
+			Get();
+			DecreasesList(decreases, false);
+			Expect(17);
+		} else SynErr(113);
+	}
+
+	void BlockStmt(out Statement/*!*/ block, out IToken bodyStart, out IToken bodyEnd) {
+		Contract.Ensures(Contract.ValueAtReturn(out block) != null);
+		List<Statement/*!*/> body = new List<Statement/*!*/>();
+		
+		Expect(7);
+		bodyStart = t; 
+		while (StartOf(9)) {
+			Stmt(body);
+		}
+		Expect(8);
+		bodyEnd = t;
+		block = new BlockStmt(bodyStart, body); 
+	}
+
+	void FrameExpression(out FrameExpression/*!*/ fe) {
+		Contract.Ensures(Contract.ValueAtReturn(out fe) != null); Expression/*!*/ e;  IToken/*!*/ id;  string fieldName = null; 
+		Expression(out e);
+		if (la.kind == 45) {
+			Get();
+			Ident(out id);
+			fieldName = id.val; 
+		}
+		fe = new FrameExpression(e, fieldName); 
+	}
+
+	void DecreasesList(List<Expression/*!*/> decreases, bool allowWildcard) {
+		Expression/*!*/ e; 
+		PossiblyWildExpression(out e);
+		if (!allowWildcard && e is WildcardExpr) {
+		 SemErr(e.tok, "'decreases *' is only allowed on loops");
+		} else {
+		  decreases.Add(e);
+		}
+		
+		while (la.kind == 19) {
+			Get();
+			PossiblyWildExpression(out e);
+			if (!allowWildcard && e is WildcardExpr) {
+			 SemErr(e.tok, "'decreases *' is only allowed on loops");
+			} else {
+			  decreases.Add(e);
+			}
+			
+		}
+	}
+
+	void GenericInstantiation(List<Type/*!*/>/*!*/ gt) {
+		Contract.Requires(cce.NonNullElements(gt)); Type/*!*/ ty; 
+		Expect(23);
+		Type(out ty);
+		gt.Add(ty); 
+		while (la.kind == 19) {
+			Get();
+			Type(out ty);
+			gt.Add(ty); 
+		}
+		Expect(24);
+	}
+
+	void ReferenceType(out IToken/*!*/ tok, out Type/*!*/ ty) {
+		Contract.Ensures(Contract.ValueAtReturn(out tok) != null); Contract.Ensures(Contract.ValueAtReturn(out ty) != null);
+		tok = Token.NoToken;  ty = new BoolType();  /*keep compiler happy*/
+		List<Type/*!*/>/*!*/ gt;
+		
+		if (la.kind == 41) {
+			Get();
+			tok = t;  ty = new ObjectType(); 
+		} else if (la.kind == 3) {
+			Get();
+			tok = t;  gt = new List<Type/*!*/>(); 
+			GenericInstantiation(gt);
+			if (gt.Count != 1) {
+			 SemErr("array type expects exactly one type argument");
+			}
+			int dims = 1;
+			if (tok.val.Length != 5) {
+			  dims = int.Parse(tok.val.Substring(5));
+			}
+			ty = theBuiltIns.ArrayType(tok, dims, gt[0], true);
+			
+		} else if (la.kind == 1) {
+			Ident(out tok);
+			gt = new List<Type/*!*/>(); 
+			if (la.kind == 23) {
+				GenericInstantiation(gt);
+			}
+			ty = new UserDefinedType(tok, tok.val, gt); 
+		} else SynErr(114);
+	}
+
+	void FunctionSpec(List<Expression/*!*/>/*!*/ reqs, List<FrameExpression/*!*/>/*!*/ reads, List<Expression/*!*/>/*!*/ ens, List<Expression/*!*/>/*!*/ decreases) {
+		Contract.Requires(cce.NonNullElements(reqs)); Contract.Requires(cce.NonNullElements(reads)); Contract.Requires(cce.NonNullElements(decreases));
+		Expression/*!*/ e;  FrameExpression/*!*/ fe; 
+		if (la.kind == 30) {
+			Get();
+			Expression(out e);
+			Expect(17);
+			reqs.Add(e); 
+		} else if (la.kind == 43) {
+			Get();
+			if (StartOf(10)) {
+				PossiblyWildFrameExpression(out fe);
+				reads.Add(fe); 
+				while (la.kind == 19) {
+					Get();
+					PossiblyWildFrameExpression(out fe);
+					reads.Add(fe); 
+				}
+			}
+			Expect(17);
+		} else if (la.kind == 31) {
+			Get();
+			Expression(out e);
+			Expect(17);
+			ens.Add(e); 
+		} else if (la.kind == 32) {
+			Get();
+			DecreasesList(decreases, false);
+			Expect(17);
+		} else SynErr(115);
+	}
+
+	void FunctionBody(out Expression/*!*/ e, out IToken bodyStart, out IToken bodyEnd) {
+		Contract.Ensures(Contract.ValueAtReturn(out e) != null); e = dummyExpr; 
+		Expect(7);
+		bodyStart = t; 
+		Expression(out e);
+		Expect(8);
+		bodyEnd = t; 
+	}
+
+	void PossiblyWildFrameExpression(out FrameExpression/*!*/ fe) {
+		Contract.Ensures(Contract.ValueAtReturn(out fe) != null); fe = dummyFrameExpr; 
+		if (la.kind == 44) {
+			Get();
+			fe = new FrameExpression(new WildcardExpr(t), null); 
+		} else if (StartOf(8)) {
+			FrameExpression(out fe);
+		} else SynErr(116);
+	}
+
+	void PossiblyWildExpression(out Expression/*!*/ e) {
+		Contract.Ensures(Contract.ValueAtReturn(out e)!=null);
+		e = dummyExpr; 
+		if (la.kind == 44) {
+			Get();
+			e = new WildcardExpr(t); 
+		} else if (StartOf(8)) {
+			Expression(out e);
+		} else SynErr(117);
+	}
+
+	void Stmt(List<Statement/*!*/>/*!*/ ss) {
+		Statement/*!*/ s;
+		
+		OneStmt(out s);
+		ss.Add(s); 
+	}
+
+	void OneStmt(out Statement/*!*/ s) {
+		Contract.Ensures(Contract.ValueAtReturn(out s) != null); IToken/*!*/ x;  IToken/*!*/ id;  string label = null;
+		s = dummyStmt;  /* to please the compiler */
+		IToken bodyStart, bodyEnd;
+		int breakCount;
+		
+		switch (la.kind) {
+		case 7: {
+			BlockStmt(out s, out bodyStart, out bodyEnd);
+			break;
+		}
+		case 64: {
+			AssertStmt(out s);
+			break;
+		}
+		case 65: {
+			AssumeStmt(out s);
+			break;
+		}
+		case 66: {
+			PrintStmt(out s);
+			break;
+		}
+		case 1: case 2: case 16: case 33: case 90: case 91: case 92: case 93: case 94: case 95: case 96: {
+			UpdateStmt(out s);
+			break;
+		}
+		case 11: case 18: {
+			VarDeclStatement(out s);
+			break;
+		}
+		case 55: {
+			IfStmt(out s);
+			break;
+		}
+		case 59: {
+			WhileStmt(out s);
+			break;
+		}
+		case 61: {
+			MatchStmt(out s);
+			break;
+		}
+		case 62: {
+			ForeachStmt(out s);
+			break;
+		}
+		case 46: {
+			Get();
+			x = t; 
+			Ident(out id);
+			Expect(22);
+			OneStmt(out s);
+			s.Labels = new LabelNode(x, id.val, s.Labels); 
+			break;
+		}
+		case 47: {
+			Get();
+			x = t; breakCount = 1; label = null; 
+			if (la.kind == 1) {
+				Ident(out id);
+				label = id.val; 
+			} else if (la.kind == 17 || la.kind == 47) {
+				while (la.kind == 47) {
+					Get();
+					breakCount++; 
+				}
+			} else SynErr(118);
+			Expect(17);
+			s = label != null ? new BreakStmt(x, label) : new BreakStmt(x, breakCount); 
+			break;
+		}
+		case 48: {
+			ReturnStmt(out s);
+			break;
+		}
+		default: SynErr(119); break;
+		}
+	}
+
+	void AssertStmt(out Statement/*!*/ s) {
+		Contract.Ensures(Contract.ValueAtReturn(out s) != null); IToken/*!*/ x;  Expression/*!*/ e; 
+		Expect(64);
+		x = t; 
+		Expression(out e);
+		Expect(17);
+		s = new AssertStmt(x, e); 
+	}
+
+	void AssumeStmt(out Statement/*!*/ s) {
+		Contract.Ensures(Contract.ValueAtReturn(out s) != null); IToken/*!*/ x;  Expression/*!*/ e; 
+		Expect(65);
+		x = t; 
+		Expression(out e);
+		Expect(17);
+		s = new AssumeStmt(x, e); 
+	}
+
+	void PrintStmt(out Statement/*!*/ s) {
+		Contract.Ensures(Contract.ValueAtReturn(out s) != null); IToken/*!*/ x;  Attributes.Argument/*!*/ arg;
+		List<Attributes.Argument/*!*/> args = new List<Attributes.Argument/*!*/>();
+		
+		Expect(66);
+		x = t; 
+		AttributeArg(out arg);
+		args.Add(arg); 
+		while (la.kind == 19) {
+			Get();
+			AttributeArg(out arg);
+			args.Add(arg); 
+		}
+		Expect(17);
+		s = new PrintStmt(x, args); 
+	}
+
+	void UpdateStmt(out Statement/*!*/ s) {
+		List<Expression> lhss = new List<Expression>();
+		List<AssignmentRhs> rhss = new List<AssignmentRhs>();
+		Expression e;  AssignmentRhs r;
+		Expression lhs0;
+		IToken x;
+		
+		Lhs(out e);
+		x = e.tok; 
+		if (la.kind == 17) {
+			Get();
+			rhss.Add(new ExprRhs(e)); 
+		} else if (la.kind == 19 || la.kind == 49) {
+			lhss.Add(e);  lhs0 = e; 
+			while (la.kind == 19) {
+				Get();
+				Lhs(out e);
+				lhss.Add(e); 
+			}
+			Expect(49);
+			x = t; 
+			Rhs(out r, lhs0);
+			rhss.Add(r); 
+			while (la.kind == 19) {
+				Get();
+				Rhs(out r, lhs0);
+				rhss.Add(r); 
+			}
+			Expect(17);
+		} else if (la.kind == 22) {
+			Get();
+			SemErr(t, "invalid statement (did you forget the 'label' keyword?)"); 
+		} else SynErr(120);
+		s = new UpdateStmt(x, lhss, rhss); 
+	}
+
+	void VarDeclStatement(out Statement/*!*/ s) {
+		IToken x = null, assignTok = null;  bool isGhost = false;
+		VarDecl/*!*/ d;
+		AssignmentRhs r;  Expression lhs0;
+		List<VarDecl> lhss = new List<VarDecl>();
+		List<AssignmentRhs> rhss = new List<AssignmentRhs>();
+		
+		if (la.kind == 11) {
+			Get();
+			isGhost = true;  x = t; 
+		}
+		Expect(18);
+		if (!isGhost) { x = t; } 
+		LocalIdentTypeOptional(out d, isGhost);
+		lhss.Add(d); 
+		while (la.kind == 19) {
+			Get();
+			LocalIdentTypeOptional(out d, isGhost);
+			lhss.Add(d); 
+		}
+		if (la.kind == 49) {
+			Get();
+			assignTok = t;  lhs0 = new IdentifierExpr(lhss[0].Tok, lhss[0].Name); 
+			Rhs(out r, lhs0);
+			rhss.Add(r); 
+			while (la.kind == 19) {
+				Get();
+				Rhs(out r, lhs0);
+				rhss.Add(r); 
+			}
+		}
+		Expect(17);
+		UpdateStmt update;
+		if (rhss.Count == 0) {
+		  update = null;
+		} else {
+		  var ies = new List<Expression>();
+		  foreach (var lhs in lhss) {
+		    ies.Add(new AutoGhostIdentifierExpr(lhs.Tok, lhs.Name));
+		  }
+		  update = new UpdateStmt(assignTok, ies, rhss);
+		}
+		s = new VarDeclStmt(x, lhss, update);
+		
+	}
+
+	void IfStmt(out Statement/*!*/ ifStmt) {
+		Contract.Ensures(Contract.ValueAtReturn(out ifStmt) != null); IToken/*!*/ x;
+		Expression guard;
+		Statement/*!*/ thn;
+		Statement/*!*/ s;
+		Statement els = null;
+		IToken bodyStart, bodyEnd;
+		List<GuardedAlternative> alternatives;
+		ifStmt = dummyStmt;  // to please the compiler
+		
+		Expect(55);
+		x = t; 
+		if (la.kind == 33) {
+			Guard(out guard);
+			BlockStmt(out thn, out bodyStart, out bodyEnd);
+			if (la.kind == 56) {
+				Get();
+				if (la.kind == 55) {
+					IfStmt(out s);
+					els = s; 
+				} else if (la.kind == 7) {
+					BlockStmt(out s, out bodyStart, out bodyEnd);
+					els = s; 
+				} else SynErr(121);
+			}
+			ifStmt = new IfStmt(x, guard, thn, els); 
+		} else if (la.kind == 7) {
+			AlternativeBlock(out alternatives);
+			ifStmt = new AlternativeStmt(x, alternatives); 
+		} else SynErr(122);
+	}
+
+	void WhileStmt(out Statement/*!*/ stmt) {
+		Contract.Ensures(Contract.ValueAtReturn(out stmt) != null); IToken/*!*/ x;
+		Expression guard;
+		List<MaybeFreeExpression/*!*/> invariants = new List<MaybeFreeExpression/*!*/>();
+		List<Expression/*!*/> decreases = new List<Expression/*!*/>();
+		List<FrameExpression/*!*/> mod = null;
+		Statement/*!*/ body;
+		IToken bodyStart, bodyEnd;
+		List<GuardedAlternative> alternatives;
+		stmt = dummyStmt;  // to please the compiler
+		
+		Expect(59);
+		x = t; 
+		if (la.kind == 33) {
+			Guard(out guard);
+			Contract.Assume(guard == null || cce.Owner.None(guard)); 
+			LoopSpec(out invariants, out decreases, out mod);
+			BlockStmt(out body, out bodyStart, out bodyEnd);
+			stmt = new WhileStmt(x, guard, invariants, decreases, mod, body); 
+		} else if (StartOf(11)) {
+			LoopSpec(out invariants, out decreases, out mod);
+			AlternativeBlock(out alternatives);
+			stmt = new AlternativeLoopStmt(x, invariants, decreases, mod, alternatives); 
+		} else SynErr(123);
+	}
+
+	void MatchStmt(out Statement/*!*/ s) {
+		Contract.Ensures(Contract.ValueAtReturn(out s) != null);
+		Token x;  Expression/*!*/ e;  MatchCaseStmt/*!*/ c;
+		List<MatchCaseStmt/*!*/> cases = new List<MatchCaseStmt/*!*/>(); 
+		Expect(61);
+		x = t; 
+		Expression(out e);
+		Expect(7);
+		while (la.kind == 57) {
+			CaseStatement(out c);
+			cases.Add(c); 
+		}
+		Expect(8);
+		s = new MatchStmt(x, e, cases); 
+	}
+
+	void ForeachStmt(out Statement/*!*/ s) {
+		Contract.Ensures(Contract.ValueAtReturn(out s) != null);
+		IToken/*!*/ x, boundVar;
+		Type/*!*/ ty;
+		Expression/*!*/ collection;
+		Expression/*!*/ range;
+		List<PredicateStmt/*!*/> bodyPrefix = new List<PredicateStmt/*!*/>();
+		Statement bodyAssign = null;
+		
+		Expect(62);
+		x = t;
+		range = new LiteralExpr(x, true);
+		ty = new InferredTypeProxy();
+		
+		Expect(33);
+		Ident(out boundVar);
+		if (la.kind == 22) {
+			Get();
+			Type(out ty);
+		}
+		Expect(63);
+		Expression(out collection);
+		if (la.kind == 16) {
+			Get();
+			Expression(out range);
+		}
+		Expect(34);
+		Expect(7);
+		while (la.kind == 64 || la.kind == 65) {
+			if (la.kind == 64) {
+				AssertStmt(out s);
+				if (s is PredicateStmt) { bodyPrefix.Add((PredicateStmt)s); } 
+			} else {
+				AssumeStmt(out s);
+				if (s is PredicateStmt) { bodyPrefix.Add((PredicateStmt)s); } 
+			}
+		}
+		UpdateStmt(out s);
+		bodyAssign = s; 
+		Expect(8);
+		if (bodyAssign != null) {
+		 s = new ForeachStmt(x, new BoundVar(boundVar, boundVar.val, ty), collection, range, bodyPrefix, bodyAssign);
+		} else {
+		  s = dummyStmt;  // some error occurred in parsing the bodyAssign
+		}
+		
+	}
+
+	void ReturnStmt(out Statement/*!*/ s) {
+		IToken returnTok = null;
+		List<AssignmentRhs> rhss = null;
+		AssignmentRhs r;
+		
+		Expect(48);
+		returnTok = t; 
+		if (StartOf(12)) {
+			Rhs(out r, null);
+			rhss = new List<AssignmentRhs>(); rhss.Add(r); 
+			while (la.kind == 19) {
+				Get();
+				Rhs(out r, null);
+				rhss.Add(r); 
+			}
+		}
+		Expect(17);
+		s = new ReturnStmt(returnTok, rhss); 
+	}
+
+	void Rhs(out AssignmentRhs r, Expression receiverForInitCall) {
+		IToken/*!*/ x, newToken;  Expression/*!*/ e;
+		List<Expression> ee = null;
+		Type ty = null;
+		CallStmt initCall = null;
+		List<Expression> args;
+		r = null;  // to please compiler
+		
+		if (la.kind == 50) {
+			Get();
+			newToken = t; 
+			TypeAndToken(out x, out ty);
+			if (la.kind == 51 || la.kind == 53) {
+				if (la.kind == 51) {
+					Get();
+					ee = new List<Expression>(); 
+					Expressions(ee);
+					Expect(52);
+					UserDefinedType tmp = theBuiltIns.ArrayType(x, ee.Count, new IntType(), true);
+					
+				} else {
+					Get();
+					Ident(out x);
+					Expect(33);
+					args = new List<Expression/*!*/>(); 
+					if (StartOf(8)) {
+						Expressions(args);
+					}
+					Expect(34);
+					initCall = new CallStmt(x, new List<Expression>(),
+					                       receiverForInitCall, x.val, args); 
+				}
+			}
+			if (ee != null) {
+			 r = new TypeRhs(newToken, ty, ee);
+			} else {
+			  r = new TypeRhs(newToken, ty, initCall);
+			}
+			
+		} else if (la.kind == 54) {
+			Get();
+			x = t; 
+			Expression(out e);
+			r = new ExprRhs(new UnaryExpr(x, UnaryExpr.Opcode.SetChoose, e)); 
+		} else if (la.kind == 44) {
+			Get();
+			r = new HavocRhs(t); 
+		} else if (StartOf(8)) {
+			Expression(out e);
+			r = new ExprRhs(e); 
+		} else SynErr(124);
+	}
+
+	void Lhs(out Expression e) {
+		e = null;  // to please the compiler
+		
+		if (la.kind == 1) {
+			DottedIdentifiersAndFunction(out e);
+			while (la.kind == 51 || la.kind == 53) {
+				Suffix(ref e);
+			}
+		} else if (StartOf(13)) {
+			ConstAtomExpression(out e);
+			Suffix(ref e);
+			while (la.kind == 51 || la.kind == 53) {
+				Suffix(ref e);
+			}
+		} else SynErr(125);
+	}
+
+	void Expressions(List<Expression/*!*/>/*!*/ args) {
+		Contract.Requires(cce.NonNullElements(args)); Expression/*!*/ e; 
+		Expression(out e);
+		args.Add(e); 
+		while (la.kind == 19) {
+			Get();
+			Expression(out e);
+			args.Add(e); 
+		}
+	}
+
+	void Guard(out Expression e) {
+		Expression/*!*/ ee;  e = null; 
+		Expect(33);
+		if (la.kind == 44) {
+			Get();
+			e = null; 
+		} else if (StartOf(8)) {
+			Expression(out ee);
+			e = ee; 
+		} else SynErr(126);
+		Expect(34);
+	}
+
+	void AlternativeBlock(out List<GuardedAlternative> alternatives) {
+		alternatives = new List<GuardedAlternative>();
+		IToken x;
+		Expression e;
+		List<Statement> body;
+		
+		Expect(7);
+		while (la.kind == 57) {
+			Get();
+			x = t; 
+			Expression(out e);
+			Expect(58);
+			body = new List<Statement>(); 
+			while (StartOf(9)) {
+				Stmt(body);
+			}
+			alternatives.Add(new GuardedAlternative(x, e, body)); 
+		}
+		Expect(8);
+	}
+
+	void LoopSpec(out List<MaybeFreeExpression/*!*/> invariants, out List<Expression/*!*/> decreases, out List<FrameExpression/*!*/> mod) {
+		bool isFree;  Expression/*!*/ e; FrameExpression/*!*/ fe;
+		invariants = new List<MaybeFreeExpression/*!*/>();
+		decreases = new List<Expression/*!*/>();
+		mod = null;
+		
+		while (StartOf(14)) {
+			if (la.kind == 29 || la.kind == 60) {
+				isFree = false; 
+				if (la.kind == 29) {
+					Get();
+					isFree = true; 
+				}
+				Expect(60);
+				Expression(out e);
+				invariants.Add(new MaybeFreeExpression(e, isFree)); 
+				Expect(17);
+			} else if (la.kind == 32) {
+				Get();
+				DecreasesList(decreases, true);
+				Expect(17);
+			} else {
+				Get();
+				mod = mod ?? new List<FrameExpression>(); 
+				if (StartOf(8)) {
+					FrameExpression(out fe);
+					mod.Add(fe); 
+					while (la.kind == 19) {
+						Get();
+						FrameExpression(out fe);
+						mod.Add(fe); 
+					}
+				}
+				Expect(17);
+			}
+		}
+	}
+
+	void CaseStatement(out MatchCaseStmt/*!*/ c) {
+		Contract.Ensures(Contract.ValueAtReturn(out c) != null);
+		IToken/*!*/ x, id, arg;
+		List<BoundVar/*!*/> arguments = new List<BoundVar/*!*/>();
+		List<Statement/*!*/> body = new List<Statement/*!*/>();
+		
+		Expect(57);
+		x = t; 
+		Ident(out id);
+		if (la.kind == 33) {
+			Get();
+			Ident(out arg);
+			arguments.Add(new BoundVar(arg, arg.val, new InferredTypeProxy())); 
+			while (la.kind == 19) {
+				Get();
+				Ident(out arg);
+				arguments.Add(new BoundVar(arg, arg.val, new InferredTypeProxy())); 
+			}
+			Expect(34);
+		}
+		Expect(58);
+		while (StartOf(9)) {
+			Stmt(body);
+		}
+		c = new MatchCaseStmt(x, id.val, arguments, body); 
+	}
+
+	void AttributeArg(out Attributes.Argument/*!*/ arg) {
+		Contract.Ensures(Contract.ValueAtReturn(out arg) != null); Expression/*!*/ e;  arg = dummyAttrArg; 
+		if (la.kind == 4) {
+			Get();
+			arg = new Attributes.Argument(t.val.Substring(1, t.val.Length-2)); 
+		} else if (StartOf(8)) {
+			Expression(out e);
+			arg = new Attributes.Argument(e); 
+		} else SynErr(127);
+	}
+
+	void EquivExpression(out Expression/*!*/ e0) {
+		Contract.Ensures(Contract.ValueAtReturn(out e0) != null); IToken/*!*/ x;  Expression/*!*/ e1; 
+		ImpliesExpression(out e0);
+		while (la.kind == 67 || la.kind == 68) {
+			EquivOp();
+			x = t; 
+			ImpliesExpression(out e1);
+			e0 = new BinaryExpr(x, BinaryExpr.Opcode.Iff, e0, e1); 
+		}
+	}
+
+	void ImpliesExpression(out Expression/*!*/ e0) {
+		Contract.Ensures(Contract.ValueAtReturn(out e0) != null); IToken/*!*/ x;  Expression/*!*/ e1; 
+		LogicalExpression(out e0);
+		if (la.kind == 69 || la.kind == 70) {
+			ImpliesOp();
+			x = t; 
+			ImpliesExpression(out e1);
+			e0 = new BinaryExpr(x, BinaryExpr.Opcode.Imp, e0, e1); 
+		}
+	}
+
+	void EquivOp() {
+		if (la.kind == 67) {
+			Get();
+		} else if (la.kind == 68) {
+			Get();
+		} else SynErr(128);
+	}
+
+	void LogicalExpression(out Expression/*!*/ e0) {
+		Contract.Ensures(Contract.ValueAtReturn(out e0) != null); IToken/*!*/ x;  Expression/*!*/ e1; 
+		RelationalExpression(out e0);
+		if (StartOf(15)) {
+			if (la.kind == 71 || la.kind == 72) {
+				AndOp();
+				x = t; 
+				RelationalExpression(out e1);
+				e0 = new BinaryExpr(x, BinaryExpr.Opcode.And, e0, e1); 
+				while (la.kind == 71 || la.kind == 72) {
+					AndOp();
+					x = t; 
+					RelationalExpression(out e1);
+					e0 = new BinaryExpr(x, BinaryExpr.Opcode.And, e0, e1); 
+				}
+			} else {
+				OrOp();
+				x = t; 
+				RelationalExpression(out e1);
+				e0 = new BinaryExpr(x, BinaryExpr.Opcode.Or, e0, e1); 
+				while (la.kind == 73 || la.kind == 74) {
+					OrOp();
+					x = t; 
+					RelationalExpression(out e1);
+					e0 = new BinaryExpr(x, BinaryExpr.Opcode.Or, e0, e1); 
+				}
+			}
+		}
+	}
+
+	void ImpliesOp() {
+		if (la.kind == 69) {
+			Get();
+		} else if (la.kind == 70) {
+			Get();
+		} else SynErr(129);
+	}
+
+	void RelationalExpression(out Expression/*!*/ e) {
+		Contract.Ensures(Contract.ValueAtReturn(out e) != null);
+		IToken x, firstOpTok = null;  Expression e0, e1, acc = null;  BinaryExpr.Opcode op;
+		List<Expression> chain = null;
+		List<BinaryExpr.Opcode> ops = null;
+		int kind = 0;  // 0 ("uncommitted") indicates chain of ==, possibly with one !=
+		               // 1 ("ascending")   indicates chain of ==, <, <=, possibly with one !=
+		               // 2 ("descending")  indicates chain of ==, >, >=, possibly with one !=
+		               // 3 ("illegal")     indicates illegal chain
+		               // 4 ("disjoint")    indicates chain of disjoint set operators
+		bool hasSeenNeq = false;
+		
+		Term(out e0);
+		e = e0; 
+		if (StartOf(16)) {
+			RelOp(out x, out op);
+			firstOpTok = x; 
+			Term(out e1);
+			e = new BinaryExpr(x, op, e0, e1);
+			if (op == BinaryExpr.Opcode.Disjoint)
+			  acc = new BinaryExpr(x, BinaryExpr.Opcode.Add, e0, e1); // accumulate first two operands.
+			
+			while (StartOf(16)) {
+				if (chain == null) {
+				 chain = new List<Expression>();
+				 ops = new List<BinaryExpr.Opcode>();
+				 chain.Add(e0);  ops.Add(op);  chain.Add(e1);
+				 switch (op) {
+				   case BinaryExpr.Opcode.Eq:
+				     kind = 0;  break;
+				   case BinaryExpr.Opcode.Neq:
+				     kind = 0;  hasSeenNeq = true;  break;
+				   case BinaryExpr.Opcode.Lt:
+				   case BinaryExpr.Opcode.Le:
+				     kind = 1;  break;
+				   case BinaryExpr.Opcode.Gt:
+				   case BinaryExpr.Opcode.Ge:
+				     kind = 2;  break;
+				   case BinaryExpr.Opcode.Disjoint:
+				     kind = 4;  break;
+				   default:
+				     kind = 3;  break;
+				 }
+				}
+				e0 = e1;
+				
+				RelOp(out x, out op);
+				switch (op) {
+				 case BinaryExpr.Opcode.Eq:
+				   if (kind != 0 && kind != 1 && kind != 2) { SemErr(x, "chaining not allowed from the previous operator"); }
+				   break;
+				 case BinaryExpr.Opcode.Neq:
+				   if (hasSeenNeq) { SemErr(x, "a chain cannot have more than one != operator"); }
+				   if (kind != 0 && kind != 1 && kind != 2) { SemErr(x, "this operator cannot continue this chain"); }
+				   hasSeenNeq = true;  break;
+				 case BinaryExpr.Opcode.Lt:
+				 case BinaryExpr.Opcode.Le:
+				   if (kind == 0) { kind = 1; }
+				   else if (kind != 1) { SemErr(x, "this operator chain cannot continue with an ascending operator"); }
+				   break;
+				 case BinaryExpr.Opcode.Gt:
+				 case BinaryExpr.Opcode.Ge:
+				   if (kind == 0) { kind = 2; }
+				   else if (kind != 2) { SemErr(x, "this operator chain cannot continue with a descending operator"); }
+				   break;
+				 case BinaryExpr.Opcode.Disjoint:
+				   if (kind != 4) { SemErr(x, "can only chain disjoint (!!) with itself."); kind = 3; }
+				   break;
+				 default:
+				   SemErr(x, "this operator cannot be part of a chain");
+				   kind = 3;  break;
+				}
+				
+				Term(out e1);
+				ops.Add(op); chain.Add(e1);
+				if (op == BinaryExpr.Opcode.Disjoint) {
+				  e = new BinaryExpr(x, BinaryExpr.Opcode.And, e, new BinaryExpr(x, op, acc, e1));
+				  acc = new BinaryExpr(x, BinaryExpr.Opcode.Add, acc, e1); //e0 has already been added.
+				}
+				else
+				  e = new BinaryExpr(x, BinaryExpr.Opcode.And, e, new BinaryExpr(x, op, e0, e1));
+				
+			}
+		}
+		if (chain != null) {
+		 e = new ChainingExpression(firstOpTok, chain, ops, e);
+		}
+		
+	}
+
+	void AndOp() {
+		if (la.kind == 71) {
+			Get();
+		} else if (la.kind == 72) {
+			Get();
+		} else SynErr(130);
+	}
+
+	void OrOp() {
+		if (la.kind == 73) {
+			Get();
+		} else if (la.kind == 74) {
+			Get();
+		} else SynErr(131);
+	}
+
+	void Term(out Expression/*!*/ e0) {
+		Contract.Ensures(Contract.ValueAtReturn(out e0) != null); IToken/*!*/ x;  Expression/*!*/ e1;  BinaryExpr.Opcode op; 
+		Factor(out e0);
+		while (la.kind == 84 || la.kind == 85) {
+			AddOp(out x, out op);
+			Factor(out e1);
+			e0 = new BinaryExpr(x, op, e0, e1); 
+		}
+	}
+
+	void RelOp(out IToken/*!*/ x, out BinaryExpr.Opcode op) {
+		Contract.Ensures(Contract.ValueAtReturn(out x) != null); x = Token.NoToken;  op = BinaryExpr.Opcode.Add/*(dummy)*/; 
+		switch (la.kind) {
+		case 75: {
+			Get();
+			x = t;  op = BinaryExpr.Opcode.Eq; 
+			break;
+		}
+		case 23: {
+			Get();
+			x = t;  op = BinaryExpr.Opcode.Lt; 
+			break;
+		}
+		case 24: {
+			Get();
+			x = t;  op = BinaryExpr.Opcode.Gt; 
+			break;
+		}
+		case 76: {
+			Get();
+			x = t;  op = BinaryExpr.Opcode.Le; 
+			break;
+		}
+		case 77: {
+			Get();
+			x = t;  op = BinaryExpr.Opcode.Ge; 
+			break;
+		}
+		case 78: {
+			Get();
+			x = t;  op = BinaryExpr.Opcode.Neq; 
+			break;
+		}
+		case 79: {
+			Get();
+			x = t;  op = BinaryExpr.Opcode.Disjoint; 
+			break;
+		}
+		case 63: {
+			Get();
+			x = t;  op = BinaryExpr.Opcode.In; 
+			break;
+		}
+		case 80: {
+			Get();
+			x = t;  op = BinaryExpr.Opcode.NotIn; 
+			break;
+		}
+		case 81: {
+			Get();
+			x = t;  op = BinaryExpr.Opcode.Neq; 
+			break;
+		}
+		case 82: {
+			Get();
+			x = t;  op = BinaryExpr.Opcode.Le; 
+			break;
+		}
+		case 83: {
+			Get();
+			x = t;  op = BinaryExpr.Opcode.Ge; 
+			break;
+		}
+		default: SynErr(132); break;
+		}
+	}
+
+	void Factor(out Expression/*!*/ e0) {
+		Contract.Ensures(Contract.ValueAtReturn(out e0) != null); IToken/*!*/ x;  Expression/*!*/ e1;  BinaryExpr.Opcode op; 
+		UnaryExpression(out e0);
+		while (la.kind == 44 || la.kind == 86 || la.kind == 87) {
+			MulOp(out x, out op);
+			UnaryExpression(out e1);
+			e0 = new BinaryExpr(x, op, e0, e1); 
+		}
+	}
+
+	void AddOp(out IToken/*!*/ x, out BinaryExpr.Opcode op) {
+		Contract.Ensures(Contract.ValueAtReturn(out x) != null); x = Token.NoToken;  op=BinaryExpr.Opcode.Add/*(dummy)*/; 
+		if (la.kind == 84) {
+			Get();
+			x = t;  op = BinaryExpr.Opcode.Add; 
+		} else if (la.kind == 85) {
+			Get();
+			x = t;  op = BinaryExpr.Opcode.Sub; 
+		} else SynErr(133);
+	}
+
+	void UnaryExpression(out Expression/*!*/ e) {
+		Contract.Ensures(Contract.ValueAtReturn(out e) != null); IToken/*!*/ x;  e = dummyExpr; 
+		switch (la.kind) {
+		case 85: {
+			Get();
+			x = t; 
+			UnaryExpression(out e);
+			e = new BinaryExpr(x, BinaryExpr.Opcode.Sub, new LiteralExpr(x, 0), e); 
+			break;
+		}
+		case 88: case 89: {
+			NegOp();
+			x = t; 
+			UnaryExpression(out e);
+			e = new UnaryExpr(x, UnaryExpr.Opcode.Not, e); 
+			break;
+		}
+		case 38: case 55: case 61: case 100: case 101: case 102: case 103: {
+			EndlessExpression(out e);
+			break;
+		}
+		case 1: {
+			DottedIdentifiersAndFunction(out e);
+			while (la.kind == 51 || la.kind == 53) {
+				Suffix(ref e);
+			}
+			break;
+		}
+		case 7: case 51: case 97: {
+			DisplayExpr(out e);
+			break;
+		}
+		case 2: case 16: case 33: case 90: case 91: case 92: case 93: case 94: case 95: case 96: {
+			ConstAtomExpression(out e);
+			while (la.kind == 51 || la.kind == 53) {
+				Suffix(ref e);
+			}
+			break;
+		}
+		default: SynErr(134); break;
+		}
+	}
+
+	void MulOp(out IToken/*!*/ x, out BinaryExpr.Opcode op) {
+		Contract.Ensures(Contract.ValueAtReturn(out x) != null); x = Token.NoToken;  op = BinaryExpr.Opcode.Add/*(dummy)*/; 
+		if (la.kind == 44) {
+			Get();
+			x = t;  op = BinaryExpr.Opcode.Mul; 
+		} else if (la.kind == 86) {
+			Get();
+			x = t;  op = BinaryExpr.Opcode.Div; 
+		} else if (la.kind == 87) {
+			Get();
+			x = t;  op = BinaryExpr.Opcode.Mod; 
+		} else SynErr(135);
+	}
+
+	void NegOp() {
+		if (la.kind == 88) {
+			Get();
+		} else if (la.kind == 89) {
+			Get();
+		} else SynErr(136);
+	}
+
+	void EndlessExpression(out Expression e) {
+		IToken/*!*/ x;
+		Expression e0, e1;
+		e = dummyExpr;
+		
+		if (la.kind == 55) {
+			Get();
+			x = t; 
+			Expression(out e);
+			Expect(98);
+			Expression(out e0);
+			Expect(56);
+			Expression(out e1);
+			e = new ITEExpr(x, e, e0, e1); 
+		} else if (la.kind == 61) {
+			MatchExpression(out e);
+		} else if (StartOf(17)) {
+			QuantifierGuts(out e);
+		} else if (la.kind == 38) {
+			ComprehensionExpr(out e);
+		} else SynErr(137);
+	}
+
+	void DottedIdentifiersAndFunction(out Expression e) {
+		IToken id;  IToken openParen = null;
+		List<Expression> args = null;
+		List<IToken> idents = new List<IToken>();
+		
+		Ident(out id);
+		idents.Add(id); 
+		while (la.kind == 53) {
+			Get();
+			Ident(out id);
+			idents.Add(id); 
+		}
+		if (la.kind == 33) {
+			Get();
+			openParen = t;  args = new List<Expression>(); 
+			if (StartOf(8)) {
+				Expressions(args);
+			}
+			Expect(34);
+		}
+		e = new IdentifierSequence(idents, openParen, args); 
+	}
+
+	void Suffix(ref Expression/*!*/ e) {
+		Contract.Requires(e != null); Contract.Ensures(e!=null); IToken/*!*/ id, x;  List<Expression/*!*/>/*!*/ args;
+		Expression e0 = null;  Expression e1 = null;  Expression/*!*/ ee;  bool anyDots = false;
+		List<Expression> multipleIndices = null;
+		bool func = false;
+		
+		if (la.kind == 53) {
+			Get();
+			Ident(out id);
+			if (la.kind == 33) {
+				Get();
+				args = new List<Expression/*!*/>();  func = true; 
+				if (StartOf(8)) {
+					Expressions(args);
+				}
+				Expect(34);
+				e = new FunctionCallExpr(id, id.val, e, args); 
+			}
+			if (!func) { e = new FieldSelectExpr(id, e, id.val); } 
+		} else if (la.kind == 51) {
+			Get();
+			x = t; 
+			if (StartOf(8)) {
+				Expression(out ee);
+				e0 = ee; 
+				if (la.kind == 99) {
+					Get();
+					anyDots = true; 
+					if (StartOf(8)) {
+						Expression(out ee);
+						e1 = ee; 
+					}
+				} else if (la.kind == 49) {
+					Get();
+					Expression(out ee);
+					e1 = ee; 
+				} else if (la.kind == 19 || la.kind == 52) {
+					while (la.kind == 19) {
+						Get();
+						Expression(out ee);
+						if (multipleIndices == null) {
+						 multipleIndices = new List<Expression>();
+						 multipleIndices.Add(e0);
+						}
+						multipleIndices.Add(ee);
+						
+					}
+				} else SynErr(138);
+			} else if (la.kind == 99) {
+				Get();
+				Expression(out ee);
+				anyDots = true;  e1 = ee; 
+			} else SynErr(139);
+			if (multipleIndices != null) {
+			 e = new MultiSelectExpr(x, e, multipleIndices);
+			 // make sure an array class with this dimensionality exists
+			 UserDefinedType tmp = theBuiltIns.ArrayType(x, multipleIndices.Count, new IntType(), true);
+			} else {
+			  if (!anyDots && e0 == null) {
+			    /* a parsing error occurred */
+			    e0 = dummyExpr;
+			  }
+			  Contract.Assert(anyDots || e0 != null);
+			  if (anyDots) {
+			    Contract.Assert(e0 != null || e1 != null);
+			    e = new SeqSelectExpr(x, false, e, e0, e1);
+			  } else if (e1 == null) {
+			    Contract.Assert(e0 != null);
+			    e = new SeqSelectExpr(x, true, e, e0, null);
+			  } else {
+			    Contract.Assert(e0 != null);
+			    e = new SeqUpdateExpr(x, e, e0, e1);
+			  }
+			}
+			
+			Expect(52);
+		} else SynErr(140);
+	}
+
+	void DisplayExpr(out Expression e) {
+		Contract.Ensures(Contract.ValueAtReturn(out e) != null);
+		IToken/*!*/ x = null;  List<Expression/*!*/>/*!*/ elements;
+		e = dummyExpr;
+		bool isMulti = false;
+		
+		if (la.kind == 7 || la.kind == 97) {
+			if (la.kind == 97) {
+				Get();
+				x = t; isMulti = true; 
+			}
+			Expect(7);
+			if (!isMulti) x = t;  elements = new List<Expression/*!*/>(); 
+			if (StartOf(8)) {
+				Expressions(elements);
+			}
+			if (isMulti) e = new MultiSetDisplayExpr(x, elements);
+			else e = new SetDisplayExpr(x, elements);
+			Expect(8);
+		} else if (la.kind == 51) {
+			Get();
+			x = t;  elements = new List<Expression/*!*/>(); 
+			if (StartOf(8)) {
+				Expressions(elements);
+			}
+			e = new SeqDisplayExpr(x, elements); 
+			Expect(52);
+		} else SynErr(141);
+	}
+
+	void ConstAtomExpression(out Expression/*!*/ e) {
+		Contract.Ensures(Contract.ValueAtReturn(out e) != null);
+		IToken/*!*/ x;  BigInteger n;
+		e = dummyExpr;
+		
+		switch (la.kind) {
+		case 90: {
+			Get();
+			e = new LiteralExpr(t, false); 
+			break;
+		}
+		case 91: {
+			Get();
+			e = new LiteralExpr(t, true); 
+			break;
+		}
+		case 92: {
+			Get();
+			e = new LiteralExpr(t); 
+			break;
+		}
+		case 2: {
+			Nat(out n);
+			e = new LiteralExpr(t, n); 
+			break;
+		}
+		case 93: {
+			Get();
+			e = new ThisExpr(t); 
+			break;
+		}
+		case 94: {
+			Get();
+			x = t; 
+			Expect(33);
+			Expression(out e);
+			Expect(34);
+			e = new FreshExpr(x, e); 
+			break;
+		}
+		case 95: {
+			Get();
+			x = t; 
+			Expect(33);
+			Expression(out e);
+			Expect(34);
+			e = new AllocatedExpr(x, e); 
+			break;
+		}
+		case 96: {
+			Get();
+			x = t; 
+			Expect(33);
+			Expression(out e);
+			Expect(34);
+			e = new OldExpr(x, e); 
+			break;
+		}
+		case 16: {
+			Get();
+			x = t; 
+			Expression(out e);
+			e = new UnaryExpr(x, UnaryExpr.Opcode.SeqLength, e); 
+			Expect(16);
+			break;
+		}
+		case 33: {
+			Get();
+			x = t; 
+			Expression(out e);
+			e = new ParensExpression(x, e); 
+			Expect(34);
+			break;
+		}
+		default: SynErr(142); break;
+		}
+	}
+
+	void Nat(out BigInteger n) {
+		Expect(2);
+		try {
+		 n = BigInteger.Parse(t.val);
+		} catch (System.FormatException) {
+		  SemErr("incorrectly formatted number");
+		  n = BigInteger.Zero;
+		}
+		
+	}
+
+	void MatchExpression(out Expression/*!*/ e) {
+		Contract.Ensures(Contract.ValueAtReturn(out e) != null); IToken/*!*/ x;  MatchCaseExpr/*!*/ c;
+		List<MatchCaseExpr/*!*/> cases = new List<MatchCaseExpr/*!*/>();
+		
+		Expect(61);
+		x = t; 
+		Expression(out e);
+		while (la.kind == 57) {
+			CaseExpression(out c);
+			cases.Add(c); 
+		}
+		e = new MatchExpr(x, e, cases); 
+	}
+
+	void QuantifierGuts(out Expression/*!*/ q) {
+		Contract.Ensures(Contract.ValueAtReturn(out q) != null); IToken/*!*/ x = Token.NoToken;
+		bool univ = false;
+		BoundVar/*!*/ bv;
+		List<BoundVar/*!*/> bvars = new List<BoundVar/*!*/>();
+		Attributes attrs = null;
+		Triggers trigs = null;
+		Expression range = null;
+		Expression/*!*/ body;
+		
+		if (la.kind == 100 || la.kind == 101) {
+			Forall();
+			x = t;  univ = true; 
+		} else if (la.kind == 102 || la.kind == 103) {
+			Exists();
+			x = t; 
+		} else SynErr(143);
+		IdentTypeOptional(out bv);
+		bvars.Add(bv); 
+		while (la.kind == 19) {
+			Get();
+			IdentTypeOptional(out bv);
+			bvars.Add(bv); 
+		}
+		while (la.kind == 7) {
+			AttributeOrTrigger(ref attrs, ref trigs);
+		}
+		if (la.kind == 16) {
+			Get();
+			Expression(out range);
+		}
+		QSep();
+		Expression(out body);
+		if (univ) {
+		 q = new ForallExpr(x, bvars, range, body, trigs, attrs);
+		} else {
+		  q = new ExistsExpr(x, bvars, range, body, trigs, attrs);
+		}
+		
+	}
+
+	void ComprehensionExpr(out Expression/*!*/ q) {
+		Contract.Ensures(Contract.ValueAtReturn(out q) != null);
+		IToken/*!*/ x = Token.NoToken;
+		BoundVar/*!*/ bv;
+		List<BoundVar/*!*/> bvars = new List<BoundVar/*!*/>();
+		Expression/*!*/ range;
+		Expression body = null;
+		
+		Expect(38);
+		x = t; 
+		IdentTypeOptional(out bv);
+		bvars.Add(bv); 
+		while (la.kind == 19) {
+			Get();
+			IdentTypeOptional(out bv);
+			bvars.Add(bv); 
+		}
+		Expect(16);
+		Expression(out range);
+		if (la.kind == 104 || la.kind == 105) {
+			QSep();
+			Expression(out body);
+		}
+		if (body == null && bvars.Count != 1) { SemErr(t, "a set comprehension with more than one bound variable must have a term expression"); }
+		q = new SetComprehension(x, bvars, range, body);
+		
+	}
+
+	void CaseExpression(out MatchCaseExpr/*!*/ c) {
+		Contract.Ensures(Contract.ValueAtReturn(out c) != null); IToken/*!*/ x, id, arg;
+		List<BoundVar/*!*/> arguments = new List<BoundVar/*!*/>();
+		Expression/*!*/ body;
+		
+		Expect(57);
+		x = t; 
+		Ident(out id);
+		if (la.kind == 33) {
+			Get();
+			Ident(out arg);
+			arguments.Add(new BoundVar(arg, arg.val, new InferredTypeProxy())); 
+			while (la.kind == 19) {
+				Get();
+				Ident(out arg);
+				arguments.Add(new BoundVar(arg, arg.val, new InferredTypeProxy())); 
+			}
+			Expect(34);
+		}
+		Expect(58);
+		Expression(out body);
+		c = new MatchCaseExpr(x, id.val, arguments, body); 
+	}
+
+	void Forall() {
+		if (la.kind == 100) {
+			Get();
+		} else if (la.kind == 101) {
+			Get();
+		} else SynErr(144);
+	}
+
+	void Exists() {
+		if (la.kind == 102) {
+			Get();
+		} else if (la.kind == 103) {
+			Get();
+		} else SynErr(145);
+	}
+
+	void AttributeOrTrigger(ref Attributes attrs, ref Triggers trigs) {
+		List<Expression/*!*/> es = new List<Expression/*!*/>();
+		
+		Expect(7);
+		if (la.kind == 22) {
+			AttributeBody(ref attrs);
+		} else if (StartOf(8)) {
+			es = new List<Expression/*!*/>(); 
+			Expressions(es);
+			trigs = new Triggers(es, trigs); 
+		} else SynErr(146);
+		Expect(8);
+	}
+
+	void QSep() {
+		if (la.kind == 104) {
+			Get();
+		} else if (la.kind == 105) {
+			Get();
+		} else SynErr(147);
+	}
+
+	void AttributeBody(ref Attributes attrs) {
+		string aName;
+		List<Attributes.Argument/*!*/> aArgs = new List<Attributes.Argument/*!*/>();
+		Attributes.Argument/*!*/ aArg;
+		
+		Expect(22);
+		Expect(1);
+		aName = t.val; 
+		if (StartOf(18)) {
+			AttributeArg(out aArg);
+			aArgs.Add(aArg); 
+			while (la.kind == 19) {
+				Get();
+				AttributeArg(out aArg);
+				aArgs.Add(aArg); 
+			}
+		}
+		attrs = new Attributes(aName, aArgs, attrs); 
+	}
+
+
+
+	public void Parse() {
+		la = new Token();
+		la.val = "";
+		Get();
+		Dafny();
+
+		Expect(0);
+	}
+
+	static readonly bool[,]/*!*/ set = {
+		{T,x,x,x, x,x,x,x, x,x,x,x, x,x,x,x, x,x,x,x, x,x,x,x, x,x,x,x, x,x,x,x, x,x,x,x, x,x,x,x, x,x,x,x, x,x,x,x, x,x,x,x, x,x,x,x, x,x,x,x, x,x,x,x, x,x,x,x, x,x,x,x, x,x,x,x, x,x,x,x, x,x,x,x, x,x,x,x, x,x,x,x, x,x,x,x, x,x,x,x, x,x,x,x, x,x,x,x},
+		{x,x,x,x, x,T,x,x, x,T,T,T, T,T,T,x, x,x,T,x, T,x,x,x, x,T,T,x, x,x,x,x, x,x,x,x, x,x,x,x, x,x,T,x, x,x,x,x, x,x,x,x, x,x,x,x, x,x,x,x, x,x,x,x, x,x,x,x, x,x,x,x, x,x,x,x, x,x,x,x, x,x,x,x, x,x,x,x, x,x,x,x, x,x,x,x, x,x,x,x, x,x,x,x, x,x,x,x},
+		{x,x,x,x, x,x,x,x, x,x,T,T, T,T,x,x, x,x,T,x, T,x,x,x, x,T,T,x, x,x,x,x, x,x,x,x, x,x,x,x, x,x,T,x, x,x,x,x, x,x,x,x, x,x,x,x, x,x,x,x, x,x,x,x, x,x,x,x, x,x,x,x, x,x,x,x, x,x,x,x, x,x,x,x, x,x,x,x, x,x,x,x, x,x,x,x, x,x,x,x, x,x,x,x, x,x,x,x},
+		{x,x,x,x, x,x,x,x, x,x,x,x, x,x,x,x, x,x,x,x, x,x,x,x, x,x,x,x, x,x,T,T, T,x,x,x, x,x,x,x, x,x,x,T, x,x,x,x, x,x,x,x, x,x,x,x, x,x,x,x, x,x,x,x, x,x,x,x, x,x,x,x, x,x,x,x, x,x,x,x, x,x,x,x, x,x,x,x, x,x,x,x, x,x,x,x, x,x,x,x, x,x,x,x, x,x,x,x},
+		{x,x,x,x, x,x,x,T, x,x,x,x, x,x,x,x, x,x,x,x, x,x,x,x, x,x,x,x, x,x,T,T, T,x,x,x, x,x,x,x, x,x,x,T, x,x,x,x, x,x,x,x, x,x,x,x, x,x,x,x, x,x,x,x, x,x,x,x, x,x,x,x, x,x,x,x, x,x,x,x, x,x,x,x, x,x,x,x, x,x,x,x, x,x,x,x, x,x,x,x, x,x,x,x, x,x,x,x},
+		{x,x,x,x, x,x,x,x, x,x,x,x, x,x,x,x, x,x,x,x, x,x,x,x, x,x,x,x, T,T,T,T, T,x,x,x, x,x,x,x, x,x,x,x, x,x,x,x, x,x,x,x, x,x,x,x, x,x,x,x, x,x,x,x, x,x,x,x, x,x,x,x, x,x,x,x, x,x,x,x, x,x,x,x, x,x,x,x, x,x,x,x, x,x,x,x, x,x,x,x, x,x,x,x, x,x,x,x},
+		{x,x,x,x, x,x,x,T, x,x,x,x, x,x,x,x, x,x,x,x, x,x,x,x, x,x,x,x, T,T,T,T, T,x,x,x, x,x,x,x, x,x,x,x, x,x,x,x, x,x,x,x, x,x,x,x, x,x,x,x, x,x,x,x, x,x,x,x, x,x,x,x, x,x,x,x, x,x,x,x, x,x,x,x, x,x,x,x, x,x,x,x, x,x,x,x, x,x,x,x, x,x,x,x, x,x,x,x},
+		{x,T,x,T, x,x,x,x, x,x,x,T, x,x,x,x, x,x,x,x, x,x,x,x, x,x,x,x, x,x,x,x, x,x,x,T, T,T,T,T, T,T,x,x, x,x,x,x, x,x,x,x, x,x,x,x, x,x,x,x, x,x,x,x, x,x,x,x, x,x,x,x, x,x,x,x, x,x,x,x, x,x,x,x, x,x,x,x, x,x,x,x, x,x,x,x, x,x,x,x, x,x,x,x, x,x,x,x},
+		{x,T,T,x, x,x,x,T, x,x,x,x, x,x,x,x, T,x,x,x, x,x,x,x, x,x,x,x, x,x,x,x, x,T,x,x, x,x,T,x, x,x,x,x, x,x,x,x, x,x,x,T, x,x,x,T, x,x,x,x, x,T,x,x, x,x,x,x, x,x,x,x, x,x,x,x, x,x,x,x, x,x,x,x, x,T,x,x, T,T,T,T, T,T,T,T, T,T,x,x, T,T,T,T, x,x,x,x},
+		{x,T,T,x, x,x,x,T, x,x,x,T, x,x,x,x, T,x,T,x, x,x,x,x, x,x,x,x, x,x,x,x, x,T,x,x, x,x,x,x, x,x,x,x, x,x,T,T, T,x,x,x, x,x,x,T, x,x,x,T, x,T,T,x, T,T,T,x, x,x,x,x, x,x,x,x, x,x,x,x, x,x,x,x, x,x,x,x, x,x,T,T, T,T,T,T, T,x,x,x, x,x,x,x, x,x,x,x},
+		{x,T,T,x, x,x,x,T, x,x,x,x, x,x,x,x, T,x,x,x, x,x,x,x, x,x,x,x, x,x,x,x, x,T,x,x, x,x,T,x, x,x,x,x, T,x,x,x, x,x,x,T, x,x,x,T, x,x,x,x, x,T,x,x, x,x,x,x, x,x,x,x, x,x,x,x, x,x,x,x, x,x,x,x, x,T,x,x, T,T,T,T, T,T,T,T, T,T,x,x, T,T,T,T, x,x,x,x},
+		{x,x,x,x, x,x,x,T, x,x,x,x, x,x,x,x, x,x,x,x, x,x,x,x, x,x,x,x, T,T,x,x, T,x,x,x, x,x,x,x, x,x,x,x, x,x,x,x, x,x,x,x, x,x,x,x, x,x,x,x, T,x,x,x, x,x,x,x, x,x,x,x, x,x,x,x, x,x,x,x, x,x,x,x, x,x,x,x, x,x,x,x, x,x,x,x, x,x,x,x, x,x,x,x, x,x,x,x},
+		{x,T,T,x, x,x,x,T, x,x,x,x, x,x,x,x, T,x,x,x, x,x,x,x, x,x,x,x, x,x,x,x, x,T,x,x, x,x,T,x, x,x,x,x, T,x,x,x, x,x,T,T, x,x,T,T, x,x,x,x, x,T,x,x, x,x,x,x, x,x,x,x, x,x,x,x, x,x,x,x, x,x,x,x, x,T,x,x, T,T,T,T, T,T,T,T, T,T,x,x, T,T,T,T, x,x,x,x},
+		{x,x,T,x, x,x,x,x, x,x,x,x, x,x,x,x, T,x,x,x, x,x,x,x, x,x,x,x, x,x,x,x, x,T,x,x, x,x,x,x, x,x,x,x, x,x,x,x, x,x,x,x, x,x,x,x, x,x,x,x, x,x,x,x, x,x,x,x, x,x,x,x, x,x,x,x, x,x,x,x, x,x,x,x, x,x,x,x, x,x,T,T, T,T,T,T, T,x,x,x, x,x,x,x, x,x,x,x},
+		{x,x,x,x, x,x,x,x, x,x,x,x, x,x,x,x, x,x,x,x, x,x,x,x, x,x,x,x, T,T,x,x, T,x,x,x, x,x,x,x, x,x,x,x, x,x,x,x, x,x,x,x, x,x,x,x, x,x,x,x, T,x,x,x, x,x,x,x, x,x,x,x, x,x,x,x, x,x,x,x, x,x,x,x, x,x,x,x, x,x,x,x, x,x,x,x, x,x,x,x, x,x,x,x, x,x,x,x},
+		{x,x,x,x, x,x,x,x, x,x,x,x, x,x,x,x, x,x,x,x, x,x,x,x, x,x,x,x, x,x,x,x, x,x,x,x, x,x,x,x, x,x,x,x, x,x,x,x, x,x,x,x, x,x,x,x, x,x,x,x, x,x,x,x, x,x,x,x, x,x,x,T, T,T,T,x, x,x,x,x, x,x,x,x, x,x,x,x, x,x,x,x, x,x,x,x, x,x,x,x, x,x,x,x, x,x,x,x},
+		{x,x,x,x, x,x,x,x, x,x,x,x, x,x,x,x, x,x,x,x, x,x,x,T, T,x,x,x, x,x,x,x, x,x,x,x, x,x,x,x, x,x,x,x, x,x,x,x, x,x,x,x, x,x,x,x, x,x,x,x, x,x,x,T, x,x,x,x, x,x,x,x, x,x,x,T, T,T,T,T, T,T,T,T, x,x,x,x, x,x,x,x, x,x,x,x, x,x,x,x, x,x,x,x, x,x,x,x},
+		{x,x,x,x, x,x,x,x, x,x,x,x, x,x,x,x, x,x,x,x, x,x,x,x, x,x,x,x, x,x,x,x, x,x,x,x, x,x,x,x, x,x,x,x, x,x,x,x, x,x,x,x, x,x,x,x, x,x,x,x, x,x,x,x, x,x,x,x, x,x,x,x, x,x,x,x, x,x,x,x, x,x,x,x, x,x,x,x, x,x,x,x, x,x,x,x, x,x,x,x, T,T,T,T, x,x,x,x},
+		{x,T,T,x, T,x,x,T, x,x,x,x, x,x,x,x, T,x,x,x, x,x,x,x, x,x,x,x, x,x,x,x, x,T,x,x, x,x,T,x, x,x,x,x, x,x,x,x, x,x,x,T, x,x,x,T, x,x,x,x, x,T,x,x, x,x,x,x, x,x,x,x, x,x,x,x, x,x,x,x, x,x,x,x, x,T,x,x, T,T,T,T, T,T,T,T, T,T,x,x, T,T,T,T, x,x,x,x}
+
+	};
+} // end Parser
+
+
+public class Errors {
+	public int count = 0;                                    // number of errors detected
+	public System.IO.TextWriter/*!*/ errorStream = Console.Out;   // error messages go to this stream
+	public string errMsgFormat = "{0}({1},{2}): error: {3}"; // 0=filename, 1=line, 2=column, 3=text
+	public string warningMsgFormat = "{0}({1},{2}): warning: {3}"; // 0=filename, 1=line, 2=column, 3=text
+
+	public void SynErr(string filename, int line, int col, int n) {
+		SynErr(filename, line, col, GetSyntaxErrorString(n));
+	}
+
+	public virtual void SynErr(string filename, int line, int col, string/*!*/ msg) {
+		Contract.Requires(msg != null);
+		errorStream.WriteLine(errMsgFormat, filename, line, col, msg);
+		count++;
+	}
+
+	string GetSyntaxErrorString(int n) {
+		string s;
+		switch (n) {
+			case 0: s = "EOF expected"; break;
+			case 1: s = "ident expected"; break;
+			case 2: s = "digits expected"; break;
+			case 3: s = "arrayToken expected"; break;
+			case 4: s = "string expected"; break;
+			case 5: s = "\"module\" expected"; break;
+			case 6: s = "\"imports\" expected"; break;
+			case 7: s = "\"{\" expected"; break;
+			case 8: s = "\"}\" expected"; break;
+			case 9: s = "\"class\" expected"; break;
+			case 10: s = "\"refines\" expected"; break;
+			case 11: s = "\"ghost\" expected"; break;
+			case 12: s = "\"static\" expected"; break;
+			case 13: s = "\"unlimited\" expected"; break;
+			case 14: s = "\"datatype\" expected"; break;
+			case 15: s = "\"=\" expected"; break;
+			case 16: s = "\"|\" expected"; break;
+			case 17: s = "\";\" expected"; break;
+			case 18: s = "\"var\" expected"; break;
+			case 19: s = "\",\" expected"; break;
+			case 20: s = "\"replaces\" expected"; break;
+			case 21: s = "\"by\" expected"; break;
+			case 22: s = "\":\" expected"; break;
+			case 23: s = "\"<\" expected"; break;
+			case 24: s = "\">\" expected"; break;
+			case 25: s = "\"method\" expected"; break;
+			case 26: s = "\"constructor\" expected"; break;
+			case 27: s = "\"returns\" expected"; break;
+			case 28: s = "\"modifies\" expected"; break;
+			case 29: s = "\"free\" expected"; break;
+			case 30: s = "\"requires\" expected"; break;
+			case 31: s = "\"ensures\" expected"; break;
+			case 32: s = "\"decreases\" expected"; break;
+			case 33: s = "\"(\" expected"; break;
+			case 34: s = "\")\" expected"; break;
+			case 35: s = "\"bool\" expected"; break;
+			case 36: s = "\"nat\" expected"; break;
+			case 37: s = "\"int\" expected"; break;
+			case 38: s = "\"set\" expected"; break;
+			case 39: s = "\"multiset\" expected"; break;
+			case 40: s = "\"seq\" expected"; break;
+			case 41: s = "\"object\" expected"; break;
+			case 42: s = "\"function\" expected"; break;
+			case 43: s = "\"reads\" expected"; break;
+			case 44: s = "\"*\" expected"; break;
+			case 45: s = "\"`\" expected"; break;
+			case 46: s = "\"label\" expected"; break;
+			case 47: s = "\"break\" expected"; break;
+			case 48: s = "\"return\" expected"; break;
+			case 49: s = "\":=\" expected"; break;
+			case 50: s = "\"new\" expected"; break;
+			case 51: s = "\"[\" expected"; break;
+			case 52: s = "\"]\" expected"; break;
+			case 53: s = "\".\" expected"; break;
+			case 54: s = "\"choose\" expected"; break;
+			case 55: s = "\"if\" expected"; break;
+			case 56: s = "\"else\" expected"; break;
+			case 57: s = "\"case\" expected"; break;
+			case 58: s = "\"=>\" expected"; break;
+			case 59: s = "\"while\" expected"; break;
+			case 60: s = "\"invariant\" expected"; break;
+			case 61: s = "\"match\" expected"; break;
+			case 62: s = "\"foreach\" expected"; break;
+			case 63: s = "\"in\" expected"; break;
+			case 64: s = "\"assert\" expected"; break;
+			case 65: s = "\"assume\" expected"; break;
+			case 66: s = "\"print\" expected"; break;
+			case 67: s = "\"<==>\" expected"; break;
+			case 68: s = "\"\\u21d4\" expected"; break;
+			case 69: s = "\"==>\" expected"; break;
+			case 70: s = "\"\\u21d2\" expected"; break;
+			case 71: s = "\"&&\" expected"; break;
+			case 72: s = "\"\\u2227\" expected"; break;
+			case 73: s = "\"||\" expected"; break;
+			case 74: s = "\"\\u2228\" expected"; break;
+			case 75: s = "\"==\" expected"; break;
+			case 76: s = "\"<=\" expected"; break;
+			case 77: s = "\">=\" expected"; break;
+			case 78: s = "\"!=\" expected"; break;
+			case 79: s = "\"!!\" expected"; break;
+			case 80: s = "\"!in\" expected"; break;
+			case 81: s = "\"\\u2260\" expected"; break;
+			case 82: s = "\"\\u2264\" expected"; break;
+			case 83: s = "\"\\u2265\" expected"; break;
+			case 84: s = "\"+\" expected"; break;
+			case 85: s = "\"-\" expected"; break;
+			case 86: s = "\"/\" expected"; break;
+			case 87: s = "\"%\" expected"; break;
+			case 88: s = "\"!\" expected"; break;
+			case 89: s = "\"\\u00ac\" expected"; break;
+			case 90: s = "\"false\" expected"; break;
+			case 91: s = "\"true\" expected"; break;
+			case 92: s = "\"null\" expected"; break;
+			case 93: s = "\"this\" expected"; break;
+			case 94: s = "\"fresh\" expected"; break;
+			case 95: s = "\"allocated\" expected"; break;
+			case 96: s = "\"old\" expected"; break;
+			case 97: s = "\"multi\" expected"; break;
+			case 98: s = "\"then\" expected"; break;
+			case 99: s = "\"..\" expected"; break;
+			case 100: s = "\"forall\" expected"; break;
+			case 101: s = "\"\\u2200\" expected"; break;
+			case 102: s = "\"exists\" expected"; break;
+			case 103: s = "\"\\u2203\" expected"; break;
+			case 104: s = "\"::\" expected"; break;
+			case 105: s = "\"\\u2022\" expected"; break;
+			case 106: s = "??? expected"; break;
+			case 107: s = "invalid ClassMemberDecl"; break;
+			case 108: s = "invalid FunctionDecl"; break;
+			case 109: s = "invalid MethodDecl"; break;
+			case 110: s = "invalid MethodDecl"; break;
+			case 111: s = "invalid TypeAndToken"; break;
+			case 112: s = "invalid MethodSpec"; break;
+			case 113: s = "invalid MethodSpec"; break;
+			case 114: s = "invalid ReferenceType"; break;
+			case 115: s = "invalid FunctionSpec"; break;
+			case 116: s = "invalid PossiblyWildFrameExpression"; break;
+			case 117: s = "invalid PossiblyWildExpression"; break;
+			case 118: s = "invalid OneStmt"; break;
+			case 119: s = "invalid OneStmt"; break;
+			case 120: s = "invalid UpdateStmt"; break;
+			case 121: s = "invalid IfStmt"; break;
+			case 122: s = "invalid IfStmt"; break;
+			case 123: s = "invalid WhileStmt"; break;
+			case 124: s = "invalid Rhs"; break;
+			case 125: s = "invalid Lhs"; break;
+			case 126: s = "invalid Guard"; break;
+			case 127: s = "invalid AttributeArg"; break;
+			case 128: s = "invalid EquivOp"; break;
+			case 129: s = "invalid ImpliesOp"; break;
+			case 130: s = "invalid AndOp"; break;
+			case 131: s = "invalid OrOp"; break;
+			case 132: s = "invalid RelOp"; break;
+			case 133: s = "invalid AddOp"; break;
+			case 134: s = "invalid UnaryExpression"; break;
+			case 135: s = "invalid MulOp"; break;
+			case 136: s = "invalid NegOp"; break;
+			case 137: s = "invalid EndlessExpression"; break;
+			case 138: s = "invalid Suffix"; break;
+			case 139: s = "invalid Suffix"; break;
+			case 140: s = "invalid Suffix"; break;
+			case 141: s = "invalid DisplayExpr"; break;
+			case 142: s = "invalid ConstAtomExpression"; break;
+			case 143: s = "invalid QuantifierGuts"; break;
+			case 144: s = "invalid Forall"; break;
+			case 145: s = "invalid Exists"; break;
+			case 146: s = "invalid AttributeOrTrigger"; break;
+			case 147: s = "invalid QSep"; break;
+
+			default: s = "error " + n; break;
+		}
+		return s;
+	}
+
+	public void SemErr(IToken/*!*/ tok, string/*!*/ msg) {  // semantic errors
+		Contract.Requires(tok != null);
+		Contract.Requires(msg != null);
+		SemErr(tok.filename, tok.line, tok.col, msg);
+	}
+
+	public virtual void SemErr(string filename, int line, int col, string/*!*/ msg) {
+		Contract.Requires(msg != null);
+		errorStream.WriteLine(errMsgFormat, filename, line, col, msg);
+		count++;
+	}
+
+	public virtual void Warning(string filename, int line, int col, string msg) {
+		Contract.Requires(msg != null);
+		errorStream.WriteLine(warningMsgFormat, filename, line, col, msg);
+	}
+} // Errors
+
+
+public class FatalError: Exception {
+	public FatalError(string m): base(m) {}
+}
+
 }