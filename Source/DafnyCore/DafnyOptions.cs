// Copyright by the contributors to the Dafny Project
// SPDX-License-Identifier: MIT

using System;
using System.Collections.Generic;
using System.Collections.ObjectModel;
using System.CommandLine;
using System.CommandLine.Binding;
using System.CommandLine.Parsing;
using System.Linq;
using System.Diagnostics.Contracts;
using System.IO;
using System.Reflection;
using System.Text.RegularExpressions;
using JetBrains.Annotations;
using Microsoft.Dafny;
using Microsoft.Dafny.Compilers;
using Microsoft.Dafny.Plugins;
using Bpl = Microsoft.Boogie;

namespace Microsoft.Dafny {
  public enum FunctionSyntaxOptions {
    Version3,
    Migration3To4,
    ExperimentalTreatUnspecifiedAsGhost,
    ExperimentalTreatUnspecifiedAsCompiled,
    ExperimentalPredicateAlwaysGhost,
    Version4,
  }

  public enum QuantifierSyntaxOptions {
    Version3,
    Version4,
  }

  public record Options(IDictionary<Option, object> OptionArguments);

  public class DafnyOptions : Bpl.CommandLineOptions {

    static DafnyOptions() {
      RegisterLegacyUi(CommonOptionBag.Target, ParseString, "Compilation options", "compileTarget", @"
cs (default) - Compile to .NET via C#.
go - Compile to Go.
js - Compile to JavaScript.
java - Compile to Java.
py - Compile to Python.
cpp - Compile to C++.

Note that the C++ backend has various limitations (see
Docs/Compilation/Cpp.md). This includes lack of support for
BigIntegers (aka int), most higher order functions, and advanced
features like traits or co-inductive types.".TrimStart(), "cs");

      RegisterLegacyUi(CommonOptionBag.OptimizeErasableDatatypeWrapper, ParseBoolean, "Compilation options", "optimizeErasableDatatypeWrapper", @"
0 - Include all non-ghost datatype constructors in the compiled code
1 (default) - In the compiled target code, transform any non-extern
    datatype with a single non-ghost constructor that has a single
    non-ghost parameter into just that parameter. For example, the type
        datatype Record = Record(x: int)
    is transformed into just 'int' in the target code.".TrimStart(), defaultValue: true);

      RegisterLegacyUi(CommonOptionBag.Output, ParseString, "Compilation options", "out");
      RegisterLegacyUi(CommonOptionBag.UnicodeCharacters, ParseBoolean, "Language feature selection", "unicodeChar", @"
0 (default) - The char type represents any UTF-16 code unit.
1 - The char type represents any Unicode scalar value.".TrimStart());
      RegisterLegacyUi(CommonOptionBag.Plugin, ParseStringElement, "Plugins", defaultValue: new List<string>());
      RegisterLegacyUi(CommonOptionBag.Prelude, ParseString, "Input configuration", "dprelude");

      RegisterLegacyUi(CommonOptionBag.Libraries, ParseStringElement, "Compilation options", defaultValue: new List<string>());
      RegisterLegacyUi(DeveloperOptionBag.ResolvedPrint, ParseString, "Overall reporting and printing", "rprint");
      RegisterLegacyUi(DeveloperOptionBag.Print, ParseString, "Overall reporting and printing", "dprint");

      RegisterLegacyUi(DafnyConsolePrinter.ShowSnippets, ParseBoolean, "Overall reporting and printing", "showSnippets", @"
0 (default) - Don't show source code snippets for Dafny messages.
1 - Show a source code snippet for each Dafny message.".TrimStart());

      RegisterLegacyUi(Microsoft.Dafny.Printer.PrintMode, ParsePrintMode, "Overall reporting and printing", "printMode", legacyDescription: @"
Everything (default) - Print everything listed below.
DllEmbed - print the source that will be included in a compiled dll.
NoIncludes - disable printing of {:verify false} methods
    incorporated via the include mechanism, as well as datatypes and
    fields included from other files.
NoGhost - disable printing of functions, ghost methods, and proof
    statements in implementation methods. It also disables anything
    NoIncludes disables.".TrimStart(),
        argumentName: "Everything|DllEmbed|NoIncludes|NoGhost",
        defaultValue: PrintModes.Everything);

      void ParsePrintMode(Option<PrintModes> option, Bpl.CommandLineParseState ps, DafnyOptions options) {
        if (ps.ConfirmArgumentCount(1)) {
          if (ps.args[ps.i].Equals("Everything")) {
            options.Set(option, PrintModes.Everything);
          } else if (ps.args[ps.i].Equals("NoIncludes")) {
            options.Set(option, PrintModes.NoIncludes);
          } else if (ps.args[ps.i].Equals("NoGhost")) {
            options.Set(option, PrintModes.NoGhost);
          } else if (ps.args[ps.i].Equals("DllEmbed")) {
            options.Set(option, PrintModes.DllEmbed);
          } else {
            ps.Error("Invalid argument \"{0}\" to option {1}", ps.args[ps.i], option.Name);
          }
        }
      }
    }

    public void ApplyBinding(Option option) {
      if (legacyBindings.ContainsKey(option)) {
        legacyBindings[option](this, Get(option));
      }
    }

    public T Get<T>(Option<T> option) {
      return (T)Options.OptionArguments.GetOrCreate(option, () => default(T));
    }

    public object Get(Option option) {
      return Options.OptionArguments[option];
    }

    public void Set(Option option, object value) {
      Options.OptionArguments[option] = value;
    }

    public void Set<T>(Option<T> option, T value) {
      Options.OptionArguments[option] = value;
    }

    public void AddFile(string file) => base.AddFile(file, null);

    private static Dictionary<Option, Action<DafnyOptions, object>> legacyBindings = new();
    public static void RegisterLegacyBinding<T>(Option<T> option, Action<DafnyOptions, T> bind) {
      legacyBindings[option] = (options, o) => bind(options, (T)o);
    }

    public static void ParseString(Option<string> option, Bpl.CommandLineParseState ps, DafnyOptions options) {
      if (ps.ConfirmArgumentCount(1)) {
        options.Set(option, ps.args[ps.i]);
      }
    }

    public static void ParseStringElement(Option<IList<string>> option, Bpl.CommandLineParseState ps, DafnyOptions options) {
      var value = (IList<string>)options.Options.OptionArguments.GetOrCreate(option, () => new List<string>());
      if (ps.ConfirmArgumentCount(1)) {
        value.Add(ps.args[ps.i]);
      }
    }

    public static void ParseBoolean(Option<bool> option, Bpl.CommandLineParseState ps, DafnyOptions options) {
      int result = 0;
      if (ps.GetIntArgument(ref result, 2)) {
        options.Set(option, result == 1);
      }
    }

    private static readonly List<LegacyUiForOption> legacyUis = new();

    public static void RegisterLegacyUi<T>(Option<T> option,
      Action<Option<T>, Bpl.CommandLineParseState, DafnyOptions> parse,
      string category, string legacyName = null, string legacyDescription = null, T defaultValue = default(T), string argumentName = null) {
      legacyUis.Add(new LegacyUiForOption(
        option,
        (state, options) => parse(option, state, options),
        category,
        legacyName ?? option.Name,
        legacyDescription ?? option.Description,
        argumentName ?? option.ArgumentHelpName ?? "value",
        defaultValue));
    }

    public static DafnyOptions Create(params string[] arguments) {
      var result = new DafnyOptions();
      result.Parse(arguments);
      return result;
    }

    public override bool Parse(string[] arguments) {
      int i;
      for (i = 0; i < arguments.Length; i++) {
        if (arguments[i] == "--args") {
          break;
        }
      }

      if (i >= arguments.Length) {
        return base.Parse(arguments);
      }
      MainArgs = arguments.Skip(i + 1).ToList();
      return base.Parse(arguments.Take(i).ToArray());
    }

    public DafnyOptions()
      : base("Dafny", "Dafny program verifier", new DafnyConsolePrinter()) {
      ErrorTrace = 0;
      Prune = true;
      NormalizeNames = true;
      EmitDebugInformation = false;
      Compiler = new CsharpCompiler();
    }

    public override string VersionNumber {
      get {
        return System.Diagnostics.FileVersionInfo
          .GetVersionInfo(Assembly.GetExecutingAssembly().Location).FileVersion;
      }
    }

    public Options Options { get; set; } = new(new Dictionary<Option, object>());

    public override string Version {
      get { return ToolName + VersionSuffix; }
    }

    public override string VersionSuffix {
      get { return " " + VersionNumber; }
    }

    public bool RunLanguageServer { get; set; }

    private static DafnyOptions clo;

    public static DafnyOptions O {
      get { return clo; }
    }

    public static void Install(DafnyOptions options) {
      Contract.Requires(options != null);
      clo = options;
    }

    public enum DiagnosticsFormats {
      PlainText,
      JSON,
    }

    public bool UnicodeOutput = false;
    public DiagnosticsFormats DiagnosticsFormat = DiagnosticsFormats.PlainText;
    public bool DisallowSoundnessCheating = false;
    public int Induction = 4;
    public int InductionHeuristic = 6;
    public bool TypeInferenceDebug = false;
    public bool MatchCompilerDebug = false;
    public string DafnyPrelude = null;
    public string DafnyPrintFile = null;

    public enum ContractTestingMode {
      None,
      Externs,
      TestedExterns,
    }

    public PrintModes PrintMode = PrintModes.Everything; // Default to printing everything
    public bool DafnyVerify = true;
    public string DafnyPrintResolvedFile = null;
    public List<string> DafnyPrintExportedViews = new List<string>();
    public bool Compile = true;
    public List<string> MainArgs = new List<string>();

    public string CompilerName;
    public Compiler Compiler;
    public bool CompileVerbose = true;
    public bool EnforcePrintEffects = false;
    public string DafnyPrintCompiledFile = null;
    public string CoverageLegendFile = null;
    public string MainMethod = null;
    public bool RunAllTests = false;
    public bool ForceCompile = false;
    public bool RunAfterCompile = false;
    public uint SpillTargetCode = 0; // [0..4]
    public bool DisallowIncludes = false;
    public bool DisallowExterns = false;
    public bool DisableNLarith = false;
    public int ArithMode = 1; // [0..10]
    public string AutoReqPrintFile = null;
    public bool ignoreAutoReq = false;
    public bool AllowGlobals = false;
    public bool CountVerificationErrors = true;
    public bool Optimize = false;
    public bool AutoTriggers = true;
    public bool RewriteFocalPredicates = true;
    public bool PrintTooltips = false;
    public bool PrintStats = false;
    public bool DisallowConstructorCaseWithoutParentheses = false;
    public bool PrintFunctionCallGraph = false;
    public bool WarnShadowing = false;
    public int DefiniteAssignmentLevel = 1; // [0..2]
    public FunctionSyntaxOptions FunctionSyntax = FunctionSyntaxOptions.Version3;
    public QuantifierSyntaxOptions QuantifierSyntax = QuantifierSyntaxOptions.Version3;
    public HashSet<string> LibraryFiles { get; set; } = new();
    public ContractTestingMode TestContracts = ContractTestingMode.None;

    public bool ForbidNondeterminism { get; set; }

    public int DeprecationNoise = 1;
    public bool VerifyAllModules = false;
    public bool SeparateModuleOutput = false;

    public enum IncludesModes {
      None,
      Immediate,
      Transitive
    }

    public IncludesModes PrintIncludesMode = IncludesModes.None;
    public int OptimizeResolution = 2;
    public bool UseRuntimeLib = false;
    public bool DisableScopes = false;
    public int Allocated = 3;
    public bool UseStdin = false;
    public bool WarningsAsErrors = false;
    [CanBeNull] private TestGenerationOptions testGenOptions = null;
    public bool ExtractCounterexample = false;
    public List<string> VerificationLoggerConfigs = new();

<<<<<<< HEAD
    public enum ReportFormat { HTML, MarkdownTable, MarkdownIETF, Text }

    public string AuditorReportFile = null;
    public ReportFormat? AuditReportFormat = null;
    public bool CompareAuditReport = false;

    public static readonly ReadOnlyCollection<Plugin> DefaultPlugins = new(new[] { Compilers.SinglePassCompiler.Plugin });
    public List<Plugin> Plugins = new(DefaultPlugins);
=======
    public static readonly ReadOnlyCollection<Plugin> DefaultPlugins = new(new[] { SinglePassCompiler.Plugin });
    private IList<Plugin> cliPluginCache;
    public IList<Plugin> Plugins => cliPluginCache ??= ComputePlugins();
    public List<Plugin> AdditionalPlugins = new();
    public IList<string> AdditionalPluginArguments = new List<string>();

    IList<Plugin> ComputePlugins() {
      var result = new List<Plugin>(DefaultPlugins.Concat(AdditionalPlugins));
      foreach (var pluginAndArgument in AdditionalPluginArguments) {
        try {
          var pluginArray = pluginAndArgument.Split(',');
          var pluginPath = pluginArray[0];
          var arguments = Array.Empty<string>();
          if (pluginArray.Length >= 2) {
            // There are no commas in paths, but there can be in arguments
            var argumentsString = string.Join(',', pluginArray.Skip(1));
            // Parse arguments, accepting and remove double quotes that isolate long arguments
            arguments = ParsePluginArguments(argumentsString);
          }

          result.Add(AssemblyPlugin.Load(pluginPath, arguments));
        } catch (Exception e) {
          result.Add(new ErrorPlugin(pluginAndArgument, e));
        }
      }

      return result;
    }

    private static string[] ParsePluginArguments(string argumentsString) {
      var splitter = new Regex(@"""(?<escapedArgument>(?:[^""\\]|\\\\|\\"")*)""|(?<rawArgument>[^ ]+)");
      var escapedChars = new Regex(@"(?<escapedDoubleQuote>\\"")|\\\\");
      return splitter.Matches(argumentsString).Select(
        matchResult =>
          matchResult.Groups["escapedArgument"].Success
            ? escapedChars.Replace(matchResult.Groups["escapedArgument"].Value,
              matchResult2 => matchResult2.Groups["escapedDoubleQuote"].Success ? "\"" : "\\")
            : matchResult.Groups["rawArgument"].Value
      ).ToArray();
    }
>>>>>>> f38fd2e6

    /// <summary>
    /// Automatic shallow-copy constructor
    /// </summary>
    public DafnyOptions(DafnyOptions src) : this() {
      src.CopyTo(this);
    }

    public void CopyTo(DafnyOptions dst) {
      var type = typeof(DafnyOptions);
      while (type != null) {
        var fields = type.GetFields(BindingFlags.NonPublic | BindingFlags.Public | BindingFlags.Instance);
        foreach (var fi in fields) {
          fi.SetValue(dst, fi.GetValue(this));
        }
        type = type.BaseType;
      }
    }

    public virtual TestGenerationOptions TestGenOptions =>
      testGenOptions ??= new TestGenerationOptions();

    protected override bool ParseOption(string name, Bpl.CommandLineParseState ps) {
      if (ParseDafnySpecificOption(name, ps)) {
        return true;
      }

      foreach (var option in legacyUis.Where(o => o.Name == name)) {
        option.Parse(ps, this);
        return true;
      }

      return ParseBoogieOption(name, ps);
    }

    protected bool ParseBoogieOption(string name, Bpl.CommandLineParseState ps) {
      return base.ParseOption(name, ps);
    }

    public override string Help => "Use 'dafny --help' to see help for a newer Dafny CLI format.\n" +
      LegacyUiForOption.GenerateHelp(base.Help, legacyUis, true);

    protected bool ParseDafnySpecificOption(string name, Bpl.CommandLineParseState ps) {
      var args = ps.args; // convenient synonym
      switch (name) {

        case "view":
          if (ps.ConfirmArgumentCount(1)) {
            DafnyPrintExportedViews = args[ps.i].Split(',').ToList();
          }

          return true;

        case "compile": {
            int compile = 0;
            if (ps.GetIntArgument(ref compile, 5)) {
              // convert option to two booleans
              Compile = compile != 0;
              ForceCompile = compile == 2 || compile == 4;
              RunAfterCompile = compile == 3 || compile == 4;
            }

            return true;
          }

        case "compileVerbose": {
            int verbosity = 0;
            if (ps.GetIntArgument(ref verbosity, 2)) {
              CompileVerbose = verbosity == 1;
            }

            return true;
          }

        case "trackPrintEffects": {
            int printEffects = 0;
            if (ps.GetIntArgument(ref printEffects, 2)) {
              EnforcePrintEffects = printEffects == 1;
            }

            return true;
          }

        case "Main":
        case "main": {
            if (ps.ConfirmArgumentCount(1)) {
              MainMethod = args[ps.i];
            }

            return true;
          }

        case "runAllTests": {
            int runAllTests = 0;
            if (ps.GetIntArgument(ref runAllTests, 2)) {
              RunAllTests = runAllTests != 0; // convert to boolean
            }

            return true;
          }

        case "dafnyVerify": {
            int verify = 0;
            if (ps.GetIntArgument(ref verify, 2)) {
              DafnyVerify = verify != 0; // convert to boolean
            }

            return true;
          }

        case "diagnosticsFormat": {
            if (ps.ConfirmArgumentCount(1)) {
              switch (args[ps.i]) {
                case "json":
                  Printer = new DafnyJsonConsolePrinter { Options = this };
                  DiagnosticsFormat = DiagnosticsFormats.JSON;
                  break;
                case "text":
                  Printer = new DafnyConsolePrinter { Options = this };
                  DiagnosticsFormat = DiagnosticsFormats.PlainText;
                  break;
                case var df:
                  ps.Error($"Unsupported diagnostic format: '{df}'; expecting one of 'json', 'text'.");
                  break;
              }
            }

            return true;
          }

        case "spillTargetCode": {
            uint spill = 0;
            if (ps.GetUnsignedNumericArgument(ref spill, x => true)) {
              SpillTargetCode = spill;
            }

            return true;
          }

        case "coverage": {
            if (ps.ConfirmArgumentCount(1)) {
              CoverageLegendFile = args[ps.i];
            }

            return true;
          }

        case "noCheating": {
            int cheat = 0; // 0 is default, allows cheating
            if (ps.GetIntArgument(ref cheat, 2)) {
              DisallowSoundnessCheating = cheat == 1;
            }

            return true;
          }

        case "pmtrace":
          MatchCompilerDebug = true;
          return true;

        case "titrace":
          TypeInferenceDebug = true;
          return true;

        case "induction":
          ps.GetIntArgument(ref Induction, 5);
          return true;

        case "inductionHeuristic":
          ps.GetIntArgument(ref InductionHeuristic, 7);
          return true;

        case "noIncludes":
          DisallowIncludes = true;
          return true;

        case "noExterns":
          DisallowExterns = true;
          return true;

        case "noNLarith":
          DisableNLarith = true;
          return true;

        case "arith": {
            int a = 0;
            if (ps.GetIntArgument(ref a, 11)) {
              ArithMode = a;
            }

            return true;
          }

        case "mimicVerificationOf":
          if (ps.ConfirmArgumentCount(1)) {
            if (args[ps.i] == "3.3") {
              Prune = false;
              NormalizeNames = false;
              EmitDebugInformation = true;
              NormalizeDeclarationOrder = false;
            } else {
              ps.Error("Mimic verification is not supported for Dafny version {0}", ps.args[ps.i]);
            }
          }

          return true;

        case "autoReqPrint":
          if (ps.ConfirmArgumentCount(1)) {
            AutoReqPrintFile = args[ps.i];
          }

          return true;

        case "noAutoReq":
          ignoreAutoReq = true;
          return true;

        case "allowGlobals":
          AllowGlobals = true;
          return true;

        case "stats":
          PrintStats = true;
          return true;

        case "funcCallGraph":
          PrintFunctionCallGraph = true;
          return true;

        case "warnShadowing":
          WarnShadowing = true;
          return true;

        case "verifyAllModules":
          VerifyAllModules = true;
          return true;

        case "separateModuleOutput":
          SeparateModuleOutput = true;
          return true;

        case "deprecation": {
            int d = 1;
            if (ps.GetIntArgument(ref d, 3)) {
              DeprecationNoise = d;
            }

            return true;
          }

        case "functionSyntax":
          if (ps.ConfirmArgumentCount(1)) {
            if (args[ps.i] == "3") {
              FunctionSyntax = FunctionSyntaxOptions.Version3;
            } else if (args[ps.i] == "4") {
              FunctionSyntax = FunctionSyntaxOptions.Version4;
            } else if (args[ps.i] == "migration3to4") {
              FunctionSyntax = FunctionSyntaxOptions.Migration3To4;
            } else if (args[ps.i] == "experimentalDefaultGhost") {
              FunctionSyntax = FunctionSyntaxOptions.ExperimentalTreatUnspecifiedAsGhost;
            } else if (args[ps.i] == "experimentalDefaultCompiled") {
              FunctionSyntax = FunctionSyntaxOptions.ExperimentalTreatUnspecifiedAsCompiled;
            } else if (args[ps.i] == "experimentalPredicateAlwaysGhost") {
              FunctionSyntax = FunctionSyntaxOptions.ExperimentalPredicateAlwaysGhost;
            } else {
              InvalidArgumentError(name, ps);
            }
          }

          return true;

        case "quantifierSyntax":
          if (ps.ConfirmArgumentCount(1)) {
            if (args[ps.i] == "3") {
              QuantifierSyntax = QuantifierSyntaxOptions.Version3;
            } else if (args[ps.i] == "4") {
              QuantifierSyntax = QuantifierSyntaxOptions.Version4;
            } else {
              InvalidArgumentError(name, ps);
            }
          }

          return true;

        case "countVerificationErrors": {
            int countErrors = 1; // defaults to reporting verification errors
            if (ps.GetIntArgument(ref countErrors, 2)) {
              CountVerificationErrors = countErrors == 1;
            }

            return true;
          }

        case "printTooltips":
          PrintTooltips = true;
          return true;

        case "warnMissingConstructorParentheses":
          DisallowConstructorCaseWithoutParentheses = true;
          return true;

        case "autoTriggers": {
            int autoTriggers = 0;
            if (ps.GetIntArgument(ref autoTriggers, 2)) {
              AutoTriggers = autoTriggers == 1;
            }

            return true;
          }

        case "rewriteFocalPredicates": {
            int rewriteFocalPredicates = 0;
            if (ps.GetIntArgument(ref rewriteFocalPredicates, 2)) {
              RewriteFocalPredicates = rewriteFocalPredicates == 1;
            }

            return true;
          }

        case "optimize": {
            Optimize = true;
            return true;
          }

        case "allocated": {
            ps.GetIntArgument(ref Allocated, 5);
            return true;
          }

        case "optimizeResolution": {
            int d = 2;
            if (ps.GetIntArgument(ref d, 3)) {
              OptimizeResolution = d;
            }

            return true;
          }

        case "definiteAssignment": {
            int da = 0;
            if (ps.GetIntArgument(ref da, 4)) {
              DefiniteAssignmentLevel = da;
            }

            if (da == 3) {
              ForbidNondeterminism = true;
            }

            return true;
          }

        case "useRuntimeLib": {
            UseRuntimeLib = true;
            return true;
          }

        case "disableScopes": {
            DisableScopes = true;
            return true;
          }

        case "printIncludes":
          if (ps.ConfirmArgumentCount(1)) {
            if (args[ps.i].Equals("None")) {
              PrintIncludesMode = IncludesModes.None;
            } else if (args[ps.i].Equals("Immediate")) {
              PrintIncludesMode = IncludesModes.Immediate;
            } else if (args[ps.i].Equals("Transitive")) {
              PrintIncludesMode = IncludesModes.Transitive;
            } else {
              InvalidArgumentError(name, ps);
            }

            if (PrintIncludesMode == IncludesModes.Immediate || PrintIncludesMode == IncludesModes.Transitive) {
              Compile = false;
              DafnyVerify = false;
            }
          }

          return true;

        case "stdin": {
            UseStdin = true;
            return true;
          }

        case "warningsAsErrors":
          WarningsAsErrors = true;
          return true;

        case "extractCounterexample":
          ExtractCounterexample = true;
          return true;

        case "verificationLogger":
          if (ps.ConfirmArgumentCount(1)) {
            if (args[ps.i].StartsWith("trx") || args[ps.i].StartsWith("csv") || args[ps.i].StartsWith("text")) {
              VerificationLoggerConfigs.Add(args[ps.i]);
            } else {
              InvalidArgumentError(name, ps);
            }
          }
          return true;

        case "testContracts":
          if (ps.ConfirmArgumentCount(1)) {
            if (args[ps.i].Equals("Externs")) {
              TestContracts = ContractTestingMode.Externs;
            } else if (args[ps.i].Equals("TestedExterns")) {
              TestContracts = ContractTestingMode.TestedExterns;
            } else {
              InvalidArgumentError(name, ps);
            }
          }
          return true;
      }

      // Unless this is an option for test generation, defer to superclass
      return TestGenOptions.ParseOption(name, ps) || base.ParseOption(name, ps);
    }

    private static string[] ParseInnerArguments(string argumentsString) {
      var splitter = new Regex(@"""(?<escapedArgument>(?:[^""\\]|\\\\|\\"")*)""|(?<rawArgument>[^ ]+)");
      var escapedChars = new Regex(@"(?<escapedDoubleQuote>\\"")|\\\\");
      return splitter.Matches(argumentsString).Select(
        matchResult =>
          matchResult.Groups["escapedArgument"].Success
          ? escapedChars.Replace(matchResult.Groups["escapedArgument"].Value,
            matchResult2 => matchResult2.Groups["escapedDoubleQuote"].Success ? "\"" : "\\")
          : matchResult.Groups["rawArgument"].Value
      ).ToArray();
    }

    protected void InvalidArgumentError(string name, Bpl.CommandLineParseState ps) {
      ps.Error("Invalid argument \"{0}\" to option {1}", ps.args[ps.i], name);
    }

    public override void ApplyDefaultOptions() {
      foreach (var legacyUiOption in legacyUis) {
        if (!Options.OptionArguments.ContainsKey(legacyUiOption.Option)) {
          Set(legacyUiOption.Option, legacyUiOption.DefaultValue);
        }
        if (legacyBindings.ContainsKey(legacyUiOption.Option)) {
          var value = Get(legacyUiOption.Option);
          legacyBindings[legacyUiOption.Option](this, value);
        }
      }

      ApplyDefaultOptionsWithoutSettingsDefault();
    }

    public void ApplyDefaultOptionsWithoutSettingsDefault() {
      base.ApplyDefaultOptions();

      Compiler ??= new CsharpCompiler();

      // expand macros in filenames, now that LogPrefix is fully determined

      SetZ3ExecutablePath();
      SetZ3Options();

      // Ask Boogie to perform abstract interpretation
      UseAbstractInterpretation = true;
      Ai.J_Intervals = true;
    }

    public override string AttributeHelp =>
      @"Dafny: The documentation about attributes is best viewed here:
      https://dafny-lang.github.io/dafny/DafnyRef/DafnyRef#sec-attributes
      
     The following attributes are supported by this version.
    {:extern}
    {:extern <s1:string>}
    {:extern <s1:string>, <s2:string>}
      NOTE: :extern is target-language dependent.
      The extern modifier is used
        * to alter the CompileName of entities such as modules, classes, methods, etc.,
        * to alter the ReferenceName of the entities,
        * to decide how to define external opaque types,
        * to decide whether to emit target code or not, and
        * to decide whether a declaration is allowed not to have a body.
      The CompileName is the name for the entity when translating to one of the target languages.
      The ReferenceName is the name used to refer to the entity in the target language.
      A common use case of :extern is to avoid name clashes with existing library functions.

      :extern takes 0, 1, or 2 (possibly empty) string arguments:
        - 0: Dafny will use the Dafny name as the CompileName and not affect the ReferenceName
        - 1: Dafny will use s1 as the CompileName, and replaces the last portion of the ReferenceName by s1.
             When used on an opaque type, s1 is used as a hint as to how to declare that type when compiling.
        - 2: Dafny will use s2 as the CompileName.
             Dafny will use a combination of s1 and s2 such as for example s1.s2 as the ReferenceName
             It may also be the case that one of the arguments is simply ignored.
      Dafny does not perform sanity checks on the arguments---it is the user's responsibility not to generate
      malformed target code.

    {:handle}
      TODO

    {:dllimport}
      TODO

    {:compile}
      The {:compile} attribute takes a boolean argument. It may be applied to any top-level declaration.
      If that argument is false, then that declaration will not be compiled at all.
      
      The difference with {:extern} is that {:extern} will still emit declaration code if necessary,
      whereas {:compile false} will just ignore the declaration for compilation purposes.

    {:main}
      When executing a program, Dafny will first look for a method annotated with {:main}, and otherwise
      will look for `method Main()`, and then execute the first of these two methods found.

    {:axiom}
      Ordinarily, the compiler gives an error for every function or
      method without a body. If the function or method is ghost, then
      marking it with {:axiom} suppresses the error. The {:axiom}
      attribute says you're taking responsibility for the existence
      of a body for the function or method.

    {:abstemious}
      TODO

    {:print}
      This attributes declares that a method may have print effects,
      that is, it may use 'print' statements and may call other methods
      that have print effects. The attribute can be applied to compiled
      methods, constructors, and iterators, and it gives an error if
      applied to functions or ghost methods. An overriding method is
      allowed to use a {:print} attribute only if the overridden method
      does.
      Print effects are enforced only with /trackPrintEffects:1.

    {:nativeType}
      Can be applied to newtype declarations for integer types and
      indicates an expectation of what native type (or not) the
      newtype should compile to.

      If a newtype declaration has no explicit :nativeType attribute,
      then the compiler still attempts to find a suitable native numeric
      type, which is then reflected in an informational message or
      hovertext.

      {:nativeType} and {:nativeType true} say that the type is expected
      to compile to some native numeric type, but leaves it to the
      compiler to choose which one. If no suitable native target type is
      found, an error is generated.

      {:nativeType false} says to avoid using a native numeric type.
      Instead, the type will be compiled as an unbounded integer.

      {:nativeType X} where X is one of the following strings:
        ""byte""      8 bits, unsigned
        ""sbyte""     8 bits, signed
        ""ushort""    16 bits, unsigned
        ""short""     16 bits, signed
        ""uint""      32 bits, unsigned
        ""int""       32 bits, signed
        ""number""    53 bits, signed
        ""ulong""     64 bits, unsigned
        ""long""      64 bits, signed
      says to use the indicated target type. If the target compiler
      does not support X, then an error is generated. Also, if, after
      scrutinizing the constraint predicate, the compiler cannot confirm
      that the type's values will fit in X, an error is generated.

      {:nativeType XX} where XX is a list of strings from the list above,
      says to use the first X in XX that the compiler supports. If
      the compiler doesn't support any native type in XX, then an error
      is generated. Also, unless the compiler can confirm that all of
      the listed native types can fit the type's values, an error is
      generated.

    {:tailrecursion}
      Can be applied to methods and functions to direct compilation of
      recursive calls as tail calls.

      A method or function is _tail recursive_ if all of the following
      points apply:
      * It is not mutually recursive with another method or function.
      * Ignoring any parts of the method/function body that are ghost,
        every recursive call is a tail call (that is, the body has no
        more work to do after a recursive call). Note that any ghost
        code that follows a recursive method call is ignored.
      * In the case of a function, the function is not used as a
        first-class value inside the function body.
      For a function F, this definition is extended to additionally allow
      tail calls to appear in simple expressions like ""E + F(...)"" or
      ""F(...) + E"" for certain operators ""+"" where E does not mention
      F, provided that all such expressions are compatible. These
      are called _simple accumulator_ tail calls.

      By default, Dafny compiles tail recursive methods and functions
      using tail calls, automatically handling simple accumulator tail
      calls.

      {:tailrecursion false} is used to turn off tail calls.

      {:tailrecursion} or {:tailrecursion true} is used to confirm
      that the method/function is compiled and tail recursive. If it
      is not, an error is given.

    {:termination}
      Dafny currently lacks the features needed to specify usable termination
      metrics for trait methods that are dynamically dispatched to method
      implementations given in other modules. This issue and a sketch of a
      solution are described in https://github.com/dafny-lang/dafny/issues/1588.
      Until such features are added to the language, a type `C` that extends a
      trait `T` must be declared in the same module as `T`.
      There is, however, an available loophole: if a programmer is willing to
      take the responsibility that all calls to methods in a trait `T`
      that dynamically dispatch to implementations in other modules terminate,
      then the trait `T` can be marked with `{:termination false}`. This will
      allow `T` to be extended by types declared in modules outside `T`'s module.

      Caution: This loophole is unsound; that is, if a cross-module dynamic
      dispatch fails to terminate, then this and other errors in the program
      may have been overlooked by the verifier.       

      The meaning of `{:termination false}` is defined only on trait declarations.
      It has no meaning if applied to other declarations.

      Applying `{:termination false}` to a trait is similar to the
      effect of declaring each of its methods with `decreases *`, but
      there are several differences.  The biggest difference is that
      `decreases *` is sound, whereas the attribute is not. As such,
      `decreases *` cannot be used with functions, lemmas, or ghost
      methods, and callers of a `decreases *` method must themselves
      be declared with `decreases *`. In contrast, `{:termination false}`
      applies to all functions, lemmas, and methods of the trait, and
      callers do not have to indicate that they are using such a
      trait. Another difference is that `{:termination false}` does
      not change checking for intra-module calls. That is, even if a
      trait is declared with `{:termination false}`, calls to its
      functions, lemmas, and methods from within the module where the
      trait is declared are checked for termination in the usual
      manner.

    {:options ""/opt0:xyz"", ""/opt1"", ...}
      When applied to a module, this attribute configures Dafny as if
      `/opt0:xyz` and `/opt1` had been passed on the command line.
      Outside of the module, options revert to their previous values.
      Supported options: %SUPPORTED_OPTIONS%.

    {:warnShadowing}
      TODO

    {:verify}
      TODO

    {:autocontracts}
      TODO

    {:opaque}
      TODO

    {:autoReq}
      When applied to a function definition, Dafny automatically
      strengthens that function's `requires` clause sufficiently so that
      it may call each of the functions that it calls.

      When applied to a module, this attribute is inherited by every
      function in the module.

      The `/autoReqPrint:<file>` option will print out the inferred,
      stronger requires clauses to the given file. The `/noAutoReq`
      option instructs Dafny to ignore any `{:autoReq}` attributes.

    {:timeLimitMultiplier}
      TODO

    {:no_inline}
      When predicates such as `predicate P(x: int) { x % 2 == 0 }`
      are used in assertions like `assert P(6);`, Dafny
      will by default try to figure out if it can split the call
      into multiple assertions that are easier for the verifier.
      Hence, sometimes, if allowed to do so (e.g. no `{:opaque}`),
      Dafny will inline the predicate, resulting in, for example,
      `assert 6 % 2 == 0`.
      
      Adding the attribute `{:no_inline}` to a function will prevent
      the Dafny verifier from inlining it, but unless the function is
      `{:opaque}` its definition will still be available.
      
      This trick can be helpful, for a huge conjunct predicate `P`,
      assuming that `P(x)` already hold, if we don't want `P`
      to be opaque, and we `assert P(x)` again. Inlining might result
      in performance issues because it will have to infer every single
      conjunct. Adding `{:no_inline}` to the predicate can result
      in such cases in the verifier being faster.

    {:nowarn}
      TODO

    {:autotriggers}
      TODO

    {:trigger}
      TODO".Replace("%SUPPORTED_OPTIONS%",
        string.Join(", ", DafnyAttributeOptions.KnownOptions));

    /// <summary>
    /// Dafny releases come with their own copy of Z3, to save users the trouble of having to install extra dependencies.
    /// For this to work, Dafny looks for Z3 at the location where it is put by our release script (i.e., z3/bin/z3[.exe]).
    /// If Z3 is not found there, Dafny relies on Boogie to locate Z3 (which also supports setting a path explicitly on the command line).
    /// Developers (and people getting Dafny from source) need to install an appropriate version of Z3 themselves.
    /// </summary>
    private void SetZ3ExecutablePath() {
      var pp = "PROVER_PATH=";
      var proverPathOption = ProverOptions.Find(o => o.StartsWith(pp));
      if (proverPathOption != null) {
        var proverPath = proverPathOption.Substring(pp.Length);
        // Boogie will perform the ultimate test to see if "proverPath" is real--it will attempt to run it.
        // However, by at least checking if the file exists, we can produce a better error message in common scenarios.
        if (!File.Exists(proverPath)) {
          throw new Bpl.ProverException($"Requested prover not found: '{proverPath}'");
        }
      } else {
        var platform = (int)System.Environment.OSVersion.Platform;

        var isUnix = platform == 4 || platform == 6 || platform == 128;

        var z3binName = isUnix ? "z3" : "z3.exe";
        var dafnyBinDir = Path.GetDirectoryName(Assembly.GetExecutingAssembly().Location);
        var z3BinDir = Path.Combine(dafnyBinDir, "z3", "bin");
        var z3BinPath = Path.Combine(z3BinDir, z3binName);

        if (File.Exists(z3BinPath)) {
          // Let's use z3BinPath
          ProverOptions.Add($"{pp}{z3BinPath}");
        }
      }
    }

    // Set a Z3 option, but only if it is not overwriting an existing option.
    private void SetZ3Option(string name, string value) {
      if (!ProverOptions.Any(o => o.StartsWith($"O:{name}="))) {
        ProverOptions.Add($"O:{name}={value}");
      }
    }

    private void SetZ3Options() {
      // Boogie sets the following Z3 options by default:
      // smt.mbqi = false
      // model.compact = false
      // model.v2 = true
      // pp.bv_literals = false

      // Boogie also used to set the following options, but does not anymore.
      SetZ3Option("auto_config", "false");
      SetZ3Option("type_check", "true");
      SetZ3Option("smt.case_split", "3"); // TODO: try removing
      SetZ3Option("smt.qi.eager_threshold", "100"); // TODO: try lowering
      SetZ3Option("smt.delay_units", "true");
      SetZ3Option("smt.arith.solver", "2");

      if (DisableNLarith || 3 <= ArithMode) {
        SetZ3Option("smt.arith.nl", "false");
      }
    }

    protected override string HelpBody => DafnyHelpBody + BoogieHelpBody;

    protected string BoogieHelpBody => base.HelpBody;

    protected string DafnyHelpBody =>
      $@"
All the .dfy files supplied on the command line along with files recursively
included by 'include' directives are considered a single Dafny program;
however only those files listed on the command line are verified.

Exit code: 0 -- success; 1 -- invalid command-line; 2 -- parse or type errors;
           3 -- compilation errors; 4 -- verification errors

---- Input configuration ---------------------------------------------------

/stdin
    Read standard input and treat it as an input .dfy file.

---- Plugins ---------------------------------------------------------------

---- Overall reporting and printing ----------------------------------------

/stats
    Print interesting statistics about the Dafny files supplied.

/printIncludes:<None|Immediate|Transitive>
    None (default) - Print nothing.
    Immediate - Print files included by files listed on the command line.
    Transitive - Recurses on the files printed by Immediate.

    Immediate and Transitive will exit after printing.

/view:<view1, view2>
    Print the filtered views of a module after it is resolved (/rprint).
    If print before the module is resolved (/dprint), then everything in
    the module is printed. If no view is specified, then everything in
    the module is printed.
/funcCallGraph
    Print out the function call graph. Format is: func,mod=callee*

/pmtrace
    Print pattern-match compiler debug info.

/titrace
    Print type-inference debug info.

/printTooltips
    Dump additional positional information (displayed as mouse-over
    tooltips by the VS Code plugin) to stdout as 'Info' messages.

/diagnosticsFormat:<text|json>
    Choose how to report errors, warnings, and info messages.
    text (default) - Use human readable output
    json - Print each message as a JSON object, one per line.

---- Language feature selection --------------------------------------------

/noIncludes
    Ignore include directives.

/noExterns
    Ignore extern and dllimport attributes.

/functionSyntax:<version>
    The syntax for functions is changing from Dafny version 3 to version
    4. This switch gives early access to the new syntax, and also
    provides a mode to help with migration.

    3 (default) - Compiled functions are written `function method` and
        `predicate method`. Ghost functions are written `function` and
        `predicate`.
    4 - Compiled functions are written `function` and `predicate`. Ghost
        functions are written `ghost function` and `ghost predicate`.
    migration3to4 - Compiled functions are written `function method` and
        `predicate method`. Ghost functions are written `ghost function`
        and `ghost predicate`. To migrate from version 3 to version 4,
        use this flag on your version 3 program. This will give flag all
        occurrences of `function` and `predicate` as parsing errors.
        These are ghost functions, so change those into the new syntax
        `ghost function` and `ghost predicate`. Then, start using
        /functionSyntax:4. This will flag all occurrences of `function
        method` and `predicate method` as parsing errors. So, change
        those to just `function` and `predicate`. Now, your program uses
        version 4 syntax and has the exact same meaning as your previous
        version 3 program.
    experimentalDefaultGhost - Like migration3to4, but allow `function`
        and `predicate` as alternatives to declaring ghost functions and
        predicates, respectively.
    experimentalDefaultCompiled - Like migration3to4, but allow
        `function` and `predicate` as alternatives to declaring compiled
        functions and predicates, respectively.
    experimentalPredicateAlwaysGhost - Compiled functions are written
        `function`. Ghost functions are written `ghost function`.
        Predicates are always ghost and are written `predicate`.

/quantifierSyntax:<version>
    The syntax for quantification domains is changing from Dafny version
    3 to version 4, more specifically where quantifier ranges (|
    <Range>) are allowed. This switch gives early access to the new
    syntax.

    3 (default) - Ranges are only allowed after all quantified variables
        are declared. (e.g. set x, y | 0 <= x < |s| && y in s[x] && 0 <=
        y :: y)
    4 - Ranges are allowed after each quantified variable declaration.
        (e.g. set x | 0 <= x < |s|, y <- s[x] | 0 <= y :: y)

    Note that quantifier variable domains (<- <Domain>) are available in
    both syntax versions.

/disableScopes
    Treat all export sets as 'export reveal *'. i.e. don't hide function
    bodies or type definitions during translation.

/allowGlobals
    Allow the implicit class '_default' to contain fields, instance
    functions, and instance methods. These class members are declared at
    the module scope, outside of explicit classes. This command-line
    option is provided to simplify a transition from the behavior in the
    language prior to version 1.9.3, from which point onward all
    functions and methods declared at the module scope are implicitly
    static and fields declarations are not allowed at the module scope.

---- Warning selection -----------------------------------------------------

/warnShadowing
    Emits a warning if the name of a declared variable caused another
    variable to be shadowed.

/warnMissingConstructorParenthesis
    Emits a warning when a constructor name in a case pattern is not
    followed by parentheses.

/deprecation:<n>
    0 - Don't give any warnings about deprecated features.
    1 (default) - Show warnings about deprecated features.
    2 - Also point out where there's new simpler syntax.

/warningsAsErrors
    Treat warnings as errors.

---- Verification options -------------------------------------------------

/dafnyVerify:<n>
    0 - Stop after resolution and typechecking.
    1 - Continue on to verification and compilation.

/verifyAllModules
    Verify modules that come from an include directive.

/separateModuleOutput
    Output verification results for each module separately, rather than
    aggregating them after they are all finished.

/verificationLogger:<configuration string>
    Logs verification results to the given test result logger. The
    currently supported loggers are `trx`, `csv`, and `text`. These are
    the XML-based format commonly used for test results for .NET
    languages, a custom CSV schema, and a textual format meant for human
    consumption. You can provide configuration using the same string
    format as when using the --logger option for dotnet test, such as:

        /verificationLogger:trx;LogFileName=<...>.

    The exact mapping of verification concepts to these formats is
    experimental and subject to change!

    The `trx` and `csv` loggers automatically choose an output file name
    by default, and print the name of this file to the console. The
    `text` logger prints its output to the console by default, but can
    send output to a file given the `LogFileName` option.

    The `text` logger also includes a more detailed breakdown of what
    assertions appear in each assertion batch. When combined with the
    `/vcsSplitOnEveryAssert` option, it will provide approximate time
    and resource use costs for each assertion, allowing identification
    of especially expensive assertions.

/mimicVerificationOf:<Dafny version>
    Let Dafny attempt to mimic the verification as it was in a previous
    version of Dafny. Useful during migration to a newer version of
    Dafny when a Dafny program has proofs, such as methods or lemmas,
    that are unstable in the sense that their verification may become
    slower or fail altogether after logically irrelevant changes are
    made in the verification input.

    Accepted versions are: 3.3 (note that this turns off features that
    prevent classes of verification instability)

/noCheating:<n>
    0 (default) - Allow assume statements and free invariants.
    1 - Treat all assumptions as asserts, and drop free.

/induction:<n>
    0 - Never do induction, not even when attributes request it.
    1 - Only apply induction when attributes request it.
    2 - Apply induction as requested (by attributes) and also for
        heuristically chosen quantifiers.
    3 - Apply induction as requested, and for heuristically chosen
        quantifiers and lemmas.
    4 (default) - Apply induction as requested, and for lemmas.

/inductionHeuristic:<n>
    0 - Least discriminating induction heuristic (that is, lean toward
        applying induction more often).
    1,2,3,4,5 - Levels in between, ordered as follows as far as how
        discriminating they are: 0 < 1 < 2 < (3,4) < 5 < 6.
    6 (default) - Most discriminating.

/trackPrintEffects:<n>
    0 (default) - Every compiled method, constructor, and iterator,
       whether or not it bears a {{:print}} attribute, may have print
       effects.
    1 - A compiled method, constructor, or iterator is allowed to have
       print effects only if it is marked with {{:print}}.

/allocated:<n>
    Specify defaults for where Dafny should assert and assume
    allocated(x) for various parameters x, local variables x, bound
    variables x, etc. Lower <n> may require more manual allocated(x)
    annotations and thus may be more difficult to use. Warning: this
    option should be chosen consistently across an entire project; it
    would be unsound to use different defaults for different files or
    modules within a project. And even so, modes /allocated:0 and
    /allocated:1 let functions depend on the allocation state, which is
    not sound in general.

    0 - Nowhere (never assume/assert allocated(x) by default).
    1 - Assume allocated(x) only for non-ghost variables and fields
        (these assumptions are free, since non-ghost variables always
        contain allocated values at run-time). This option may speed up
        verification relative to /allocated:2.
    2 - Assert/assume allocated(x) on all variables, even bound
        variables in quantifiers. This option is the easiest to use for
        heapful code.
    3 - (default) Frugal use of heap parameters.
    4 - Mode 3 but with alloc antecedents when ranges don't imply
        allocatedness.

/definiteAssignment:<n>
    0 - Ignores definite-assignment rules. This mode is for testing
        only--it is not sound.
    1 (default) - Enforces definite-assignment rules for compiled
        variables and fields whose types do not support
        auto-initialization and for ghost variables and fields whose
        type is possibly empty.
    2 - Enforces definite-assignment for all non-yield-parameter
        variables and fields, regardless of their types.
    3 - Like 2, but also performs checks in the compiler that no
        nondeterministic statements are used; thus, a program that
        passes at this level 3 is one that the language guarantees that
        values seen during execution will be the same in every run of
        the program.

/noAutoReq
    Ignore autoReq attributes.

/autoReqPrint:<file>
    Print out requirements that were automatically generated by autoReq.

/noNLarith
    Reduce Z3's knowledge of non-linear arithmetic (*,/,%).

    Results in more manual work, but also produces more predictable
    behavior. (This switch will perhaps be replaced by /arith in the
    future. For now, it takes precedence of /arith.)

/arith:<n>
    (experimental) Adjust how Dafny interprets arithmetic operations.

    0 - Use Boogie/Z3 built-ins for all arithmetic operations.
    1 (default) - Like 0, but introduce symbolic synonyms for *,/,%, and
        allow these operators to be used in triggers.
    2 - Like 1, but introduce symbolic synonyms also for +,-.
    3 - Turn off non-linear arithmetic in the SMT solver. Still, use
        Boogie/Z3 built-in symbols for all arithmetic operations.
    4 - Like 3, but introduce symbolic synonyms for *,/,%, and allow
        these operators to be used in triggers.
    5 - Like 4, but introduce symbolic synonyms also for +,-.
    6 - Like 5, and introduce axioms that distribute + over *.
    7 - like 6, and introduce facts that associate literals arguments of *.
    8 - Like 7, and introduce axiom for the connection between *,/,%.
    9 - Like 8, and introduce axioms for sign of multiplication.
    10 - Like 9, and introduce axioms for commutativity and
        associativity of *.

/autoTriggers:<n>
    0 - Do not generate {{:trigger}} annotations for user-level
        quantifiers.
    1 (default) - Add a {{:trigger}} to each user-level quantifier.
        Existing annotations are preserved.

/rewriteFocalPredicates:<n>
    0 - Don't rewrite predicates in the body of prefix lemmas.
    1 (default) - In the body of prefix lemmas, rewrite any use of a
        focal predicate P to P#[_k-1].

/extractCounterexample
    If verification fails, report a detailed counterexample for the
    first failing assertion. Requires specifying the /mv:<file> option as well
    as /proverOpt:O:model_compress=false (for z3 version < 4.8.7) or
    /proverOpt:O:model.compact=false (for z3 version >= 4.8.7), and
    /proverOpt:O:model.completion=true.

---- Test generation options -----------------------------------------------
{TestGenOptions.Help}
---- Compilation options ---------------------------------------------------

/compile:<n>
    0 - Do not compile Dafny program.
    1 (default) - Upon successful verification of the Dafny program,
        compile it to the designated target language. (/noVerify
        automatically counts as a failed verification.)
    2 - Always attempt to compile Dafny program to the target language,
        regardless of verification outcome.
    3 - If there is a Main method and there are no verification errors
        and /noVerify is not used, compiles program in memory (i.e.,
        does not write an output file) and runs it.
    4 - Like (3), but attempts to compile and run regardless of
        verification outcome.
/Main:<name>
    Specify the (fully-qualified) name of the method to use as the executable entry point.
    Default is the method with the {{:main}} attribute, or else the method named 'Main'.
    A Main method can have at most one (non-ghost) argument of type `seq<string>`
--args <arg1> <arg2> ...
    When running a Dafny file through /compile:3 or /compile:4, '--args' provides
    all arguments after it to the Main function, at index starting at 1.
    Index 0 is used to store the executable's name if it exists.
/runAllTests:<n> (experimental)
    0 (default) - Annotates compiled methods with the {{:test}}
        attribute such that they can be tested using a testing framework
        in the target language (e.g. xUnit for C#).
    1 - Emits a main method in the target language that will execute
        every method in the program with the {{:test}} attribute. Cannot
        be used if the program already contains a main method. Note that
        /compile:3 or 4 must be provided as well to actually execute
        this main method!

/compileVerbose:<n>
    0 - Don't print status of compilation to the console.
    1 (default) - Print information such as files being written by the
        compiler to the console.

/spillTargetCode:<n>
    Explicitly writes the code in the target language to one or more files.
    This is not necessary to run a Dafny program, but may be of interest when
    building multi-language programs or for debugging.

    0 (default) - Don't make any extra effort to write the textual
        target program (but still compile it, if /compile indicates to
        do so).
    1 - Write the textual target program, if it is being compiled.
    2 - Write the textual target program, provided it passes the
        verifier (and /noVerify is NOT used), regardless of /compile
        setting.
    3 - Write the textual target program, regardless of verification
        outcome and /compile setting.
    Note, some compiler targets may (always or in some situations) write
    out the textual target program as part of compilation, in which case
    /spillTargetCode:0 behaves the same way as /spillTargetCode:1.
/coverage:<file>
    The compiler emits branch-coverage calls and outputs into <file> a
    legend that gives a description of each source-location identifier
    used in the branch-coverage calls. (Use - as <file> to print to the
    console.)

/optimize
    Produce optimized C# code by passing the /optimize flag to csc.exe.

/optimizeResolution:<n>
    0 - Resolve and translate all methods.
    1 - Translate methods only in the call graph of current verification
        target.
    2 (default) - As in 1, but only resolve method bodies in
        non-included Dafny sources.
/useRuntimeLib
    Refer to a pre-built DafnyRuntime.dll in the compiled assembly
    rather than including DafnyRuntime.cs verbatim.

/testContracts:<Externs|TestedExterns>
    Enable run-time testing of the compilable portions of certain function
    or method contracts, at their call sites. The current implementation
    focuses on {{:extern}} code but may support other code in the future.

    Externs - Check contracts on every call to a function or method marked
        with the {{:extern}} attribute, regardless of where it occurs.
    TestedExterns - Check contracts on every call to a function or method
        marked with the {{:extern}} attribute when it occurs in a method
        with the {{:test}} attribute, and warn if no corresponding test
        exists for a given external declaration.

----------------------------------------------------------------------------

Dafny generally accepts Boogie options and passes these on to Boogie.
However, some Boogie options, like /loopUnroll, may not be sound for
Dafny or may not have the same meaning for a Dafny program as it would
for a similar Boogie program.
".Replace("\n", "\n  ");

  }

}

class ErrorReportingCommandLineParseState : Bpl.CommandLineParseState {
  private readonly Errors errors;
  private IToken token;

  public ErrorReportingCommandLineParseState(string[] args, string toolName, Errors errors, IToken token)
    : base(args, toolName) {
    this.errors = errors;
    this.token = token;
  }

  public override void Error(string message, params string[] args) {
    errors.SemErr(token, string.Format(message, args));
    EncounteredErrors = true;
  }
}

/// <summary>
/// Wrapper object that restricts which options may be applied.
/// Used by the parser to parse <c>:options</c> strings.
/// </summary>
class DafnyAttributeOptions : DafnyOptions {
  public static readonly HashSet<string> KnownOptions = new() {
    "functionSyntax",
    "quantifierSyntax"
  };

  private readonly Errors errors;
  public IToken Token { get; set; }

  public DafnyAttributeOptions(DafnyOptions opts, Errors errors) : base(opts) {
    this.errors = errors;
    Token = null;
  }

  protected override Bpl.CommandLineParseState InitializeCommandLineParseState(string[] args) {
    return new ErrorReportingCommandLineParseState(args, ToolName, errors, Token ?? Microsoft.Dafny.Token.NoToken);
  }

  private void Unsupported(string name, Bpl.CommandLineParseState ps) {
    ps.Error($"Option {name} unrecognized or unsupported in ':options' attributes.");
  }

  protected override void UnknownSwitch(Bpl.CommandLineParseState ps) {
    Unsupported(ps.s, ps);
  }

  protected override bool ParseOption(string name, Bpl.CommandLineParseState ps) {
    if (!KnownOptions.Contains(name)) {
      return false;
    }
    return base.ParseOption(name, ps);
  }

  protected override void AddFile(string file, Bpl.CommandLineParseState ps) {
    Unsupported(file, ps);
  }
}<|MERGE_RESOLUTION|>--- conflicted
+++ resolved
@@ -311,16 +311,10 @@
     public bool ExtractCounterexample = false;
     public List<string> VerificationLoggerConfigs = new();
 
-<<<<<<< HEAD
-    public enum ReportFormat { HTML, MarkdownTable, MarkdownIETF, Text }
-
     public string AuditorReportFile = null;
-    public ReportFormat? AuditReportFormat = null;
+    public string AuditReportFormat = null;
     public bool CompareAuditReport = false;
 
-    public static readonly ReadOnlyCollection<Plugin> DefaultPlugins = new(new[] { Compilers.SinglePassCompiler.Plugin });
-    public List<Plugin> Plugins = new(DefaultPlugins);
-=======
     public static readonly ReadOnlyCollection<Plugin> DefaultPlugins = new(new[] { SinglePassCompiler.Plugin });
     private IList<Plugin> cliPluginCache;
     public IList<Plugin> Plugins => cliPluginCache ??= ComputePlugins();
@@ -361,7 +355,6 @@
             : matchResult.Groups["rawArgument"].Value
       ).ToArray();
     }
->>>>>>> f38fd2e6
 
     /// <summary>
     /// Automatic shallow-copy constructor
