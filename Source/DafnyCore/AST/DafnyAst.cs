//-----------------------------------------------------------------------------
//
// Copyright (C) Microsoft Corporation.  All Rights Reserved.
// Copyright by the contributors to the Dafny Project
// SPDX-License-Identifier: MIT
//
//-----------------------------------------------------------------------------
using System;
using System.Collections;
using System.Text;
using System.Collections.Generic;
using System.Collections.Immutable;
using System.Diagnostics.Contracts;
using System.Numerics;
using System.Linq;
using System.Diagnostics;
using System.Threading;
using Microsoft.Boogie;
using Action = System.Action;

namespace Microsoft.Dafny {
  [System.AttributeUsage(System.AttributeTargets.Field | System.AttributeTargets.Property)]
  public class FilledInDuringTranslationAttribute : System.Attribute { }
  [System.AttributeUsage(System.AttributeTargets.Field | System.AttributeTargets.Property)]
  public class FilledInDuringResolutionAttribute : System.Attribute { }

  public abstract class INode {

    public IToken tok = Token.NoToken;
    [DebuggerBrowsable(DebuggerBrowsableState.Never)]
    public IToken Tok {
      get => tok;
      set => tok = value;
    }

    /// <summary>
    /// These children should be such that they contain information produced by resolution such as inferred types
    /// and resolved references. However, they should not be so transformed that source location from the initial
    /// program is lost. As an example, the pattern matching compilation may deduplicate nodes from the original AST,
    /// losing source location information, so those transformed nodes should not be returned by this property.
    /// </summary>
    public abstract IEnumerable<INode> Children { get; }

<<<<<<< HEAD
    public IEnumerable<INode> DeepChildren() {
      return Children.Concat(Children.SelectMany(n => n.DeepChildren()));
=======
    public ISet<INode> Visit(Func<INode, bool> beforeChildren = null, Action<INode> afterChildren = null) {
      beforeChildren ??= node => true;
      afterChildren ??= node => { };

      var visited = new HashSet<INode>();
      var toVisit = new Stack<INode>();
      toVisit.Push(this);
      while (toVisit.Any()) {
        var current = toVisit.Pop();
        if (!visited.Add(current)) {
          continue;
        }

        if (!beforeChildren(current)) {
          continue;
        }

        foreach (var child in current.Children) {
          if (child == null) {
            throw new InvalidOperationException($"Object of type {current.GetType()} has null child");
          }
          toVisit.Push(child);
        }

        afterChildren(current);
      }

      return visited;
>>>>>>> d621db4b
    }

    protected RangeToken rangeToken = null;

    // Contains tokens that did not make it in the AST but are part of the expression,
    // Enables ranges to be correct.
    // TODO: Re-add format tokens where needed until we put all the formatting to replace the tok of every expression
    internal IToken[] FormatTokens = null;

    public virtual RangeToken RangeToken {
      get {
        if (rangeToken == null) {
          if (tok is RangeToken tokAsRange) {
            rangeToken = tokAsRange;
          } else {
            var startTok = tok;
            var endTok = tok;

            void UpdateStartEndToken(IToken token1) {
              if (token1.Filename != tok.Filename) {
                return;
              }

              if (token1.pos < startTok.pos) {
                startTok = token1;
              }

              if (token1.pos + token1.val.Length > endTok.pos + endTok.val.Length) {
                endTok = token1;
              }
            }

            void UpdateStartEndTokRecursive(INode node) {
              if (node is null) {
                return;
              }

              if (node.tok.Filename != tok.Filename || node is Expression { IsImplicit: true } ||
                  node is DefaultValueExpression) {
                // Ignore any auto-generated expressions.
              } else if (node != this && node.RangeToken != null) {
                UpdateStartEndToken(node.StartToken);
                UpdateStartEndToken(node.EndToken);
              } else {
                UpdateStartEndToken(node.tok);
              }

              node.Children.Iter(UpdateStartEndTokRecursive);
            }

            UpdateStartEndTokRecursive(this);

            if (FormatTokens != null) {
              foreach (var token in FormatTokens) {
                UpdateStartEndToken(token);
              }
            }

            rangeToken = new RangeToken(startTok, endTok);
          }
        }

        if (rangeToken.Filename == null) {
          rangeToken.Filename = tok.Filename;
        }

        return rangeToken;
      }
      set => rangeToken = value;
    }

    public IToken StartToken => RangeToken?.StartToken;

    public IToken EndToken => RangeToken?.EndToken;

    protected IReadOnlyList<IToken> OwnedTokensCache;

    /// <summary>
    /// A token is owned by a node if it was used to parse this node,
    /// but is not owned by any of this Node's children
    /// </summary>
    public IEnumerable<IToken> OwnedTokens {
      get {
        if (OwnedTokensCache != null) {
          return OwnedTokensCache;
        }

        var startToEndTokenNotOwned =
          Children.Where(child => child.StartToken != null && child.EndToken != null)
            .ToDictionary(child => child.StartToken!, child => child.EndToken!);

        var result = new List<IToken>();
        if (StartToken == null) {
          Contract.Assume(EndToken == null);
        } else {
          Contract.Assume(EndToken != null);
          var tmpToken = StartToken;
          while (tmpToken != null && tmpToken != EndToken.Next) {
            if (startToEndTokenNotOwned.TryGetValue(tmpToken, out var endNotOwnedToken)) {
              tmpToken = endNotOwnedToken;
            } else if (tmpToken.filename != null) {
              result.Add(tmpToken);
            }

            tmpToken = tmpToken.Next;
          }
        }


        OwnedTokensCache = result;

        return OwnedTokensCache;
      }
    }
  }

  public interface IDeclarationOrUsage {
    IToken NameToken { get; }
  }

  public interface IHasUsages : IDeclarationOrUsage {
    public IEnumerable<IDeclarationOrUsage> GetResolvedDeclarations();
  }
  public class Program : INode {
    [ContractInvariantMethod]
    void ObjectInvariant() {
      Contract.Invariant(FullName != null);
      Contract.Invariant(DefaultModule != null);
    }

    public readonly string FullName;
    [FilledInDuringResolution] public Dictionary<ModuleDefinition, ModuleSignature> ModuleSigs;
    // Resolution essentially flattens the module hierarchy, for
    // purposes of translation and compilation.
    [FilledInDuringResolution] public List<ModuleDefinition> CompileModules;
    // Contains the definitions to be used for compilation.

    public Method MainMethod; // Method to be used as main if compiled
    public readonly ModuleDecl DefaultModule;
    public readonly ModuleDefinition DefaultModuleDef;
    public readonly BuiltIns BuiltIns;
    public ErrorReporter Reporter { get; set; }

    public Program(string name, [Captured] ModuleDecl module, [Captured] BuiltIns builtIns, ErrorReporter reporter) {
      Contract.Requires(name != null);
      Contract.Requires(module != null);
      Contract.Requires(module is LiteralModuleDecl);
      Contract.Requires(reporter != null);
      FullName = name;
      DefaultModule = module;
      DefaultModuleDef = (DefaultModuleDecl)((LiteralModuleDecl)module).ModuleDef;
      BuiltIns = builtIns;
      this.Reporter = reporter;
      ModuleSigs = new Dictionary<ModuleDefinition, ModuleSignature>();
      CompileModules = new List<ModuleDefinition>();
    }

    //Set appropriate visibilty before presenting module
    public IEnumerable<ModuleDefinition> Modules() {

      foreach (var msig in ModuleSigs) {
        Type.PushScope(msig.Value.VisibilityScope);
        yield return msig.Key;
        Type.PopScope(msig.Value.VisibilityScope);
      }

    }

    public IEnumerable<ModuleDefinition> RawModules() {
      return ModuleSigs.Keys;
    }

    public string Name {
      get {
        try {
          return System.IO.Path.GetFileName(FullName);
        } catch (ArgumentException) {
          return FullName;
        }
      }
    }

    public IToken GetFirstTopLevelToken() {
      return DefaultModuleDef.GetFirstTopLevelToken();
    }

    public override IEnumerable<INode> Children => new[] { DefaultModule };

    public IEnumerable<INode> ConcreteChildren => Children;
  }

  public class Include : INode, IComparable {
    public string IncluderFilename { get; }
    public string IncludedFilename { get; }
    public string CanonicalPath { get; }
    public bool CompileIncludedCode { get; }
    public bool ErrorReported;

    public Include(IToken tok, string includer, string theFilename, bool compileIncludedCode) {
      this.tok = tok;
      this.IncluderFilename = includer;
      this.IncludedFilename = theFilename;
      this.CanonicalPath = DafnyFile.Canonicalize(theFilename);
      this.ErrorReported = false;
      CompileIncludedCode = compileIncludedCode;
    }

    public int CompareTo(object obj) {
      var i = obj as Include;
      if (i != null) {
        return this.CanonicalPath.CompareTo(i.CanonicalPath);
      } else {
        throw new NotImplementedException();
      }
    }

    public override IEnumerable<INode> Children => Enumerable.Empty<INode>();
  }

  /// <summary>
  /// An expression introducting bound variables
  /// </summary>
  public interface IBoundVarsBearingExpression : IRegion {
    public IEnumerable<BoundVar> AllBoundVars {
      get;
    }
  }

  /// <summary>
  /// A class implementing this interface is one that can carry attributes.
  /// </summary>
  public interface IAttributeBearingDeclaration {
    Attributes Attributes { get; }
  }

  public class Attributes : INode {
    [ContractInvariantMethod]
    void ObjectInvariant() {
      Contract.Invariant(Name != null);
      Contract.Invariant(cce.NonNullElements(Args));
    }

    public string Name;
    /*Frozen*/
    public readonly List<Expression> Args;

    public readonly Attributes Prev;
    public Attributes(string name, [Captured] List<Expression> args, Attributes prev) {
      Contract.Requires(name != null);
      Contract.Requires(cce.NonNullElements(args));
      Name = name;
      Args = args;
      Prev = prev;
    }

    public static IEnumerable<Expression> SubExpressions(Attributes attrs) {
      return attrs.AsEnumerable().SelectMany(aa => aa.Args);
    }

    public static bool Contains(Attributes attrs, string nm) {
      Contract.Requires(nm != null);
      return attrs.AsEnumerable().Any(aa => aa.Name == nm);
    }

    /// <summary>
    /// Returns first occurrence of an attribute named <c>nm</c>, or <c>null</c> if there is no such
    /// attribute.
    /// </summary>
    [Pure]
    public static Attributes/*?*/ Find(Attributes attrs, string nm) {
      Contract.Requires(nm != null);
      return attrs.AsEnumerable().FirstOrDefault(attr => attr.Name == nm);
    }

    /// <summary>
    /// Returns true if "nm" is a specified attribute.  If it is, then:
    /// - if the attribute is {:nm true}, then value==true
    /// - if the attribute is {:nm false}, then value==false
    /// - if the attribute is anything else, then value returns as whatever it was passed in as.
    /// This method does NOT use type information of the attribute arguments, so it can safely
    /// be called very early during resolution before types are available and names have been resolved.
    /// </summary>
    [Pure]
    public static bool ContainsBool(Attributes attrs, string nm, ref bool value) {
      Contract.Requires(nm != null);
      var attr = attrs.AsEnumerable().FirstOrDefault(attr => attr.Name == nm);
      if (attr == null) {
        return false;
      }

      if (attr.Args.Count == 1 && attr.Args[0] is LiteralExpr { Value: bool v }) {
        value = v;
      }
      return true;
    }

    /// <summary>
    /// Checks whether a Boolean attribute has been set on the declaration itself,
    /// the enclosing class, or any enclosing module.  Settings closer to the declaration
    /// override those further away.
    /// </summary>
    public static bool ContainsBoolAtAnyLevel(MemberDecl decl, string attribName) {
      bool setting = true;
      if (Attributes.ContainsBool(decl.Attributes, attribName, ref setting)) {
        return setting;
      }

      if (Attributes.ContainsBool(decl.EnclosingClass.Attributes, attribName, ref setting)) {
        return setting;
      }

      // Check the entire stack of modules
      var mod = decl.EnclosingClass.EnclosingModuleDefinition;
      while (mod != null) {
        if (Attributes.ContainsBool(mod.Attributes, attribName, ref setting)) {
          return setting;
        }
        mod = mod.EnclosingModule;
      }

      return false;
    }

    /// <summary>
    /// Returns list of expressions if "nm" is a specified attribute:
    /// - if the attribute is {:nm e1,...,en}, then returns (e1,...,en)
    /// Otherwise, returns null.
    /// </summary>
    public static List<Expression> FindExpressions(Attributes attrs, string nm) {
      Contract.Requires(nm != null);
      foreach (var attr in attrs.AsEnumerable()) {
        if (attr.Name == nm) {
          return attr.Args;
        }
      }
      return null;
    }

    /// <summary>
    /// Same as FindExpressions, but returns all matches
    /// </summary>
    public static List<List<Expression>> FindAllExpressions(Attributes attrs, string nm) {
      Contract.Requires(nm != null);
      List<List<Expression>> ret = null;
      for (; attrs != null; attrs = attrs.Prev) {
        if (attrs.Name == nm) {
          ret = ret ?? new List<List<Expression>>();   // Avoid allocating the list in the common case where we don't find nm
          ret.Add(attrs.Args);
        }
      }
      return ret;
    }

    /// <summary>
    /// Returns true if "nm" is a specified attribute whose arguments match the "allowed" parameter.
    /// - if "nm" is not found in attrs, return false and leave value unmodified.  Otherwise,
    /// - if "allowed" contains Empty and the Args contains zero elements, return true and leave value unmodified.  Otherwise,
    /// - if "allowed" contains Bool and Args contains one bool literal, return true and set value to the bool literal.  Otherwise,
    /// - if "allowed" contains Int and Args contains one BigInteger literal, return true and set value to the BigInteger literal.  Otherwise,
    /// - if "allowed" contains String and Args contains one string literal, return true and set value to the string literal.  Otherwise,
    /// - if "allowed" contains Expression and Args contains one element, return true and set value to the one element (of type Expression).  Otherwise,
    /// - return false, leave value unmodified, and call reporter with an error string.
    /// </summary>
    public enum MatchingValueOption { Empty, Bool, Int, String, Expression }
    public static bool ContainsMatchingValue(Attributes attrs, string nm, ref object value, IEnumerable<MatchingValueOption> allowed, Action<string> reporter) {
      Contract.Requires(nm != null);
      Contract.Requires(allowed != null);
      Contract.Requires(reporter != null);
      List<Expression> args = FindExpressions(attrs, nm);
      if (args == null) {
        return false;
      } else if (args.Count == 0) {
        if (allowed.Contains(MatchingValueOption.Empty)) {
          return true;
        } else {
          reporter("Attribute " + nm + " requires one argument");
          return false;
        }
      } else if (args.Count == 1) {
        Expression arg = args[0];
        StringLiteralExpr stringLiteral = arg as StringLiteralExpr;
        LiteralExpr literal = arg as LiteralExpr;
        if (literal != null && literal.Value is bool && allowed.Contains(MatchingValueOption.Bool)) {
          value = literal.Value;
          return true;
        } else if (literal != null && literal.Value is BigInteger && allowed.Contains(MatchingValueOption.Int)) {
          value = literal.Value;
          return true;
        } else if (stringLiteral != null && stringLiteral.Value is string && allowed.Contains(MatchingValueOption.String)) {
          value = stringLiteral.Value;
          return true;
        } else if (allowed.Contains(MatchingValueOption.Expression)) {
          value = arg;
          return true;
        } else {
          reporter("Attribute " + nm + " expects an argument in one of the following categories: " + String.Join(", ", allowed));
          return false;
        }
      } else {
        reporter("Attribute " + nm + " cannot have more than one argument");
        return false;
      }
    }

    public override IEnumerable<INode> Children => Args.Concat<INode>(
      Prev == null
        ? Enumerable.Empty<INode>()
        : new List<INode> { Prev });
  }

  public static class AttributesExtensions {
    /// <summary>
    /// By making this an extension method, it can also be invoked for a null receiver.
    /// </summary>
    public static IEnumerable<Attributes> AsEnumerable(this Attributes attr) {
      while (attr != null) {
        yield return attr;
        attr = attr.Prev;
      }
    }
  }

  public class UserSuppliedAttributes : Attributes {
    public readonly IToken OpenBrace;
    public readonly IToken CloseBrace;
    public bool Recognized;  // set to true to indicate an attribute that is processed by some part of Dafny; this allows it to be colored in the IDE
    public UserSuppliedAttributes(IToken tok, IToken openBrace, IToken closeBrace, List<Expression> args, Attributes prev)
      : base(tok.val, args, prev) {
      Contract.Requires(tok != null);
      Contract.Requires(openBrace != null);
      Contract.Requires(closeBrace != null);
      Contract.Requires(args != null);
      this.tok = tok;
      OpenBrace = openBrace;
      CloseBrace = closeBrace;
    }
  }

  /// <summary>
  /// This interface is used by the Dafny IDE.
  /// </summary>
  public interface IRegion {
    IToken BodyStartTok { get; }
    IToken BodyEndTok { get; }
  }

  public interface INamedRegion : IRegion {
    string Name { get; }
  }

  [ContractClass(typeof(IVariableContracts))]
  public interface IVariable : IDeclarationOrUsage {
    string Name {
      get;
    }
    string DisplayName {  // what the user thinks he wrote
      get;
    }
    string UniqueName {
      get;
    }
    bool HasBeenAssignedUniqueName {  // unique names are not assigned until the Translator; if you don't already know if that stage has run, this boolean method will tell you
      get;
    }
    static FreshIdGenerator CompileNameIdGenerator = new FreshIdGenerator();
    string AssignUniqueName(FreshIdGenerator generator);
    string SanitizedName {
      get;
    }
    string CompileName {
      get;
    }
    Type Type {
      get;
    }
    Type OptionalType {
      get;
    }
    bool IsMutable {
      get;
    }
    bool IsGhost {
      get;
    }
    void MakeGhost();
    IToken Tok {
      get;
    }
  }
  [ContractClassFor(typeof(IVariable))]
  public abstract class IVariableContracts : INode, IVariable {
    public string Name {
      get {
        Contract.Ensures(Contract.Result<string>() != null);
        throw new NotImplementedException();  // this getter implementation is here only so that the Ensures contract can be given here
      }
    }
    public string DisplayName {
      get {
        Contract.Ensures(Contract.Result<string>() != null);
        throw new NotImplementedException();  // this getter implementation is here only so that the Ensures contract can be given here
      }
    }
    public string UniqueName {
      get {
        Contract.Ensures(Contract.Result<string>() != null);
        throw new NotImplementedException();  // this getter implementation is here only so that the Ensures contract can be given here
      }
    }
    public bool HasBeenAssignedUniqueName {
      get {
        throw new NotImplementedException();  // this getter implementation is here only so that the Ensures contract can be given here
      }
    }
    public string SanitizedName {
      get {
        Contract.Ensures(Contract.Result<string>() != null);
        throw new NotImplementedException();  // this getter implementation is here only so that the Ensures contract can be given here
      }
    }
    public string CompileName {
      get {
        Contract.Ensures(Contract.Result<string>() != null);
        throw new NotImplementedException();  // this getter implementation is here only so that the Ensures contract can be given here
      }
    }
    public Type Type {
      get {
        Contract.Ensures(Contract.Result<Type>() != null);
        throw new NotImplementedException();  // this getter implementation is here only so that the Ensures contract can be given here
      }
    }
    public Type OptionalType {
      get {
        Contract.Ensures(Contract.Result<Type>() != null);
        throw new NotImplementedException();  // this getter implementation is here only so that the Ensures contract can be given here
      }
    }
    public bool IsMutable {
      get {
        throw new NotImplementedException();
      }
    }
    public bool IsGhost {
      get {
        throw new NotImplementedException();
      }
    }
    public void MakeGhost() {
      throw new NotImplementedException();
    }
    public string AssignUniqueName(FreshIdGenerator generator) {
      Contract.Ensures(Contract.Result<string>() != null);
      throw new NotImplementedException();
    }

    public abstract IToken NameToken { get; }
  }

  public abstract class NonglobalVariable : INode, IVariable {
    readonly string name;

    [ContractInvariantMethod]
    void ObjectInvariant() {
      Contract.Invariant(tok != null);
      Contract.Invariant(name != null);
      Contract.Invariant(type != null);
    }

    public string Name {
      get {
        Contract.Ensures(Contract.Result<string>() != null);
        return name;
      }
    }
    public string DisplayName =>
      LocalVariable.DisplayNameHelper(this);

    private string uniqueName;
    public string UniqueName => uniqueName;
    public bool HasBeenAssignedUniqueName => uniqueName != null;
    public string AssignUniqueName(FreshIdGenerator generator) {
      return uniqueName ??= generator.FreshId(Name + "#");
    }

    static char[] specialChars = { '\'', '_', '?', '\\', '#' };
    /// <summary>
    /// Mangle name <c>nm</c> by replacing and escaping characters most likely to cause issues when compiling and
    /// when translating to Boogie.  This transformation is injective.
    /// </summary>
    /// <returns>A string uniquely determined from <c>nm</c>, containing none of the characters in
    /// <c>specialChars</c>.</returns>
    public static string SanitizeName(string nm) {
      if ('0' <= nm[0] && nm[0] <= '9') {
        // the identifier is one that consists of just digits
        return "_" + nm;
      }
      string name = null;
      int i = 0;
      while (true) {
        int j = nm.IndexOfAny(specialChars, i);
        if (j == -1) {
          if (i == 0) {
            return nm;  // this is the common case
          } else {
            return name + nm.Substring(i);
          }
        } else {
          string nxt = nm.Substring(i, j - i);
          name = name == null ? nxt : name + nxt;
          switch (nm[j]) {
            case '\'': name += "_k"; break;
            case '_': name += "__"; break;
            case '?': name += "_q"; break;
            case '\\': name += "_b"; break;
            case '#': name += "_h"; break;
            default:
              Contract.Assume(false);  // unexpected character
              break;
          }
          i = j + 1;
          if (i == nm.Length) {
            return name;
          }
        }
      }
    }

    private string sanitizedName;
    public virtual string SanitizedName =>
      sanitizedName ??= $"_{IVariable.CompileNameIdGenerator.FreshNumericId()}_{SanitizeName(Name)}";

    protected string compileName;
    public virtual string CompileName =>
      compileName ??= SanitizedName;

    Type type;
    public bool IsTypeExplicit = false;
    public Type SyntacticType { get { return type; } }  // returns the non-normalized type
    public Type Type {
      get {
        Contract.Ensures(Contract.Result<Type>() != null);
        return type.Normalize();
      }
    }
    Type IVariable.OptionalType {
      get { return Type; }  // same as Type for NonglobalVariable
    }
    public abstract bool IsMutable {
      get;
    }
    bool isGhost;  // readonly after resolution
    public bool IsGhost {
      get {
        return isGhost;
      }
      set {
        isGhost = value;
      }
    }
    public void MakeGhost() {
      IsGhost = true;
    }

    public NonglobalVariable(IToken tok, string name, Type type, bool isGhost) {
      Contract.Requires(tok != null);
      Contract.Requires(name != null);
      Contract.Requires(type != null);
      this.tok = tok;
      this.name = name;
      this.type = type;
      this.isGhost = isGhost;
    }

    public IToken NameToken => tok;
    public override IEnumerable<INode> Children => IsTypeExplicit ? Type.Nodes : Enumerable.Empty<INode>();
  }

  public class Formal : NonglobalVariable {
    public readonly bool InParam;  // true to in-parameter, false for out-parameter
    public override bool IsMutable {
      get {
        return !InParam;
      }
    }
    public readonly bool IsOld;
    public readonly Expression DefaultValue;
    public readonly bool IsNameOnly;
    public readonly bool IsOlder;
    public readonly string NameForCompilation;

    public Formal(IToken tok, string name, Type type, bool inParam, bool isGhost, Expression defaultValue,
      bool isOld = false, bool isNameOnly = false, bool isOlder = false, string nameForCompilation = null)
      : base(tok, name, type, isGhost) {
      Contract.Requires(tok != null);
      Contract.Requires(name != null);
      Contract.Requires(type != null);
      Contract.Requires(inParam || defaultValue == null);
      Contract.Requires(!isNameOnly || (inParam && !name.StartsWith("#")));
      InParam = inParam;
      IsOld = isOld;
      DefaultValue = defaultValue;
      IsNameOnly = isNameOnly;
      IsOlder = isOlder;
      NameForCompilation = nameForCompilation ?? name;
    }

    public bool HasName {
      get {
        return !Name.StartsWith("#");
      }
    }

    private string sanitizedName;
    public override string SanitizedName =>
      sanitizedName ??= SanitizeName(Name); // No unique-ification
    public override string CompileName =>
      compileName ??= SanitizeName(NameForCompilation);
  }

  /// <summary>
  /// An ImplicitFormal is a parameter that is declared implicitly, in particular the "_k" depth parameter
  /// of each extreme lemma (for use in the extreme-method body only, not the specification).
  /// </summary>
  public class ImplicitFormal : Formal {
    public ImplicitFormal(IToken tok, string name, Type type, bool inParam, bool isGhost)
      : base(tok, name, type, inParam, isGhost, null) {
      Contract.Requires(tok != null);
      Contract.Requires(name != null);
      Contract.Requires(type != null);
    }
  }

  /// <summary>
  /// ThisSurrogate represents the implicit parameter "this". It is used to allow more uniform handling of
  /// parameters. A pointer value of a ThisSurrogate object is not important, only the fact that it is
  /// a ThisSurrogate is. ThisSurrogate objects are only used in specially marked places in the Dafny
  /// implementation.
  /// </summary>
  public class ThisSurrogate : ImplicitFormal {
    public ThisSurrogate(IToken tok, Type type)
      : base(tok, "this", type, true, false) {
      Contract.Requires(tok != null);
      Contract.Requires(type != null);
    }
  }

  [DebuggerDisplay("Bound<{name}>")]
  public class BoundVar : NonglobalVariable {
    public override bool IsMutable => false;

    public BoundVar(IToken tok, string name, Type type)
      : base(tok, name, type, false) {
      Contract.Requires(tok != null);
      Contract.Requires(name != null);
      Contract.Requires(type != null);
    }
  }

  /// <summary>
  /// A QuantifiedVar is a bound variable used in a quantifier such as "forall x :: ...",
  /// a comprehension such as "set x | 0 <= x < 10", etc.
  /// In addition to its type, which may be inferred, it can have an optional domain collection expression
  /// (x <- C) and an optional range boolean expressions (x | E).
  /// </summary>
  [DebuggerDisplay("Quantified<{name}>")]
  public class QuantifiedVar : BoundVar {
    public readonly Expression Domain;
    public readonly Expression Range;

    public QuantifiedVar(IToken tok, string name, Type type, Expression domain, Expression range)
      : base(tok, name, type) {
      Contract.Requires(tok != null);
      Contract.Requires(name != null);
      Contract.Requires(type != null);
      Domain = domain;
      Range = range;
    }

    /// <summary>
    /// Map a list of quantified variables to an eqivalent list of bound variables plus a single range expression.
    /// The transformation looks like this in general:
    ///
    /// x1 <- C1 | E1, ..., xN <- CN | EN
    ///
    /// becomes:
    ///
    /// x1, ... xN | x1 in C1 && E1 && ... && xN in CN && EN
    ///
    /// Note the result will be null rather than "true" if there are no such domains or ranges.
    /// Some quantification contexts (such as comprehensions) will replace this with "true".
    /// </summary>
    public static void ExtractSingleRange(List<QuantifiedVar> qvars, out List<BoundVar> bvars, out Expression range) {
      bvars = new List<BoundVar>();
      range = null;

      foreach (var qvar in qvars) {
        BoundVar bvar = new BoundVar(qvar.tok, qvar.Name, qvar.SyntacticType);
        bvars.Add(bvar);

        if (qvar.Domain != null) {
          // Attach a token wrapper so we can produce a better error message if the domain is not a collection
          var domainWithToken = QuantifiedVariableDomainCloner.Instance.CloneExpr(qvar.Domain);
          var inDomainExpr = new BinaryExpr(domainWithToken.tok, BinaryExpr.Opcode.In, new IdentifierExpr(bvar.tok, bvar), domainWithToken);
          range = range == null ? inDomainExpr : new BinaryExpr(domainWithToken.tok, BinaryExpr.Opcode.And, range, inDomainExpr);
        }

        if (qvar.Range != null) {
          // Attach a token wrapper so we can produce a better error message if the range is not a boolean expression
          var rangeWithToken = QuantifiedVariableRangeCloner.Instance.CloneExpr(qvar.Range);
          range = range == null ? qvar.Range : new BinaryExpr(rangeWithToken.tok, BinaryExpr.Opcode.And, range, rangeWithToken);
        }
      }
    }
  }

  public class ActualBinding : INode {
    public readonly IToken /*?*/ FormalParameterName;
    public readonly Expression Actual;
    public readonly bool IsGhost;

    public override IEnumerable<INode> Children => new List<INode> { Actual }.Where(x => x != null);
    // Names are owned by the method call

    public ActualBinding(IToken /*?*/ formalParameterName, Expression actual, bool isGhost = false) {
      Contract.Requires(actual != null);
      FormalParameterName = formalParameterName;
      Actual = actual;
      IsGhost = isGhost;
    }
  }

  public class ActualBindings : INode {
    public readonly List<ActualBinding> ArgumentBindings;

    public ActualBindings(List<ActualBinding> argumentBindings) {
      Contract.Requires(argumentBindings != null);
      ArgumentBindings = argumentBindings;
    }

    public ActualBindings(Cloner cloner, ActualBindings original) {
      ArgumentBindings = original.ArgumentBindings.Select(actualBinding => new ActualBinding(
        actualBinding.FormalParameterName == null ? null : cloner.Tok(actualBinding.FormalParameterName),
        cloner.CloneExpr(actualBinding.Actual))).ToList();
      if (cloner.CloneResolvedFields) {
        arguments = original.Arguments?.Select(cloner.CloneExpr).ToList();
      }
    }

    public ActualBindings(List<Expression> actuals) {
      Contract.Requires(actuals != null);
      ArgumentBindings = actuals.ConvertAll(actual => new ActualBinding(null, actual));
    }

    [FilledInDuringResolution]
    private List<Expression> arguments; // set by ResolveActualParameters during resolution

    public bool WasResolved => arguments != null;

    public List<Expression> Arguments => arguments;

    public void AcceptArgumentExpressionsAsExactParameterList(List<Expression> args = null) {
      Contract.Requires(!WasResolved); // this operation should be done at most once
      Contract.Assume(ArgumentBindings.TrueForAll(arg => arg.Actual.WasResolved()));
      arguments = args ?? ArgumentBindings.ConvertAll(binding => binding.Actual);
    }

    public override IEnumerable<INode> Children => arguments == null ? ArgumentBindings : arguments;
  }

  class QuantifiedVariableDomainCloner : Cloner {
    public static readonly QuantifiedVariableDomainCloner Instance = new QuantifiedVariableDomainCloner();
    private QuantifiedVariableDomainCloner() { }
    public override IToken Tok(IToken tok) {
      return new QuantifiedVariableDomainToken(tok);
    }
  }

  class QuantifiedVariableRangeCloner : Cloner {
    public static readonly QuantifiedVariableRangeCloner Instance = new QuantifiedVariableRangeCloner();
    private QuantifiedVariableRangeCloner() { }
    public override IToken Tok(IToken tok) {
      return new QuantifiedVariableRangeToken(tok);
    }
  }

  public class Specification<T> : INode, IAttributeBearingDeclaration
    where T : INode {
    public readonly List<T> Expressions;

    [ContractInvariantMethod]
    private void ObjectInvariant() {
      Contract.Invariant(Expressions == null || cce.NonNullElements<T>(Expressions));
    }

    public Specification(List<T> exprs, Attributes attrs) {
      Contract.Requires(exprs == null || cce.NonNullElements<T>(exprs));
      Expressions = exprs;
      Attributes = attrs;
    }

    public Attributes Attributes { get; set; }

    public bool HasAttributes() {
      return Attributes != null;
    }

    public override IEnumerable<INode> Children => Expressions;
  }

  public class BottomUpVisitor {
    public void Visit(IEnumerable<Expression> exprs) {
      exprs.Iter(Visit);
    }
    public void Visit(IEnumerable<Statement> stmts) {
      stmts.Iter(Visit);
    }
    public void Visit(AttributedExpression expr) {
      Visit(expr.E);
    }
    public void Visit(FrameExpression expr) {
      Visit(expr.E);
    }
    public void Visit(IEnumerable<AttributedExpression> exprs) {
      exprs.Iter(Visit);
    }
    public void Visit(IEnumerable<FrameExpression> exprs) {
      exprs.Iter(Visit);
    }
    public void Visit(ICallable decl) {
      if (decl is Function f) {
        Visit(f);
      } else if (decl is Method m) {
        Visit(m);
      } else if (decl is TypeSynonymDecl tsd) {
        Visit(tsd);
      } else if (decl is NewtypeDecl ntd) {
        Visit(ntd);
      }
      //TODO More?
    }

    public void Visit(SubsetTypeDecl ntd) {
      if (ntd.Constraint != null) {
        Visit(ntd.Constraint);
      }

      if (ntd.Witness != null) {
        Visit(ntd.Witness);
      }
    }
    public void Visit(NewtypeDecl ntd) {
      if (ntd.Constraint != null) {
        Visit(ntd.Constraint);
      }

      if (ntd.Witness != null) {
        Visit(ntd.Witness);
      }
    }
    public void Visit(Method method) {
      Visit(method.Req);
      Visit(method.Mod.Expressions);
      Visit(method.Ens);
      Visit(method.Decreases.Expressions);
      if (method.Body != null) { Visit(method.Body); }
      //TODO More?
    }
    public void Visit(Function function) {
      Visit(function.Req);
      Visit(function.Reads);
      Visit(function.Ens);
      Visit(function.Decreases.Expressions);
      if (function.Body != null) { Visit(function.Body); }
      //TODO More?
    }
    public void Visit(Expression expr) {
      Contract.Requires(expr != null);
      // recursively visit all subexpressions and all substatements
      expr.SubExpressions.Iter(Visit);
      if (expr is StmtExpr) {
        // a StmtExpr also has a substatement
        var e = (StmtExpr)expr;
        Visit(e.S);
      }
      VisitOneExpr(expr);
    }
    public void Visit(Statement stmt) {
      Contract.Requires(stmt != null);
      // recursively visit all subexpressions and all substatements
      stmt.SubExpressions.Iter(Visit);
      stmt.SubStatements.Iter(Visit);
      VisitOneStmt(stmt);
    }
    protected virtual void VisitOneExpr(Expression expr) {
      Contract.Requires(expr != null);
      // by default, do nothing
    }
    protected virtual void VisitOneStmt(Statement stmt) {
      Contract.Requires(stmt != null);
      // by default, do nothing
    }
  }
  public class TopDownVisitor<State> {
    public void Visit(Expression expr, State st) {
      Contract.Requires(expr != null);
      if (VisitOneExpr(expr, ref st)) {
        // recursively visit all subexpressions and all substatements
        expr.SubExpressions.Iter(e => Visit(e, st));
        if (expr is StmtExpr) {
          // a StmtExpr also has a substatement
          var e = (StmtExpr)expr;
          Visit(e.S, st);
        }
      }
    }
    public void Visit(Statement stmt, State st) {
      Contract.Requires(stmt != null);
      if (VisitOneStmt(stmt, ref st)) {
        // recursively visit all subexpressions and all substatements
        stmt.SubExpressions.Iter(e => Visit(e, st));
        stmt.SubStatements.Iter(s => Visit(s, st));
      }
    }
    public void Visit(IEnumerable<Expression> exprs, State st) {
      exprs.Iter(e => Visit(e, st));
    }
    public void Visit(IEnumerable<Statement> stmts, State st) {
      stmts.Iter(e => Visit(e, st));
    }
    public void Visit(AttributedExpression expr, State st) {
      Visit(expr.E, st);
    }
    public void Visit(FrameExpression expr, State st) {
      Visit(expr.E, st);
    }
    public void Visit(IEnumerable<AttributedExpression> exprs, State st) {
      exprs.Iter(e => Visit(e, st));
    }
    public void Visit(IEnumerable<FrameExpression> exprs, State st) {
      exprs.Iter(e => Visit(e, st));
    }
    public void Visit(ICallable decl, State st) {
      if (decl is Function) {
        Visit((Function)decl, st);
      } else if (decl is Method) {
        Visit((Method)decl, st);
      }
      //TODO More?
    }
    public virtual void Visit(Method method, State st) {
      Visit(method.Ens, st);
      Visit(method.Req, st);
      Visit(method.Mod.Expressions, st);
      Visit(method.Decreases.Expressions, st);
      if (method.Body != null) { Visit(method.Body, st); }
      //TODO More?
    }
    public virtual void Visit(Function function, State st) {
      Visit(function.Ens, st);
      Visit(function.Req, st);
      Visit(function.Reads, st);
      Visit(function.Decreases.Expressions, st);
      if (function.Body != null) { Visit(function.Body, st); }
      //TODO More?
    }
    /// <summary>
    /// Visit one expression proper.  This method is invoked before it is invoked on the
    /// sub-parts (subexpressions and substatements).  A return value of "true" says to
    /// continue invoking the method on sub-parts, whereas "false" says not to do so.
    /// The on-return value of "st" is the value that is passed to sub-parts.
    /// </summary>
    protected virtual bool VisitOneExpr(Expression expr, ref State st) {
      Contract.Requires(expr != null);
      return true;  // by default, visit the sub-parts with the same "st"
    }

    /// <summary>
    /// Visit one statement proper.  For the rest of the description of what this method
    /// does, see VisitOneExpr.
    /// </summary>
    protected virtual bool VisitOneStmt(Statement stmt, ref State st) {
      Contract.Requires(stmt != null);
      return true;  // by default, visit the sub-parts with the same "st"
    }
  }
}<|MERGE_RESOLUTION|>--- conflicted
+++ resolved
@@ -41,10 +41,10 @@
     /// </summary>
     public abstract IEnumerable<INode> Children { get; }
 
-<<<<<<< HEAD
     public IEnumerable<INode> DeepChildren() {
       return Children.Concat(Children.SelectMany(n => n.DeepChildren()));
-=======
+    }
+
     public ISet<INode> Visit(Func<INode, bool> beforeChildren = null, Action<INode> afterChildren = null) {
       beforeChildren ??= node => true;
       afterChildren ??= node => { };
@@ -73,7 +73,6 @@
       }
 
       return visited;
->>>>>>> d621db4b
     }
 
     protected RangeToken rangeToken = null;
