--- conflicted
+++ resolved
@@ -277,12 +277,9 @@
 bool IsBitwiseOp() {
   return IsBitwiseAndOp() || IsBitwiseOrOp() || IsBitwiseXorOp();
 }
-<<<<<<< HEAD
-=======
 bool IsAs() {
   return la.kind == _as;
 }
->>>>>>> 6df61296
 bool IsRelOp() {
   return la.val == "=="
       || la.val == "<"
@@ -556,19 +553,6 @@
     // la was something other than a keyword
     la.kind = oldKind;
   }
-}
-
-int StringToInt(string s, int defaultValue, string errString) {
-  Contract.Requires(s != null);
-  Contract.Requires(errString != null);
-  try {
-    if (s != "") {
-      defaultValue = int.Parse(s);
-    }
-  } catch (System.OverflowException) {
-    SemErr(string.Format("sorry, {0}  ({1}) are not supported", errString, s));
-  }
-  return defaultValue;
 }
 
 int StringToInt(string s, int defaultValue, string errString) {
@@ -795,50 +779,23 @@
     NoUSIdent<out id>
     (. EncodeExternAsAttribute(dmod, ref attrs, id, /* needAxiom */ false); .)
 
-<<<<<<< HEAD
       [ "exclusively" "refines" ModuleName<out idRefined> (. isExclusively = true; .)  
       | "refines" ModuleName<out idRefined> (. isExclusively = false; .) ] 
-            (. module = new ModuleDefinition(id, id.val, isAbstract, false, isExclusively, idRefined == null ? null : idRefined, parent, attrs, false, this); .)  
+            (. module = new ModuleDefinition(id, id.val, isAbstract, false, isExclusively, idRefined, parent, attrs, false, this); .)  
        "{"                                             (. module.BodyStartTok = t; .)
             { TopDecl<module, namedModuleDefaultClassMembers, /* isTopLevel */ false, isAbstract>}
        "}"                                 (. module.BodyEndTok = t;
                                               module.TopLevelDecls.Add(new DefaultClassDecl(module, namedModuleDefaultClassMembers));
                                               submodule = new LiteralModuleDecl(module, parent); .)
-=======
-      [ "exclusively" "refines" QualifiedModuleName<out idRefined> (. isExclusively = true; .)
-      | "refines" QualifiedModuleName<out idRefined>
-      ] 
-      (. module = new ModuleDefinition(id, id.val, isAbstract, false, isExclusively, idRefined, parent, attrs, false, this); .)  
-      "{"                                             (. module.BodyStartTok = t; .)
-      { TopDecl<module, namedModuleDefaultClassMembers, /* isTopLevel */ false, isAbstract> }
-      "}"                                 (. module.BodyEndTok = t;
-                                             module.TopLevelDecls.Add(new DefaultClassDecl(module, namedModuleDefaultClassMembers));
-                                             submodule = new LiteralModuleDecl(module, parent); .)
->>>>>>> 6df61296
   |
     "import" ["opened" (.opened = true;.)]
      ModuleName<out id>
     (. EncodeExternAsAttribute(dmod, ref attrs, id, /* needAxiom */ false); .)
-<<<<<<< HEAD
-
     ( QualifiedModuleExportSuffix<out idPath, out idExports>
       (. if (idPath.Count > 0)
            SemErr(idPath[0], "Qualified imports must be given a name.");
         idPath.Insert(0, id);
         submodule = new AliasModuleDecl(idPath, id, parent, opened, idExports); 
-=======
-    [ "=" QualifiedModuleName<out idPath>
-      (. submodule = new AliasModuleDecl(idPath, id, parent, opened); .)
-    | "as" QualifiedModuleName<out idPath> [IF(IsDefaultImport()) "default" QualifiedModuleName<out idAssignment> ]
-      (. submodule = new ModuleFacadeDecl(idPath, id, parent, idAssignment, opened); 
-         errors.Deprecated(t, "\"import A as B\" has been deprecated; in the new syntax, it is \"import A:B\"");
-      .)
-    | ":" QualifiedModuleName<out idPath>
-      (. submodule = new ModuleFacadeDecl(idPath, id, parent, idAssignment, opened); .)
-    | "." QualifiedModuleName<out idPath>
-      (. idPath.Insert(0, id);
-			   submodule = new AliasModuleDecl(idPath, id, parent, opened); 
->>>>>>> 6df61296
       .)
     | "=" QualifiedModuleExport<out idPath, out idExports>
       (. submodule = new AliasModuleDecl(idPath, id, parent, opened, idExports); .)
@@ -1568,15 +1525,8 @@
                                          ty = new MapType(false, gt[0], gt[1]);
                                        }
                                     .)
-<<<<<<< HEAD
-  | arrayToken                      (. tok = t;  gt = null; .)
-    [ (. gt = new List<Type>(); .)
-      GenericInstantiation<gt>
-    ]
-=======
   | arrayToken                      (. tok = t; .)
     OptGenericInstantiation<out gt, inExpressionContext>
->>>>>>> 6df61296
                                     (. int dims = StringToInt(tok.val.Substring(5), 1, "arrays of that many dimensions");
                                        ty = theBuiltIns.ArrayType(tok, dims, gt, true);
                                     .)
@@ -2667,19 +2617,11 @@
                     // 4 ("disjoint")    indicates chain of disjoint set operators
      bool hasSeenNeq = false;
   .)
-<<<<<<< HEAD
-  Term<out e0, allowSemi, allowLambda, allowBitwiseOps>
-                                   (. e = e0; .)
-  [ IF(IsRelOp())  /* read a RelationalExpression as far as possible */
-    RelOp<out x, out op, out k>    (. firstOpTok = x; .)
-    Term<out e1, allowSemi, allowLambda, allowBitwiseOps>
-=======
   ShiftTerm<out e0, allowSemi, allowLambda, allowBitwiseOps>
                                    (. e = e0; .)
   [ IF(IsRelOp())  /* read a RelationalExpression as far as possible */
     RelOp<out x, out op, out k>    (. firstOpTok = x; .)
     ShiftTerm<out e1, allowSemi, allowLambda, allowBitwiseOps>
->>>>>>> 6df61296
                                    (. if (k == null) {
                                         e = new BinaryExpr(x, op, e0, e1);
                                         if (op == BinaryExpr.Opcode.Disjoint)
@@ -2740,11 +2682,7 @@
                                           kind = 3;  break;
                                       }
                                    .)
-<<<<<<< HEAD
-      Term<out e1, allowSemi, allowLambda, allowBitwiseOps>
-=======
       ShiftTerm<out e1, allowSemi, allowLambda, allowBitwiseOps>
->>>>>>> 6df61296
                                    (. ops.Add(op); prefixLimits.Add(k); chain.Add(e1);
                                       if (k != null) {
                                         Contract.Assert(op == BinaryExpr.Opcode.Eq || op == BinaryExpr.Opcode.Neq);
@@ -2799,8 +2737,6 @@
   )
   .
 /*------------------------------------------------------------------------*/
-<<<<<<< HEAD
-=======
 ShiftTerm<out Expression e0, bool allowSemi, bool allowLambda, bool allowBitwiseOps>
 = (. Contract.Ensures(Contract.ValueAtReturn(out e0) != null);
      IToken x = Token.NoToken;  Expression e1;  BinaryExpr.Opcode op = BinaryExpr.Opcode.LeftShift/*(dummy)*/;
@@ -2816,7 +2752,6 @@
   }
   .
 /*------------------------------------------------------------------------*/
->>>>>>> 6df61296
 Term<out Expression e0, bool allowSemi, bool allowLambda, bool allowBitwiseOps>
 = (. Contract.Ensures(Contract.ValueAtReturn(out e0) != null); IToken/*!*/ x;  Expression/*!*/ e1;  BinaryExpr.Opcode op; .)
   Factor<out e0, allowSemi, allowLambda, allowBitwiseOps>
@@ -2850,36 +2785,6 @@
 /*------------------------------------------------------------------------*/
 BitvectorFactor<out Expression e0, bool allowSemi, bool allowLambda, bool allowBitwiseOps>
 = (. Contract.Ensures(Contract.ValueAtReturn(out e0) != null); IToken/*!*/ x;  Expression/*!*/ e1;  BinaryExpr.Opcode op; .)
-<<<<<<< HEAD
-  UnaryExpression<out e0, allowSemi, allowLambda>
-  [ IF(allowBitwiseOps && IsBitwiseOp())  /* read a BitvectorFactor as far as possible, but not in the context inside a |.| size expression */
-    ( (. op = BinaryExpr.Opcode.BitwiseAnd; .)
-      "&"                                               (. x = t; .)
-      UnaryExpression<out e1, allowSemi, allowLambda>   (. e0 = new BinaryExpr(x, op, e0, e1); .)
-      { IF(IsBitwiseAndOp())
-        "&"                                             (. x = t; .)
-        UnaryExpression<out e1, allowSemi, allowLambda> (. e0 = new BinaryExpr(x, op, e0, e1); .)
-      }
-    | (. op = BinaryExpr.Opcode.BitwiseOr; .)
-      "|"                                               (. x = t; .)
-      UnaryExpression<out e1, allowSemi, allowLambda>   (. e0 = new BinaryExpr(x, op, e0, e1); .)
-      { IF(IsBitwiseOrOp())
-        "|"                                             (. x = t; .)
-        UnaryExpression<out e1, allowSemi, allowLambda> (. e0 = new BinaryExpr(x, op, e0, e1); .)
-      }
-    | (. op = BinaryExpr.Opcode.BitwiseXor; .)
-      "^"                                               (. x = t; .)
-      UnaryExpression<out e1, allowSemi, allowLambda>   (. e0 = new BinaryExpr(x, op, e0, e1); .)
-      { IF(IsBitwiseXorOp())
-        "^"                                             (. x = t; .)
-        UnaryExpression<out e1, allowSemi, allowLambda> (. e0 = new BinaryExpr(x, op, e0, e1); .)
-      }
-    )
-  ]
-  .
-/*------------------------------------------------------------------------*/
-UnaryExpression<out Expression e, bool allowSemi, bool allowLambda>
-=======
   AsExpression<out e0, allowSemi, allowLambda, allowBitwiseOps>
   [ IF(allowBitwiseOps && IsBitwiseOp())  /* read a BitvectorFactor as far as possible, but not in the context inside a |.| size expression */
     ( (. op = BinaryExpr.Opcode.BitwiseAnd; .)
@@ -2916,7 +2821,6 @@
   }
   .
 UnaryExpression<out Expression e, bool allowSemi, bool allowLambda, bool allowBitwiseOps>
->>>>>>> 6df61296
 = (. Contract.Ensures(Contract.ValueAtReturn(out e) != null); IToken/*!*/ x;  e = dummyExpr; .)
   ( "-"                                             (. x = t; .)
     UnaryExpression<out e, allowSemi, allowLambda, allowBitwiseOps>  (. e = new NegationExpression(x, e); .)
