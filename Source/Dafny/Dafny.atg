	/*-----------------------------------------------------------------------------
//
// Copyright (C) Microsoft Corporation.  All Rights Reserved.
//
//-----------------------------------------------------------------------------*/
/*---------------------------------------------------------------------------
// Dafny
// Rustan Leino, first created 25 January 2008
//--------------------------------------------------------------------------*/
using System.Collections.Generic;
using System.Numerics;
using Microsoft.Boogie;
using System.IO;
using System.Text;
COMPILER Dafny
/*--------------------------------------------------------------------------*/
readonly Expression/*!*/ dummyExpr;
readonly AssignmentRhs/*!*/ dummyRhs;
readonly FrameExpression/*!*/ dummyFrameExpr;  
readonly Statement/*!*/ dummyStmt;
readonly ModuleDecl theModule;
readonly BuiltIns theBuiltIns;
readonly bool theVerifyThisFile;
int anonymousIds = 0;

/// <summary>
/// Holds the modifiers given for a declaration
///
/// Not all modifiers are applicable to all kinds of declarations.
/// Errors are given when a modify does not apply.
/// We also record the tokens for the specified modifiers so that
/// they can be used in error messages.
/// </summary>
struct DeclModifierData {
  public bool IsAbstract;
  public IToken AbstractToken;
  public bool IsGhost;
  public IToken GhostToken;
  public bool IsStatic;
  public IToken StaticToken;
  public bool IsProtected;
  public IToken ProtectedToken;
  public bool IsExtern;
  public IToken ExternToken;
  public StringLiteralExpr ExternName;

}

// Check that token has not been set, then set it.
public void CheckAndSetToken(ref IToken token)
{
    if (token != null) {
      SemErr(t, "Duplicate declaration modifier: " + t.val);
    }
    token = t;
}

/// <summary>
// A flags type used to tell what declaration modifiers are allowed for a declaration.
/// </summary>
[Flags]
enum AllowedDeclModifiers {
  None = 0,
  Abstract = 1,
  Ghost = 2,

  // Means ghost not allowed because already implicitly ghost.
  AlreadyGhost = 4,
  Static = 8,
  Protected = 16, 
  Extern = 32
};

/// <summary>
/// Check the declaration modifiers against those that are allowed.
///
/// The 'allowed' parameter specifies which declaratio modifiers are allowed.
/// The 'declCaption' parameter should be a string describing the kind of declaration. 
/// It is used in error messages.
/// Any declaration modifiers that are present but not allowed are cleared.
///</summary>
void CheckDeclModifiers(DeclModifierData dmod, string declCaption, AllowedDeclModifiers allowed)
{
  if (dmod.IsAbstract && ((allowed & AllowedDeclModifiers.Abstract) == 0)) {
    SemErr(dmod.AbstractToken, declCaption + " cannot be declared 'abstract'.");
    dmod.IsAbstract = false;
  }
  if (dmod.IsGhost) {
    if ((allowed & AllowedDeclModifiers.AlreadyGhost) != 0) {
      SemErr(dmod.GhostToken, declCaption + " cannot be declared ghost (they are 'ghost' by default).");
      dmod.IsGhost = false;
    } else if ((allowed & AllowedDeclModifiers.Ghost) == 0) {
      SemErr(dmod.GhostToken, declCaption + " cannot be declared 'ghost'.");
      dmod.IsGhost = false;
    }
  }
  if (dmod.IsStatic && ((allowed & AllowedDeclModifiers.Static) == 0)) {
    SemErr(dmod.StaticToken, declCaption + " cannot be declared 'static'.");
    dmod.IsStatic = false;
  }
  if (dmod.IsProtected && ((allowed & AllowedDeclModifiers.Protected) == 0)) {
    SemErr(dmod.ProtectedToken, declCaption + " cannot be declared 'protected'.");
    dmod.IsProtected = false;
  }
  if (dmod.IsExtern && ((allowed & AllowedDeclModifiers.Extern) == 0)) {
    SemErr(dmod.ExternToken, declCaption + " cannot be declared 'extern'.");
    dmod.IsExtern = false;
  }
}

/// <summary>
/// Encode an 'extern' declaration modifier as an {:extern name} attribute.
///
/// We also include an {:axiom} attribute since the specification of an
/// external entity is assumed to hold, but only for methods or functions.
///</summary>
static void EncodeExternAsAttribute(DeclModifierData dmod, ref Attributes attrs, IToken/*!*/ id, bool needAxiom) {
  if (dmod.IsExtern) {
    StringLiteralExpr name = dmod.ExternName;
    if (name == null) {
      bool isVerbatimString = false;
      name = new StringLiteralExpr(id, id.val, isVerbatimString);
    }
    var args = new List<Expression>();
    args.Add(name);
    attrs = new Attributes("extern", args, attrs);

    // Also 'extern' implies 'axiom' for methods or functions.
    if (needAxiom) {
      attrs = new Attributes("axiom", new List<Expression>(), attrs);
    }
  }
}

///<summary>
/// Parses top-level things (modules, classes, datatypes, class members) from "filename"
/// and appends them in appropriate form to "module".
/// Returns the number of parsing errors encountered.
/// Note: first initialize the Scanner.
///</summary>
public static int Parse (string/*!*/ filename, ModuleDecl module, BuiltIns builtIns, Errors/*!*/ errors, bool verifyThisFile=true) /* throws System.IO.IOException */ {
  Contract.Requires(filename != null);
  Contract.Requires(module != null);
  string s;
  if (filename == "stdin.dfy") {
    s = Microsoft.Boogie.ParserHelper.Fill(System.Console.In, new List<string>());
    return Parse(s, filename, filename, module, builtIns, errors, verifyThisFile);
  } else {
    using (System.IO.StreamReader reader = new System.IO.StreamReader(filename)) {
      s = Microsoft.Boogie.ParserHelper.Fill(reader, new List<string>());
      return Parse(s, filename, DafnyOptions.Clo.UseBaseNameForFileName ? Path.GetFileName(filename) : filename, module, builtIns, errors, verifyThisFile);
    }
  }
}
///<summary>
/// Parses top-level things (modules, classes, datatypes, class members)
/// and appends them in appropriate form to "module".
/// Returns the number of parsing errors encountered.
/// Note: first initialize the Scanner.
///</summary>
public static int Parse (string/*!*/ s, string/*!*/ fullFilename, string/*!*/ filename, ModuleDecl module, BuiltIns builtIns, ErrorReporter reporter, bool verifyThisFile=true) {
  Contract.Requires(s != null);
  Contract.Requires(filename != null);
  Contract.Requires(module != null);
  Errors errors = new Errors(reporter);
  return Parse(s, fullFilename, filename, module, builtIns, errors, verifyThisFile);
}
///<summary>
/// Parses top-level things (modules, classes, datatypes, class members)
/// and appends them in appropriate form to "module".
/// Returns the number of parsing errors encountered.
/// Note: first initialize the Scanner with the given Errors sink.
///</summary>
public static int Parse (string/*!*/ s, string/*!*/ fullFilename, string/*!*/ filename, ModuleDecl module,
                         BuiltIns builtIns, Errors/*!*/ errors, bool verifyThisFile=true) {
  Contract.Requires(s != null);
  Contract.Requires(filename != null);
  Contract.Requires(module != null);
  Contract.Requires(errors != null);
  byte[]/*!*/ buffer = cce.NonNull( UTF8Encoding.Default.GetBytes(s));
  MemoryStream ms = new MemoryStream(buffer,false);
  Scanner scanner = new Scanner(ms, errors, fullFilename, filename);
  Parser parser = new Parser(scanner, errors, module, builtIns, verifyThisFile);
  parser.Parse();
  return parser.errors.ErrorCount;
}
public Parser(Scanner/*!*/ scanner, Errors/*!*/ errors, ModuleDecl module, BuiltIns builtIns, bool verifyThisFile=true)
  : this(scanner, errors)  // the real work
{
  // initialize readonly fields
  dummyExpr = new LiteralExpr(Token.NoToken);
  dummyRhs = new ExprRhs(dummyExpr, null);
  dummyFrameExpr = new FrameExpression(dummyExpr.tok, dummyExpr, null);
  dummyStmt = new ReturnStmt(Token.NoToken, Token.NoToken, null);
  theModule = module;
  theBuiltIns = builtIns;
  theVerifyThisFile = verifyThisFile;
}

bool IsAttribute() {
  Token x = scanner.Peek();
  return la.kind == _lbrace && x.kind == _colon;
}

bool IsAlternative() {
  Token x = scanner.Peek();
  return la.kind == _lbrace && x.kind == _case;
}

// an existential guard starts with an identifier and is then followed by
// * a colon (if the first identifier is given an explicit type),
// * a comma (if there's a list a bound variables and the first one is not given an explicit type),
// * a start-attribute (if there's one bound variable and it is not given an explicit type and there are attributes), or
// * a bored smiley (if there's one bound variable and it is not given an explicit type).
bool IsExistentialGuard() {
  scanner.ResetPeek();
  if (la.kind == _ident) {
    Token x = scanner.Peek();
    if (x.kind == _colon || x.kind == _comma || x.kind == _boredSmiley) {
      return true;
    } else if (x.kind == _lbrace) {
      x = scanner.Peek();
      return x.kind == _colon;
    }
  }
  return false;
}

bool IsLoopSpec() {
  return la.kind == _invariant || la.kind == _decreases || la.kind == _modifies;
}

bool IsFunctionDecl() {
  switch (la.kind) {
    case _function:
    case _predicate:
    case _copredicate:
      return true;
    case _inductive:
      return scanner.Peek().kind != _lemma;
    default:
      return false;
  }
}

bool IsParenStar() {
  scanner.ResetPeek();
  Token x = scanner.Peek();
  return la.kind == _openparen && x.kind == _star;
}

bool IsEquivOp() {
  return la.val == "<==>" || la.val == "\u21d4";
}
bool IsImpliesOp() {
  return la.val == "==>" || la.val == "\u21d2";
}
bool IsExpliesOp() {
  return la.val == "<==" || la.val == "\u21d0";
}
bool IsAndOp() {
  return la.val == "&&" || la.val == "\u2227";
}
bool IsOrOp() {
  return la.val == "||" || la.val == "\u2228";
}
bool IsBitwiseAndOp() {
  return la.val == "&";
}
bool IsBitwiseOrOp() {
  return la.val == "|";
}
bool IsBitwiseXorOp() {
  return la.val == "^";
}
bool IsBitwiseOp() {
  return IsBitwiseAndOp() || IsBitwiseOrOp() || IsBitwiseXorOp();
}
bool IsRelOp() {
  return la.val == "=="
      || la.val == "<"
      || la.val == ">"
      || la.val == "<="
      || la.val == ">="
      || la.val == "!="
      || la.val == "in"
      || la.kind == _notIn
      || la.val =="!"
      || la.val == "\u2260"
      || la.val == "\u2264"
      || la.val == "\u2265";
}
bool IsAddOp() {
  return la.val == "+" || la.val == "-";
}
bool IsMulOp() {
  return la.kind == _star || la.val == "/" || la.val == "%";
}
bool IsQSep() {
  return la.kind == _doublecolon || la.kind == _bullet;
}

bool IsNonFinalColon() {
  return la.kind == _colon && scanner.Peek().kind != _rbracket;
}
bool IsMapDisplay() {
  return la.kind == _map && scanner.Peek().kind == _lbracket;
}
bool IsIMapDisplay() {
  return la.kind == _imap && scanner.Peek().kind == _lbracket;
}
bool IsISetDisplay() {
  return la.kind == _iset && scanner.Peek().kind == _lbrace;
}

bool IsSuffix() {
  return la.kind == _dot || la.kind == _lbracket || la.kind == _openparen;
}

string UnwildIdent(string x, bool allowWildcardId) {
  if (x.StartsWith("_")) {
    if (allowWildcardId && x.Length == 1) {
      return "_v" + anonymousIds++;
    } else {
      SemErr("cannot declare identifier beginning with underscore");
    }
  }
  return x;
}

bool IsLambda(bool allowLambda)
{
  if (!allowLambda) {
    return false;
  }
  scanner.ResetPeek();
  Token x;
  // peek at what might be a signature of a lambda expression
  if (la.kind == _ident) {
    // cool, that's the entire candidate signature
  } else if (la.kind != _openparen) {
    return false;  // this is not a lambda expression
  } else {
    int identCount = 0;
    x = scanner.Peek();
    while (x.kind != _closeparen) {
      if (identCount != 0) {
        if (x.kind != _comma) {
          return false;  // not the signature of a lambda
        }
        x = scanner.Peek();
      }
      if (x.kind != _ident) {
        return false;  // not a lambda expression
      }
      identCount++;
      x = scanner.Peek();
      if (x.kind == _colon) {
        // a colon belongs only in a lamdba signature, so this must be a lambda (or something ill-formed)
        return true;
      }
    }
  }
  // What we have seen so far could have been a lambda signature or could have been some
  // other expression (in particular, an identifier, a parenthesized identifier, or a
  // tuple all of whose subexpressions are identifiers).
  // It is a lambda expression if what follows is something that must be a lambda.
  x = scanner.Peek();
  return x.kind == _darrow || x.kind == _arrow || x.kind == _reads || x.kind == _requires;
}

bool IsIdentParen() {
  Token x = scanner.Peek();
  return la.kind == _ident && x.kind == _openparen;
}

bool IsIdentColonOrBar() {
  Token x = scanner.Peek();
  return la.kind == _ident && (x.kind == _colon || x.kind == _verticalbar);
}

bool SemiFollowsCall(bool allowSemi, Expression e) {
  return allowSemi && la.kind == _semi && e is ApplySuffix;
}

bool CloseOptionalBrace(bool usesOptionalBrace) {
  return usesOptionalBrace && la.kind == _rbrace;
}

bool IsNotEndOfCase() {
  return la.kind != _EOF && la.kind != _rbrace && la.kind != _case;
}

/* The following is the largest lookahead there is. It needs to check if what follows
 * can be nothing but "<" Type { "," Type } ">".
 */
bool IsGenericInstantiation() {
  scanner.ResetPeek();
  IToken pt = la;
  if (!IsTypeList(ref pt)) {
    return false;
  }
  /* There are ambiguities in the parsing.  For example:
   *     F( a < b , c > (d) )
   * can either be a unary function F whose argument is a function "a" with type arguments "<b,c>" and
   * parameter "d", or can be a binary function F with the two boolean arguments "a < b" and "c > (d)".
   * To make the situation a little better, we (somewhat heuristically) look at the character that
   * follows the ">".  Note that if we, contrary to a user's intentions, pick "a<b,c>" out as a function
   * with a type instantiation, the user can disambiguate it by making sure the ">" sits inside some
   * parentheses, like:
   *     F( a < b , (c > (d)) )
   */
  switch (pt.kind) {
    case _dot:  // here, we're sure it must have been a type instantiation we saw, because an expression cannot begin with dot
    case _openparen:  // it was probably a type instantiation of a function/method
    case _lbracket:  // it is possible that it was a type instantiation
    case _lbrace:  // it was probably a type instantiation of a function/method
    // In the following cases, we're sure we must have read a type instantiation that just ended an expression
    case _closeparen:
    case _rbracket:
    case _rbrace:
    case _semi:
    case _then:
    case _else:
    case _case:
    case _eq:
    case _neq:
    case _neqAlt:
    case _openAngleBracket:
    case _closeAngleBracket:
      return true;
    default:
      return false;
  }
}
/* Returns true if the next thing is of the form:
 *     "<" Type { "," Type } ">"
 */
bool IsTypeList(ref IToken pt) {
  if (pt.kind != _openAngleBracket) {
    return false;
  }
  pt = scanner.Peek();
  return IsTypeSequence(ref pt, _closeAngleBracket);
}
/* Returns true if the next thing is of the form:
 *     Type { "," Type }
 * followed by an endBracketKind.
 */
bool IsTypeSequence(ref IToken pt, int endBracketKind) {
  while (true) {
    if (!IsType(ref pt)) {
      return false;
    }
    if (pt.kind == endBracketKind) {
      // end of type list
      pt = scanner.Peek();
      return true;
    } else if (pt.kind == _comma) {
      // type list continues
      pt = scanner.Peek();
    } else {
      // not a type list
      return false;
    }
  }
}
bool IsType(ref IToken pt) {
  switch (pt.kind) {
    case _bool:
    case _char:
    case _nat:
    case _int:
    case _real:
    case _object:
    case _string:
      pt = scanner.Peek();
      return true;
    case _arrayToken:
    case _bvToken:
    case _set:
    case _iset:
    case _multiset:
    case _seq:
    case _map:
    case _imap:
      pt = scanner.Peek();
      return pt.kind != _openAngleBracket || IsTypeList(ref pt);
    case _ident:
      while (true) {
        // invariant: next token is an ident
        pt = scanner.Peek();
        if (pt.kind == _openAngleBracket && !IsTypeList(ref pt)) {
          return false;
        }
        if (pt.kind != _dot) {
          // end of the type
          return true;
        }
        pt = scanner.Peek();  // get the _dot
        if (pt.kind != _ident) {
          return false;
        }
      }
    case _openparen:
      pt = scanner.Peek();
      if (pt.kind == _closeparen) {
        // end of type list
        pt = scanner.Peek();
        return true;
      }
      return IsTypeSequence(ref pt, _closeparen);
    default:
      return false;
  }
}


bool IsDefaultImport() {
  scanner.ResetPeek();  
  Token x = scanner.Peek();  // lookahead token again 
  return la.val == "default" && x.val != "export";
}

int StringToInt(string s, int defaultValue, string errString) {
  Contract.Requires(s != null);
  Contract.Requires(errString != null);
  try {
    if (s != "") {
      defaultValue = int.Parse(s);
    }
  } catch (System.OverflowException) {
    SemErr(string.Format("sorry, {0}  ({1}) are not supported", errString, s));
  }
  return defaultValue;
}

/*--------------------------------------------------------------------------*/
CHARACTERS
  letter = "ABCDEFGHIJKLMNOPQRSTUVWXYZabcdefghijklmnopqrstuvwxyz".
  digit = "0123456789".
  posDigit = "123456789".
  hexdigit = "0123456789ABCDEFabcdef".
  special = "'_?".
  glyph = "`~!@#$%^&*()-_=+[{]}|;:',<.>/?\\".
  cr        = '\r'.
  lf        = '\n'.
  tab       = '\t'.
  space = ' '.
  nondigit = letter + special.
  idchar = nondigit + digit.
  nonidchar = ANY - idchar.
  /* exclude the characters in 'array' and '\'' */
  nondigitMinusABTick = nondigit - 'a' - 'b' - '\''.
  idcharMinusA = idchar - 'a'.
  idcharMinusR = idchar - 'r'.
  idcharMinusY = idchar - 'y'.
  idcharMinusV = idchar - 'v'.
  idcharMinusPosDigit = idchar - posDigit.
  idcharMinusTick = idchar - '\''.
  /* string literals */
  charChar = ANY - '\'' - '\\' - cr - lf.
  stringChar = ANY - '"' - '\\' - cr - lf.
  verbatimStringChar = ANY - '"'.

/*------------------------------------------------------------------------*/
TOKENS
  ident =  nondigitMinusABTick {idchar}       /* if char 0 is not an 'a' or '\'', then anything else is fine */
        |  'a' [ idcharMinusR {idchar} ]      /* if char 0 is an 'a', then either there is no char 1 or char 1 is not an 'r' */
        |  'a' 'r' [ idcharMinusR {idchar} ]  /* etc. */
        |  'a' 'r' 'r' [ idcharMinusA {idchar} ]
        |  'a' 'r' 'r' 'a' [ idcharMinusY {idchar} ]
        |  'a' 'r' 'r' 'a' 'y' idcharMinusPosDigit {idchar}
        |  'a' 'r' 'r' 'a' 'y' posDigit {idchar} nondigit {idchar}
        |  'b' [ idcharMinusV {idchar} ]
        |  'b' 'v' [ nondigit {idchar} ]
        |  'b' 'v' '0' idchar {idchar}
        |  'b' 'v' posDigit {idchar} nondigit {idchar}
        |  "'" [ idchar ]                        /* if char 0 is a '\'' and length is 1 or 2, then it is an identifier */
        |  "'" idchar idcharMinusTick            /* if char 0 is '\'' and length is 3, then it is an identifier provided char 2 is not '\'' */
        |  "'" idchar idchar idchar { idchar }   /* if char 0 is '\'' and length exceeds 3, then it is an identifier */
        .
  digits = digit {['_'] digit}.
  hexdigits = "0x" hexdigit {['_'] hexdigit}.
  decimaldigits = digit {['_'] digit} '.' digit {['_'] digit}.
  arrayToken = "array" [posDigit {digit}].
  bvToken = "bv" ( '0' | posDigit {digit} ).
  bool = "bool".
  char = "char".
  int = "int".
  nat = "nat".
  real = "real".
  object = "object".
  string = "string".
  set = "set".
  iset = "iset".
  multiset = "multiset".
  seq = "seq".
  map = "map".
  imap = "imap".
  charToken =
      "'"
      ( charChar
        | "\\\'" | "\\\"" | "\\\\" | "\\0" | "\\n" | "\\r" | "\\t"
        | "\\u" hexdigit hexdigit hexdigit hexdigit
      )
      "'".
  stringToken =
      '"'
      { stringChar
        | "\\\'" | "\\\"" | "\\\\" | "\\0" | "\\n" | "\\r" | "\\t"
        | "\\u" hexdigit hexdigit hexdigit hexdigit
      }
      '"'
    | '@' '"' { verbatimStringChar | "\"\"" } '"'.
  colon = ':'.
  comma = ','.
  verticalbar = '|'.
  doublecolon = "::".
  boredSmiley = ":|".
  bullet = '\u2022'.
  dot = '.'.
  semi = ';'.
  darrow = "=>".
  arrow = "->".
  assume = "assume".
  calc = "calc".
  case = "case".
  then = "then".
  else = "else".
  decreases = "decreases".
  invariant = "invariant".
  function = "function".
  predicate = "predicate".
  inductive = "inductive".
  lemma = "lemma".
  copredicate = "copredicate".
  modifies = "modifies".
  reads = "reads".
  requires = "requires".
  lbrace = '{'.
  rbrace = '}'.
  lbracket = '['.
  rbracket = ']'.
  openparen = '('.
  closeparen = ')'.
  openAngleBracket = '<'.
  closeAngleBracket = '>'.
  eq = "==".
  neq = "!=".
  neqAlt = '\u2260'.
  star = '*'.
  notIn = "!in" CONTEXT (nonidchar).
  ellipsis = "...".
COMMENTS FROM "/*" TO "*/" NESTED
COMMENTS FROM "//" TO lf
IGNORE cr + lf + tab
/*------------------------------------------------------------------------*/
PRODUCTIONS
Dafny
= (. List<MemberDecl/*!*/> membersDefaultClass = new List<MemberDecl/*!*/>();
     // to support multiple files, create a default module only if theModule is null
     DefaultModuleDecl defaultModule = (DefaultModuleDecl)((LiteralModuleDecl)theModule).ModuleDef;
     // theModule should be a DefaultModuleDecl (actually, the singular DefaultModuleDecl)
     Contract.Assert(defaultModule != null);
  .)
  { "include" stringToken               (. {
                                             string parsedFile = scanner.FullFilename;
                                             bool isVerbatimString;
                                             string includedFile = Util.RemoveParsedStringQuotes(t.val, out isVerbatimString);
                                             includedFile = Util.RemoveEscaping(includedFile, isVerbatimString);
                                             string fullPath = includedFile;
                                             if (!Path.IsPathRooted(includedFile)) {
                                               string basePath = Path.GetDirectoryName(parsedFile);
                                               includedFile = Path.Combine(basePath, includedFile);
                                               fullPath = Path.GetFullPath(includedFile);
                                             }
                                             defaultModule.Includes.Add(new Include(t, includedFile, fullPath));
                                           }
                                        .)
  }
  { TopDecl<defaultModule, membersDefaultClass, /* isTopLevel */ true, /* isAbstract */ false> }
  (. // find the default class in the default module, then append membersDefaultClass to its member list
     DefaultClassDecl defaultClass = null;
     foreach (TopLevelDecl topleveldecl in defaultModule.TopLevelDecls) {
       defaultClass = topleveldecl as DefaultClassDecl;
       if (defaultClass != null) {
         defaultClass.Members.AddRange(membersDefaultClass);
         break;
       }
     }
     if (defaultClass == null) { // create the default class here, because it wasn't found
       defaultClass = new DefaultClassDecl(defaultModule, membersDefaultClass);
       defaultModule.TopLevelDecls.Add(defaultClass);
     } .)
  EOF
  .

DeclModifier<ref DeclModifierData dmod>
= ( "abstract"                             (. dmod.IsAbstract = true;  CheckAndSetToken(ref dmod.AbstractToken); .)
  | "ghost"                                (. dmod.IsGhost = true;  CheckAndSetToken(ref dmod.GhostToken); .)
  | "static"                               (. dmod.IsStatic = true; CheckAndSetToken(ref dmod.StaticToken); .)
  | "protected"                            (. dmod.IsProtected = true; CheckAndSetToken(ref dmod.ProtectedToken); .)
  | "extern"                               (. dmod.IsExtern = true; CheckAndSetToken(ref dmod.ExternToken); .)
    [ stringToken                          (. bool isVerbatimString;
                                              string s = Util.RemoveParsedStringQuotes(t.val, out isVerbatimString);
                                              dmod.ExternName = new StringLiteralExpr(t, s, isVerbatimString);
                                           .)
    ]
  )
  .

TopDecl<. ModuleDefinition module, List<MemberDecl/*!*/> membersDefaultClass, bool isTopLevel, bool isAbstract .>
= (. DeclModifierData dmod = new DeclModifierData(); ModuleDecl submodule;
     ClassDecl/*!*/ c; DatatypeDecl/*!*/ dt; TopLevelDecl td; IteratorDecl iter;
  	 TraitDecl/*!*/ trait;
  .)
  { DeclModifier<ref dmod> }
  ( SubModuleDecl<dmod, module, out submodule> (. module.TopLevelDecls.Add(submodule); .)
  | ClassDecl<dmod, module, out c>             (. module.TopLevelDecls.Add(c); .)
  | DatatypeDecl<dmod, module, out dt>         (. module.TopLevelDecls.Add(dt); .)
  | NewtypeDecl<dmod, module, out td>          (. module.TopLevelDecls.Add(td); .)
  | OtherTypeDecl<dmod, module, out td>        (. module.TopLevelDecls.Add(td); .)
  | IteratorDecl<dmod, module, out iter>       (. module.TopLevelDecls.Add(iter); .)
  | TraitDecl<dmod, module, out trait>         (. module.TopLevelDecls.Add(trait); .)
  | ClassMemberDecl<dmod, membersDefaultClass, false, !DafnyOptions.O.AllowGlobals, 
                    !isTopLevel && DafnyOptions.O.IronDafny && isAbstract>
  ) .

SubModuleDecl<DeclModifierData dmod, ModuleDefinition parent, out ModuleDecl submodule>
= (. Attributes attrs = null;  IToken/*!*/ id;
	   List<MemberDecl/*!*/> namedModuleDefaultClassMembers = new List<MemberDecl>();;
     List<IToken> idRefined = null, idPath = null, idAssignment = null;
     ModuleDefinition module;
     submodule = null; // appease compiler
     bool isAbstract = dmod.IsAbstract;
     bool isExclusively = false;
     bool opened = false;
     CheckDeclModifiers(dmod, "Modules", AllowedDeclModifiers.Abstract | AllowedDeclModifiers.Extern);
  .)
  ( "module"
    { Attribute<ref attrs> }
    NoUSIdent<out id>
    (. EncodeExternAsAttribute(dmod, ref attrs, id, /* needAxiom */ false); .)

<<<<<<< HEAD
      [ "exclusively" "refines" QualifiedModuleName<out idRefined> (. isExclusively = true; .)
      | "refines" QualifiedModuleName<out idRefined>
      ] 
      (. module = new ModuleDefinition(id, id.val, isAbstract, false, isExclusively, idRefined, parent, attrs, false, this); .)  
      "{"                                             (. module.BodyStartTok = t; .)
      { TopDecl<module, namedModuleDefaultClassMembers, /* isTopLevel */ false, isAbstract> }
      "}"                                 (. module.BodyEndTok = t;
                                             module.TopLevelDecls.Add(new DefaultClassDecl(module, namedModuleDefaultClassMembers));
                                             submodule = new LiteralModuleDecl(module, parent); .)
=======
      [ "exclusively" "refines" QualifiedModuleName<out idRefined> (. isExclusively = true; .)  
      | "refines" QualifiedModuleName<out idRefined> (. isExclusively = false; .) ] 
            (. module = new ModuleDefinition(id, id.val, isAbstract, false, isExclusively, idRefined == null ? null : idRefined, parent, attrs, false, this); .)  
       "{"                                             (. module.BodyStartTok = t; .)
            { TopDecl<module, namedModuleDefaultClassMembers, /* isTopLevel */ false, isAbstract>}
       "}"                                 (. module.BodyEndTok = t;
                                              module.TopLevelDecls.Add(new DefaultClassDecl(module, namedModuleDefaultClassMembers));
                                              submodule = new LiteralModuleDecl(module, parent); .)
>>>>>>> 45719282
  |
    "import" ["opened" (.opened = true;.)]
    NoUSIdent<out id>
    (. EncodeExternAsAttribute(dmod, ref attrs, id, /* needAxiom */ false); .)
    [ "=" QualifiedModuleName<out idPath>
      (. submodule = new AliasModuleDecl(idPath, id, parent, opened); .)
    | "as" QualifiedModuleName<out idPath> [IF(IsDefaultImport()) "default" QualifiedModuleName<out idAssignment> ]
      (. submodule = new ModuleFacadeDecl(idPath, id, parent, idAssignment, opened); 
         errors.Warning(t, "\"import A as B\" has been deprecated; in the new syntax, it is \"import A:B\"");
      .)
    | ":" QualifiedModuleName<out idPath>
      (. submodule = new ModuleFacadeDecl(idPath, id, parent, idAssignment, opened); .)
    | "." QualifiedModuleName<out idPath>
      (. idPath.Insert(0, id);
			   submodule = new AliasModuleDecl(idPath, id, parent, opened); 
      .)
    ]
    [ SYNC ";"
        // This semi-colon used to be required, but it seems silly to have it.
        // To stage the transition toward not having it at all, let's make it optional for now.  Then,
        // in the next big version of Dafny, don't allow the semi-colon at all.
        (. errors.Warning(t, "the semi-colon that used to terminate a sub-module declaration has been deprecated; in the new syntax, just leave off the semi-colon"); .)
    ]
    (. if (submodule == null) {
         idPath = new List<IToken>();
         idPath.Add(id);
         submodule = new AliasModuleDecl(idPath, id, parent, opened);
       }
    .)
	| (. 		 
		  bool isDefault = false;
			bool includeBody;
			IToken exportId;
			List<ExportSignature> exports = new List<ExportSignature>();;
      List<string> extends = new List<string>(); 
		.)
	  ["default"  (. isDefault = true; .) ]
		"export"
		NoUSIdent<out exportId>
		["extends" 
     NoUSIdent<out id>(. extends.Add(id.val); .) 
     {"," NoUSIdent<out id>  (. extends.Add(id.val); .) }
    ] 
		"{"
		   NoUSIdent<out id>   (. includeBody = false; .)
			 ['+' (. includeBody = true; .)]
			 (. exports.Add(new ExportSignature(id, includeBody)); .)
       { ","
         NoUSIdent<out id> (. includeBody = false; .)
			   ['+' (. includeBody = true; .)]
			   (. exports.Add(new ExportSignature(id, includeBody)); .)
       }
		"}"
		(.
		   submodule = new ModuleExportDecl(exportId, parent, isDefault, exports, extends);
		.)
  )
.

/* This production is used to parse module names, where it is known that it is a module name that is expected. */
QualifiedModuleName<.out List<IToken> ids.>
= (. IToken id; ids = new List<IToken>(); .)
  Ident<out id>                               (. ids.Add(id); .)
  { "." Ident<out id>                         (. ids.Add(id); .)
  }
  .


ClassDecl<DeclModifierData dmodClass, ModuleDefinition/*!*/ module, out ClassDecl/*!*/ c>
= (. Contract.Requires(module != null);
     Contract.Ensures(Contract.ValueAtReturn(out c) != null);
     IToken/*!*/ id;
	 Type trait = null;
     List<Type>/*!*/ traits = new List<Type>();
	 Attributes attrs = null;
     List<TypeParameter/*!*/> typeArgs = new List<TypeParameter/*!*/>();
     List<MemberDecl/*!*/> members = new List<MemberDecl/*!*/>();
     IToken bodyStart;
     CheckDeclModifiers(dmodClass, "Classes", AllowedDeclModifiers.Extern);
     DeclModifierData dmod; 
  .)
  SYNC
  "class"
  { Attribute<ref attrs> }
  NoUSIdent<out id>
  (. EncodeExternAsAttribute(dmodClass, ref attrs, id, /* needAxiom */ false); .)
  [ GenericParameters<typeArgs> ]
  ["extends" 
  Type<out trait>		(. traits.Add(trait); .) 
  {"," Type<out trait>  (. traits.Add(trait); .) }
  ]         
  "{"                                            (. bodyStart = t;  .)
  { (. dmod = new DeclModifierData(); .)
    { DeclModifier<ref dmod> }
    ClassMemberDecl<dmod, members, true, false, false>
  }
  "}"
  (. c = new ClassDecl(id, id.val, module, typeArgs, members, attrs, traits);
     c.BodyStartTok = bodyStart;
     c.BodyEndTok = t;
  .)
  .

TraitDecl<DeclModifierData dmodIn, ModuleDefinition/*!*/ module, out TraitDecl/*!*/ trait>
  = (. Contract.Requires(module != null);     
	   Contract.Ensures(Contract.ValueAtReturn(out trait) != null);
     CheckDeclModifiers(dmodIn, "Traits", AllowedDeclModifiers.None);
	   IToken/*!*/ id;
	   Attributes attrs = null;
	   List<TypeParameter/*!*/> typeArgs = new List<TypeParameter/*!*/>(); //traits should not support type parameters at the moment
	   List<MemberDecl/*!*/> members = new List<MemberDecl/*!*/>();
	   IToken bodyStart;
     DeclModifierData dmod; 
    .)
	SYNC
	"trait"
	{ Attribute<ref attrs> }
	NoUSIdent<out id>
	[ GenericParameters<typeArgs> ]
  	"{"                                            (. bodyStart = t; .)
      {                                            (. dmod  = new DeclModifierData(); .)
        { DeclModifier<ref dmod> }
        ClassMemberDecl<dmod, members, true, false, false>
      }
    "}"
	(. trait = new TraitDecl(id, id.val, module, typeArgs, members, attrs);
     trait.BodyStartTok = bodyStart;
     trait.BodyEndTok = t;
    .)
	.

ClassMemberDecl<. DeclModifierData dmod, List<MemberDecl> mm, bool allowConstructors, bool moduleLevelDecl, bool isWithinAbstractModule.>
= (. Contract.Requires(cce.NonNullElements(mm));
     Method/*!*/ m;
     Function/*!*/ f;
  .)
  ( (. if (moduleLevelDecl) {
         SemErr(la, "fields are not allowed to be declared at the module level; instead, wrap the field in a 'class' declaration");
         dmod.IsStatic = false;
       }
    .)
    FieldDecl<dmod, mm>
  | IF(IsFunctionDecl())
    (. if (moduleLevelDecl && dmod.StaticToken != null) {
         errors.Warning(dmod.StaticToken, "module-level functions are always non-instance, so the 'static' keyword is not allowed here");
         dmod.IsStatic = false;
       }
    .)
    FunctionDecl<dmod, isWithinAbstractModule, out f>                   (. mm.Add(f); .)
  | (. if (moduleLevelDecl && dmod.StaticToken != null) {
         errors.Warning(dmod.StaticToken, "module-level methods are always non-instance, so the 'static' keyword is not allowed here");
         dmod.IsStatic = false;
       }
    .)
    MethodDecl<dmod, allowConstructors, isWithinAbstractModule, out m>  (. mm.Add(m); .)
  )
  .
DatatypeDecl<DeclModifierData dmod, ModuleDefinition/*!*/ module, out DatatypeDecl/*!*/ dt>
= (. Contract.Requires(module != null);
     Contract.Ensures(Contract.ValueAtReturn(out dt)!=null);
     IToken/*!*/ id;
     Attributes attrs = null;
     List<TypeParameter/*!*/> typeArgs = new List<TypeParameter/*!*/>();
     List<DatatypeCtor/*!*/> ctors = new List<DatatypeCtor/*!*/>();
     IToken bodyStart = Token.NoToken;  // dummy assignment
     bool co = false;
     CheckDeclModifiers(dmod, "Datatypes or codatatypes", AllowedDeclModifiers.None);
  .)
  SYNC
  ( "datatype"
  | "codatatype"     (. co = true; .)
  )
  { Attribute<ref attrs> }
  NoUSIdent<out id>
  [ GenericParameters<typeArgs> ]
  "="                                      (. bodyStart = t; .)
  DatatypeMemberDecl<ctors>
  { "|" DatatypeMemberDecl<ctors> }
  [ SYNC ";"
      // This semi-colon used to be required, but it seems silly to have it.
      // To stage the transition toward not having it at all, let's make it optional for now.  Then,
      // in the next big version of Dafny, don't allow the semi-colon at all.
      (. errors.Warning(t, "the semi-colon that used to terminate a (co)datatype declaration has been deprecated; in the new syntax, just leave off the semi-colon"); .)
  ]
  (. if (co) {
       dt = new CoDatatypeDecl(id, id.val, module, typeArgs, ctors, attrs);
     } else {
       dt = new IndDatatypeDecl(id, id.val, module, typeArgs, ctors, attrs);
     }
     dt.BodyStartTok = bodyStart;
     dt.BodyEndTok = t;
  .)
  .
DatatypeMemberDecl<.List<DatatypeCtor/*!*/>/*!*/ ctors.>
= (. Contract.Requires(cce.NonNullElements(ctors));
     Attributes attrs = null;
     IToken/*!*/ id;
     List<Formal/*!*/> formals = new List<Formal/*!*/>();
  .)
  { Attribute<ref attrs> }
  NoUSIdent<out id>
  [ FormalsOptionalIds<formals> ]
  (. ctors.Add(new DatatypeCtor(id, id.val, formals, attrs)); .)
  .
FieldDecl<.DeclModifierData dmod, List<MemberDecl/*!*/>/*!*/ mm.>
= (. Contract.Requires(cce.NonNullElements(mm));
     Attributes attrs = null;
     IToken/*!*/ id;  Type/*!*/ ty;
     CheckDeclModifiers(dmod, "Fields", AllowedDeclModifiers.Ghost);
  .)
  SYNC
  "var"
  { Attribute<ref attrs> }
  FIdentType<out id, out ty>                        (. mm.Add(new Field(id, id.val, dmod.IsGhost, ty, attrs)); .)
  { "," FIdentType<out id, out ty>                  (. mm.Add(new Field(id, id.val, dmod.IsGhost, ty, attrs)); .)
  }
  OldSemi
  .
NewtypeDecl<DeclModifierData dmod, ModuleDefinition module, out TopLevelDecl td>
= (. IToken id, bvId;
     Attributes attrs = null;
     td = null;
     Type baseType = null;
     Expression wh;
     CheckDeclModifiers(dmod, "Newtypes", AllowedDeclModifiers.None);
  .)
  "newtype"
  { Attribute<ref attrs> }
  NoUSIdent<out id>
  "="
  ( IF(IsIdentColonOrBar())
    NoUSIdent<out bvId>
    [ ":" Type<out baseType> ]       (. if (baseType == null) { baseType = new InferredTypeProxy(); } .)
    "|"
    Expression<out wh, false, true>  (. td = new NewtypeDecl(theVerifyThisFile ? id : new IncludeToken(id), id.val, module, new BoundVar(bvId, bvId.val, baseType), wh, attrs); .)
  | Type<out baseType>               (. td = new NewtypeDecl(theVerifyThisFile ? id : new IncludeToken(id), id.val, module, baseType, attrs); .)
  )
  .
OtherTypeDecl<DeclModifierData dmod, ModuleDefinition module, out TopLevelDecl td>
= (. IToken id;
     Attributes attrs = null;
     var eqSupport = TypeParameter.EqualitySupportValue.Unspecified;
     var typeArgs = new List<TypeParameter>();
     td = null;
     Type ty;
     CheckDeclModifiers(dmod, "Type aliases", AllowedDeclModifiers.None);
  .)
  "type"
  { Attribute<ref attrs> }
  NoUSIdent<out id>
  ( "(" "==" ")"               (. eqSupport = TypeParameter.EqualitySupportValue.Required; .)
    [ GenericParameters<typeArgs> ]
  |
    [ GenericParameters<typeArgs> ]
    [ "="
      Type<out ty>             (. td = new TypeSynonymDecl(id, id.val, typeArgs, module, ty, attrs); .)
    ]
  )                            (. if (td == null) {
                                    td = new OpaqueTypeDecl(id, id.val, module, eqSupport, typeArgs, attrs);
                                  }
                               .)
  [ SYNC ";"
      // This semi-colon used to be required, but it seems silly to have it.
      // To stage the transition toward not having it at all, let's make it optional for now.  Then,
      // in the next big version of Dafny, don't allow the semi-colon at all.
      (. errors.Warning(t, "the semi-colon that used to terminate an opaque-type declaration has been deprecated; in the new syntax, just leave off the semi-colon"); .)
  ]
  .
<<<<<<< HEAD
GIdentType<bool allowGhostKeyword, out IToken/*!*/ id, out Type/*!*/ ty, out bool isGhost>
/* isGhost always returns as false if allowGhostKeyword is false */
= (. Contract.Ensures(Contract.ValueAtReturn(out id)!=null);
     Contract.Ensures(Contract.ValueAtReturn(out ty)!=null);
     isGhost = false; .)
  [ "ghost"                    (. if (allowGhostKeyword) { isGhost = true; } else { SemErr(t, "formal cannot be declared 'ghost' in this context"); } .)
  ]
=======
GIdentType<bool allowGhostKeyword, bool allowNewKeyword, out IToken/*!*/ id, out Type/*!*/ ty, out bool isGhost, out bool isOld>
/* isGhost always returns as false if allowGhostKeyword is false */
= (. Contract.Ensures(Contract.ValueAtReturn(out id)!=null);
     Contract.Ensures(Contract.ValueAtReturn(out ty)!=null);
     isGhost = false; isOld = allowNewKeyword; .)
  { "ghost"                    (. if (allowGhostKeyword) { isGhost = true; } else { SemErr(t, "formal cannot be declared 'ghost' in this context"); } .)
  | "new"                      (. if (allowNewKeyword) { isOld = false; } else { SemErr(t, "formal cannot be declared 'new' in this context"); } .)
  }
>>>>>>> 45719282
  IdentType<out id, out ty, true>
  .
FIdentType<out IToken/*!*/ id, out Type/*!*/ ty>
= (.Contract.Ensures(Contract.ValueAtReturn(out id) != null); Contract.Ensures(Contract.ValueAtReturn(out ty) != null);
    id = Token.NoToken;
  .)
  ( WildIdent<out id, false>
  | digits         (. id = t; .)
  )
  ":"
  Type<out ty>
  .
IdentType<out IToken/*!*/ id, out Type/*!*/ ty, bool allowWildcardId>
= (.Contract.Ensures(Contract.ValueAtReturn(out id) != null); Contract.Ensures(Contract.ValueAtReturn(out ty) != null);.)
  WildIdent<out id, allowWildcardId>
  ":"
  Type<out ty>
  .
LocalIdentTypeOptional<out LocalVariable var, bool isGhost>
= (. IToken id;  Type ty;  Type optType = null;
  .)
  WildIdent<out id, true>
  [ ":" Type<out ty>             (. optType = ty; .)
  ]
  (. var = new LocalVariable(id, id, id.val, optType == null ? new InferredTypeProxy() : optType, isGhost); .)
  .
IdentTypeOptional<out BoundVar var>
= (. Contract.Ensures(Contract.ValueAtReturn(out var) != null);
     IToken id;  Type ty;  Type optType = null;
  .)
  WildIdent<out id, true>
  [ ":" Type<out ty>             (. optType = ty; .)
  ]
  (. var = new BoundVar(id, id.val, optType == null ? new InferredTypeProxy() : optType); .)
  .
TypeIdentOptional<out IToken/*!*/ id, out string/*!*/ identName, out Type/*!*/ ty, out bool isGhost>
= (.Contract.Ensures(Contract.ValueAtReturn(out id)!=null);
     Contract.Ensures(Contract.ValueAtReturn(out ty)!=null);
     Contract.Ensures(Contract.ValueAtReturn(out identName)!=null);
     string name = null; id = Token.NoToken; ty = new BoolType()/*dummy*/; isGhost = false; .)
  [ "ghost"                            (. isGhost = true; .)
  ]
  ( TypeAndToken<out id, out ty>
    [ ":"
      (. /* try to convert ty to an identifier */
         UserDefinedType udt = ty as UserDefinedType;
         if (udt != null && udt.TypeArgs.Count == 0) {
           name = udt.Name;
         } else {
           SemErr(id, "invalid formal-parameter name in datatype constructor");
         }
      .)
      Type<out ty>
    ]
  | digits         (. id = t; name = id.val;.)
    ":"
    Type<out ty>
  )
  (. if (name != null) {
       identName = name;
     } else {
       identName = "#" + anonymousIds++;
     }
  .)
  .
/*------------------------------------------------------------------------*/
IteratorDecl<DeclModifierData dmod, ModuleDefinition module, out IteratorDecl/*!*/ iter>
= (. Contract.Ensures(Contract.ValueAtReturn(out iter) != null);
     IToken/*!*/ id;
     Attributes attrs = null;
     List<TypeParameter/*!*/>/*!*/ typeArgs = new List<TypeParameter/*!*/>();
     List<Formal/*!*/> ins = new List<Formal/*!*/>();
     List<Formal/*!*/> outs = new List<Formal/*!*/>();
     List<FrameExpression/*!*/> reads = new List<FrameExpression/*!*/>();
     List<FrameExpression/*!*/> mod = new List<FrameExpression/*!*/>();
     List<Expression/*!*/> decreases = new List<Expression>();
     List<MaybeFreeExpression/*!*/> req = new List<MaybeFreeExpression/*!*/>();
     List<MaybeFreeExpression/*!*/> ens = new List<MaybeFreeExpression/*!*/>();
     List<MaybeFreeExpression/*!*/> yieldReq = new List<MaybeFreeExpression/*!*/>();
     List<MaybeFreeExpression/*!*/> yieldEns = new List<MaybeFreeExpression/*!*/>();
     List<Expression/*!*/> dec = new List<Expression/*!*/>();
     Attributes readsAttrs = null;
     Attributes modAttrs = null;
     Attributes decrAttrs = null;
     BlockStmt body = null;
     IToken signatureEllipsis = null;
     IToken bodyStart = Token.NoToken;
     IToken bodyEnd = Token.NoToken;
     CheckDeclModifiers(dmod, "Iterators", AllowedDeclModifiers.None);
  .)
  SYNC
  "iterator"
  { Attribute<ref attrs> }
  NoUSIdent<out id>
  (
    [ GenericParameters<typeArgs> ]
<<<<<<< HEAD
    Formals<true, true, ins>
    [ ( "yields"
      | "returns"           (. SemErr(t, "iterators don't have a 'returns' clause; did you mean 'yields'?"); .)
      )
      Formals<false, true, outs>
=======
    Formals<true, true, false, ins>
    [ ( "yields"
      | "returns"           (. SemErr(t, "iterators don't have a 'returns' clause; did you mean 'yields'?"); .)
      )
      Formals<false, true, false, outs>
>>>>>>> 45719282
    ]
  | "..."                                       (. signatureEllipsis = t; .)
  )
  { IteratorSpec<reads, mod, decreases, req, ens, yieldReq, yieldEns, ref readsAttrs, ref modAttrs, ref decrAttrs> }
  [ BlockStmt<out body, out bodyStart, out bodyEnd>
  ]
  (. iter = new IteratorDecl(id, id.val, module, typeArgs, ins, outs,
                             new Specification<FrameExpression>(reads, readsAttrs),
                             new Specification<FrameExpression>(mod, modAttrs),
                             new Specification<Expression>(decreases, decrAttrs),
                             req, ens, yieldReq, yieldEns,
                             body, attrs, signatureEllipsis);
     iter.BodyStartTok = bodyStart;
     iter.BodyEndTok = bodyEnd;
 .)
  .
/*------------------------------------------------------------------------*/
GenericParameters<.List<TypeParameter/*!*/>/*!*/ typeArgs.>
= (. Contract.Requires(cce.NonNullElements(typeArgs));
     IToken/*!*/ id;
     TypeParameter.EqualitySupportValue eqSupport;
  .)
  "<"
  NoUSIdent<out id>          (. eqSupport = TypeParameter.EqualitySupportValue.Unspecified; .)
  [ "(" "==" ")"             (. eqSupport = TypeParameter.EqualitySupportValue.Required; .)
    ]                        (. typeArgs.Add(new TypeParameter(id, id.val, eqSupport)); .)
  { "," NoUSIdent<out id>    (. eqSupport = TypeParameter.EqualitySupportValue.Unspecified; .)
    [ "(" "==" ")"           (. eqSupport = TypeParameter.EqualitySupportValue.Required; .)
    ]                        (. typeArgs.Add(new TypeParameter(id, id.val, eqSupport)); .)
  }
  ">"
  .
/*------------------------------------------------------------------------*/
MethodDecl<DeclModifierData dmod, bool allowConstructor, bool isWithinAbstractModule, out Method/*!*/ m>
= (. Contract.Ensures(Contract.ValueAtReturn(out m) !=null);
     IToken/*!*/ id = Token.NoToken;
     bool hasName = false;  IToken keywordToken;
     Attributes attrs = null;
     List<TypeParameter/*!*/>/*!*/ typeArgs = new List<TypeParameter/*!*/>();
     List<Formal/*!*/> ins = new List<Formal/*!*/>();
     List<Formal/*!*/> outs = new List<Formal/*!*/>();
     List<MaybeFreeExpression/*!*/> req = new List<MaybeFreeExpression/*!*/>();
     List<FrameExpression/*!*/> mod = new List<FrameExpression/*!*/>();
<<<<<<< HEAD
=======
     List<FrameExpression/*!*/> reads = null;
>>>>>>> 45719282
     List<MaybeFreeExpression/*!*/> ens = new List<MaybeFreeExpression/*!*/>();
     List<Expression/*!*/> dec = new List<Expression/*!*/>();
     Attributes decAttrs = null;
     Attributes modAttrs = null;
<<<<<<< HEAD
     BlockStmt body = null;
     bool isLemma = false;
=======
     Attributes readsAttrs = null;
     BlockStmt body = null;
     bool isLemma = false;
     bool isTwoStateLemma = false;
>>>>>>> 45719282
     bool isConstructor = false;
     bool isIndLemma = false;
     bool isCoLemma = false;
     IToken signatureEllipsis = null;
     IToken bodyStart = Token.NoToken;
     IToken bodyEnd = Token.NoToken;
     AllowedDeclModifiers allowed = AllowedDeclModifiers.None;
     string caption = "";
  .)
  SYNC
  ( "method"                        (. caption = "Methods";
                                       allowed = AllowedDeclModifiers.Ghost | AllowedDeclModifiers.Static 
                                         | AllowedDeclModifiers.Extern; .)
  | "lemma"                         (. isLemma = true; caption = "Lemmas";
                                       allowed = AllowedDeclModifiers.AlreadyGhost | AllowedDeclModifiers.Static 
                                         | AllowedDeclModifiers.Protected; .)
  | "colemma"                       (. isCoLemma = true; caption = "Colemmas";
                                       allowed = AllowedDeclModifiers.AlreadyGhost | AllowedDeclModifiers.Static 
                                         | AllowedDeclModifiers.Protected; .)
  | "comethod"                      (. isCoLemma = true; caption = "Comethods";
                                       allowed = AllowedDeclModifiers.AlreadyGhost | AllowedDeclModifiers.Static 
                                         | AllowedDeclModifiers.Protected;
                                       errors.Warning(t, "the 'comethod' keyword has been deprecated; it has been renamed to 'colemma'");
                                    .)
  | "inductive" "lemma"             (. isIndLemma = true;  caption = "Inductive lemmas";
                                       allowed = AllowedDeclModifiers.AlreadyGhost | AllowedDeclModifiers.Static;.)
<<<<<<< HEAD
=======
  | "twostate" "lemma"              (. isTwoStateLemma = true; caption = "Two-state lemmas";
                                       reads = new List<FrameExpression/*!*/>();
                                       allowed = AllowedDeclModifiers.AlreadyGhost | AllowedDeclModifiers.Static 
                                         | AllowedDeclModifiers.Protected; .)
>>>>>>> 45719282
  | "constructor"                   (. if (allowConstructor) {
                                         isConstructor = true;
                                       } else {
                                         SemErr(t, "constructors are allowed only in classes");
                                       } 
                                       caption = "Constructors";
                                       allowed = AllowedDeclModifiers.None;
                                    .)
  )                                 (. keywordToken = t; 
                                       CheckDeclModifiers(dmod, caption, allowed); .)
  { Attribute<ref attrs> }
  [ NoUSIdent<out id>               (. hasName = true; .)
  ]
  (. if (!hasName) {
       id = keywordToken;
       if (!isConstructor) {
         SemErr(la, "a method must be given a name (expecting identifier)");
       }
     }
     EncodeExternAsAttribute(dmod, ref attrs, id, /* needAxiom */ true);
  .)
  (
    [ GenericParameters<typeArgs> ]
<<<<<<< HEAD
    Formals<true, !dmod.IsGhost, ins>
    [ "returns"                                 (. if (isConstructor) { SemErr(t, "constructors cannot have out-parameters"); } .)
      Formals<false, !dmod.IsGhost, outs>
    ]
  | "..."                                       (. signatureEllipsis = t; .)
  )
  { MethodSpec<req, mod, ens, dec, ref decAttrs, ref modAttrs> }
=======
    Formals<true, !dmod.IsGhost, isTwoStateLemma, ins>
    [ "returns"                                 (. if (isConstructor) { SemErr(t, "constructors cannot have out-parameters"); } .)
      Formals<false, !dmod.IsGhost, false, outs>
    ]
  | "..."                                       (. signatureEllipsis = t; .)
  )
  { MethodSpec<req, mod, reads, ens, dec, ref decAttrs, ref modAttrs, ref readsAttrs, caption> }
>>>>>>> 45719282
  [ BlockStmt<out body, out bodyStart, out bodyEnd>
  ]
  (.
     if (!isWithinAbstractModule && DafnyOptions.O.DisallowSoundnessCheating && body == null && ens.Count > 0 && !Attributes.Contains(attrs, "axiom") && !Attributes.Contains(attrs, "imported") && !Attributes.Contains(attrs, "decl") && theVerifyThisFile) {
        SemErr(t, "a method with an ensures clause must have a body, unless given the :axiom attribute");
     }

     IToken tok = theVerifyThisFile ? id : new IncludeToken(id);
     if (isConstructor) {
       m = new Constructor(tok, hasName ? id.val : "_ctor", typeArgs, ins,
                           req, new Specification<FrameExpression>(mod, modAttrs), ens, new Specification<Expression>(dec, decAttrs), body, attrs, signatureEllipsis);
     } else if (isIndLemma) {
       m = new InductiveLemma(tok, id.val, dmod.IsStatic, typeArgs, ins, outs,
                              req, new Specification<FrameExpression>(mod, modAttrs), ens, new Specification<Expression>(dec, decAttrs), body, attrs, signatureEllipsis);
     } else if (isCoLemma) {
       m = new CoLemma(tok, id.val, dmod.IsStatic, typeArgs, ins, outs,
                       req, new Specification<FrameExpression>(mod, modAttrs), ens, new Specification<Expression>(dec, decAttrs), body, attrs, signatureEllipsis);
     } else if (isLemma) {
       m = new Lemma(tok, id.val, dmod.IsStatic, typeArgs, ins, outs,
                     req, new Specification<FrameExpression>(mod, modAttrs), ens, new Specification<Expression>(dec, decAttrs), body, attrs, signatureEllipsis);
<<<<<<< HEAD
=======
     } else if (isTwoStateLemma) {
       m = new TwoStateLemma(tok, id.val, dmod.IsStatic, typeArgs, ins, outs,
                             req, new Specification<FrameExpression>(mod, modAttrs), new Specification<FrameExpression>(reads, readsAttrs),
                             ens, new Specification<Expression>(dec, decAttrs), body, attrs, signatureEllipsis);
>>>>>>> 45719282
     } else {
       m = new Method(tok, id.val, dmod.IsStatic, dmod.IsGhost, typeArgs, ins, outs,
                      req, new Specification<FrameExpression>(mod, modAttrs), ens, new Specification<Expression>(dec, decAttrs), body, attrs, signatureEllipsis);
     }
     m.BodyStartTok = bodyStart;
     m.BodyEndTok = bodyEnd;
 .)
  .
<<<<<<< HEAD
MethodSpec<.List<MaybeFreeExpression/*!*/>/*!*/ req, List<FrameExpression/*!*/>/*!*/ mod, List<MaybeFreeExpression/*!*/>/*!*/ ens,
           List<Expression/*!*/>/*!*/ decreases, ref Attributes decAttrs, ref Attributes modAttrs.>
= (. Contract.Requires(cce.NonNullElements(req)); Contract.Requires(cce.NonNullElements(mod)); Contract.Requires(cce.NonNullElements(ens)); Contract.Requires(cce.NonNullElements(decreases));
     Expression/*!*/ e;  FrameExpression/*!*/ fe;  bool isFree = false; Attributes ensAttrs = null;
=======
MethodSpec<.List<MaybeFreeExpression> req, List<FrameExpression> mod, List<FrameExpression>/*?*/ reads, List<MaybeFreeExpression> ens,
            List<Expression> decreases, ref Attributes decAttrs, ref Attributes modAttrs, ref Attributes readsAttrs, string caption.>
= (. Contract.Requires(cce.NonNullElements(req));
     Contract.Requires(cce.NonNullElements(mod));
     Contract.Requires(cce.NonNullElements(ens));
     Contract.Requires(cce.NonNullElements(decreases));
     Expression e;  FrameExpression fe;  bool isFree = false; Attributes ensAttrs = null;
>>>>>>> 45719282
  .)
  SYNC
  ( "modifies" { IF(IsAttribute()) Attribute<ref modAttrs> }
               FrameExpression<out fe, false, false>         (. mod.Add(fe); .)
               { "," FrameExpression<out fe, false, false>   (. mod.Add(fe); .)
               }
               OldSemi
<<<<<<< HEAD
=======
  | "reads"    (. if (reads == null) { SemErr(caption + " cannot have 'reads' clauses"); }
               .)
               { IF(IsAttribute()) Attribute<ref readsAttrs> }
               FrameExpression<out fe, false, false>         (. if (reads != null) { reads.Add(fe); } .)
               { "," FrameExpression<out fe, false, false>   (. if (reads != null) { reads.Add(fe); } .)
               }
               OldSemi
>>>>>>> 45719282
  | [ "free"                                                 (. isFree = true;
                                                                errors.Warning(t, "the 'free' keyword is soon to be deprecated");
                                                             .)
    ]
    ( "requires" Expression<out e, false, false> OldSemi     (. req.Add(new MaybeFreeExpression(e, isFree)); .)
    | "ensures"
      { IF(IsAttribute()) Attribute<ref ensAttrs> }
      Expression<out e, false, false> OldSemi                (. ens.Add(new MaybeFreeExpression(e, isFree, ensAttrs)); .)
    )
  | "decreases" { IF(IsAttribute()) Attribute<ref decAttrs> } DecreasesList<decreases, true, false> OldSemi
  )
  .
IteratorSpec<.List<FrameExpression/*!*/>/*!*/ reads, List<FrameExpression/*!*/>/*!*/ mod, List<Expression/*!*/> decreases,
              List<MaybeFreeExpression/*!*/>/*!*/ req, List<MaybeFreeExpression/*!*/>/*!*/ ens,
              List<MaybeFreeExpression/*!*/>/*!*/ yieldReq, List<MaybeFreeExpression/*!*/>/*!*/ yieldEns,
              ref Attributes readsAttrs, ref Attributes modAttrs, ref Attributes decrAttrs.>
= (. Expression/*!*/ e; FrameExpression/*!*/ fe; bool isFree = false; bool isYield = false; Attributes ensAttrs = null;
  .)
  SYNC
  ( "reads"    { IF(IsAttribute()) Attribute<ref readsAttrs> }
               FrameExpression<out fe, false, false>       (. reads.Add(fe); .)
               { "," FrameExpression<out fe, false, false> (. reads.Add(fe); .)
               }
               OldSemi
  | "modifies" { IF(IsAttribute()) Attribute<ref modAttrs> }
               FrameExpression<out fe, false, false>       (. mod.Add(fe); .)
               { "," FrameExpression<out fe, false, false> (. mod.Add(fe); .)
               }
               OldSemi
  | [ "free"                                                 (. isFree = true;
                                                                errors.Warning(t, "the 'free' keyword is soon to be deprecated");
                                                             .)
    ]
    [ "yield"                                                (. isYield = true; .)
    ]
    ( "requires" Expression<out e, false, false> OldSemi     (. if (isYield) {
                                                                  yieldReq.Add(new MaybeFreeExpression(e, isFree));
                                                                } else {
                                                                  req.Add(new MaybeFreeExpression(e, isFree));
                                                                }
                                                             .)
    | "ensures" { IF(IsAttribute()) Attribute<ref ensAttrs> }
      Expression<out e, false, false> OldSemi                (. if (isYield) {
                                                                  yieldEns.Add(new MaybeFreeExpression(e, isFree, ensAttrs));
                                                                } else {
                                                                  ens.Add(new MaybeFreeExpression(e, isFree, ensAttrs));
                                                                }
                                                             .)
    )
  | "decreases" { IF(IsAttribute()) Attribute<ref decrAttrs> } DecreasesList<decreases, false, false> OldSemi
  )
  .
<<<<<<< HEAD
Formals<.bool incoming, bool allowGhostKeyword, List<Formal> formals.>
= (. Contract.Requires(cce.NonNullElements(formals)); IToken id;  Type ty;  bool isGhost; .)
  "("
  [
    GIdentType<allowGhostKeyword, out id, out ty, out isGhost>         (. formals.Add(new Formal(id, id.val, ty, incoming, isGhost)); .)
    { "," GIdentType<allowGhostKeyword, out id, out ty, out isGhost>   (. formals.Add(new Formal(id, id.val, ty, incoming, isGhost)); .)
=======
Formals<.bool incoming, bool allowGhostKeyword, bool allowNewKeyword, List<Formal> formals.>
= (. Contract.Requires(cce.NonNullElements(formals));
     IToken id;
     Type ty;
     bool isGhost;
     bool isOld;
  .)
  "("
  [
    GIdentType<allowGhostKeyword, allowNewKeyword, out id, out ty, out isGhost, out isOld>
                 (. formals.Add(new Formal(id, id.val, ty, incoming, isGhost, isOld)); .)
    { "," GIdentType<allowGhostKeyword, allowNewKeyword, out id, out ty, out isGhost, out isOld>
                 (. formals.Add(new Formal(id, id.val, ty, incoming, isGhost, isOld)); .)
>>>>>>> 45719282
    }
  ]
  ")"
  .
FormalsOptionalIds<.List<Formal/*!*/>/*!*/ formals.>
= (. Contract.Requires(cce.NonNullElements(formals)); IToken/*!*/ id;  Type/*!*/ ty;  string/*!*/ name;  bool isGhost; .)
  "("
  [
    TypeIdentOptional<out id, out name, out ty, out isGhost>        (. formals.Add(new Formal(id, name, ty, true, isGhost)); .)
    { "," TypeIdentOptional<out id, out name, out ty, out isGhost>  (. formals.Add(new Formal(id, name, ty, true, isGhost)); .)
    }
  ]
  ")"
  .
/*------------------------------------------------------------------------*/
Type<out Type ty>
= (. Contract.Ensures(Contract.ValueAtReturn(out ty) != null); IToken/*!*/ tok; .)
  TypeAndToken<out tok, out ty>
  .

TypeAndToken<out IToken tok, out Type ty>
= (. Contract.Ensures(Contract.ValueAtReturn(out tok)!=null); Contract.Ensures(Contract.ValueAtReturn(out ty) != null);
     tok = Token.NoToken;  ty = new BoolType();  /*keep compiler happy*/
     List<Type> gt; List<Type> tupleArgTypes = null;
  .)
  ( "bool"                          (. tok = t; .)
  | "char"                          (. tok = t;  ty = new CharType(); .)
  | "nat"                           (. tok = t;  ty = new NatType(); .)
  | "int"                           (. tok = t;  ty = new IntType(); .)
  | "real"                          (. tok = t;  ty = new RealType(); .)
  | bvToken                         (. tok = t;
                                       int w = StringToInt(tok.val.Substring(2), 0, "bitvectors that wide");
                                       ty = new BitvectorType(w);
                                    .)
  | "object"                        (. tok = t;  ty = new ObjectType(); .)
  | "set"                           (. tok = t;  gt = new List<Type>(); .)
    [ GenericInstantiation<gt> ]    (. if (gt.Count > 1) {
                                         SemErr("set type expects only one type argument");
                                       }
                                       ty = new SetType(true, gt.Count == 1 ? gt[0] : null);
                                    .)
  | "iset"                          (. tok = t;  gt = new List<Type>(); .)
    [ GenericInstantiation<gt> ]    (. if (gt.Count > 1) {
                                         SemErr("set type expects only one type argument");
                                       }
                                       ty = new SetType(false, gt.Count == 1 ? gt[0] : null);
                                    .)
  | "multiset"                      (. tok = t;  gt = new List<Type>(); .)
    [ GenericInstantiation<gt> ]    (. if (gt.Count > 1) {
                                         SemErr("multiset type expects only one type argument");
                                       }
                                       ty = new MultiSetType(gt.Count == 1 ? gt[0] : null);
                                    .)
  | "seq"                           (. tok = t;  gt = new List<Type>(); .)
    [ GenericInstantiation<gt> ]    (. if (gt.Count > 1) {
                                         SemErr("seq type expects only one type argument");
                                       }
                                       ty = new SeqType(gt.Count == 1 ? gt[0] : null);
                                    .)
  | "string"                        (. tok = t;  ty = new UserDefinedType(tok, tok.val, null); .)
  | "map"                           (. tok = t;  gt = new List<Type>(); .)
    [ GenericInstantiation<gt> ]    (. if (gt.Count == 0) {
                                         ty = new MapType(true, null, null);
                                       } else if (gt.Count != 2) {
                                         SemErr("map type expects two type arguments");
                                         ty = new MapType(true, gt[0], gt.Count == 1 ? new InferredTypeProxy() : gt[1]);
                                       } else {
                                         ty = new MapType(true, gt[0], gt[1]);
                                       }
                                    .)
  | "imap"                          (. tok = t;  gt = new List<Type>(); .)
    [ GenericInstantiation<gt> ]    (. if (gt.Count == 0) {
                                         ty = new MapType(false, null, null);
                                       } else if (gt.Count != 2) {
                                         SemErr("imap type expects two type arguments");
                                         ty = new MapType(false, gt[0], gt.Count == 1 ? new InferredTypeProxy() : gt[1]);
                                       } else {
                                         ty = new MapType(false, gt[0], gt[1]);
                                       }
                                    .)
  | arrayToken                      (. tok = t;  gt = null; .)
    [ (. gt = new List<Type>(); .)
      GenericInstantiation<gt>
    ]
                                    (. int dims = StringToInt(tok.val.Substring(5), 1, "arrays of that many dimensions");
                                       ty = theBuiltIns.ArrayType(tok, dims, gt, true);
                                    .)
  | "("                             (. tok = t; tupleArgTypes = new List<Type>(); .)
    [ Type<out ty>                  (. tupleArgTypes.Add(ty); .)
      { "," Type<out ty>            (. tupleArgTypes.Add(ty); .)
      }
    ]
    ")"                             (. if (tupleArgTypes.Count == 1) {
                                         // just return the type 'ty'
                                       } else {
                                         var dims = tupleArgTypes.Count;
                                         var tmp = theBuiltIns.TupleType(tok, dims, true);  // make sure the tuple type exists
                                         ty = new UserDefinedType(tok, BuiltIns.TupleTypeName(dims), dims == 0 ? null : tupleArgTypes);
                                       }
                                    .)
  | (. Expression e; tok = t; .)
    NameSegmentForTypeName<out e> (. tok = t; .)
    { "." ident                      (. tok = t; List<Type> typeArgs = null; .)
      [ (. typeArgs = new List<Type>(); .)
        GenericInstantiation<typeArgs>
      ]
      (. e = new ExprDotName(tok, e, tok.val, typeArgs); .)
    }
    (. ty = new UserDefinedType(e.tok, e); .)
  )
  [ (. Type t2; .)
    "->"                  (. tok = t; .)
    Type<out t2>
    (. if (tupleArgTypes != null) {
         gt = tupleArgTypes;
        } else {
         gt = new List<Type>{ ty };
       }
       ty = new ArrowType(tok, gt, t2);
       theBuiltIns.CreateArrowTypeDecl(gt.Count);
    .)
  ]

  .
GenericInstantiation<.List<Type/*!*/>/*!*/ gt.>
= (. Contract.Requires(cce.NonNullElements(gt)); Type/*!*/ ty; .)
  "<"
    Type<out ty>                     (. gt.Add(ty); .)
    { "," Type<out ty>               (. gt.Add(ty); .)
    }
  ">"
  .
/*------------------------------------------------------------------------*/
FunctionDecl<DeclModifierData dmod, bool isWithinAbstractModule, out Function/*!*/ f>
= (. Contract.Ensures(Contract.ValueAtReturn(out f)!=null);
     Attributes attrs = null;
     IToken/*!*/ id = Token.NoToken;  // to please compiler
     List<TypeParameter/*!*/> typeArgs = new List<TypeParameter/*!*/>();
     List<Formal/*!*/> formals = new List<Formal/*!*/>();
     Type/*!*/ returnType = new BoolType();
     List<Expression/*!*/> reqs = new List<Expression/*!*/>();
     List<Expression/*!*/> ens = new List<Expression/*!*/>();
     List<FrameExpression/*!*/> reads = new List<FrameExpression/*!*/>();
     List<Expression/*!*/> decreases;
     Expression body = null;
     bool isPredicate = false; bool isIndPredicate = false; bool isCoPredicate = false;
     bool isFunctionMethod = false;
     IToken bodyStart = Token.NoToken;
     IToken bodyEnd = Token.NoToken;
     IToken signatureEllipsis = null;
     bool missingOpenParen;
  .)
  /* ----- function ----- */
  ( "function"
    [ "method"                 (. isFunctionMethod = true; .)
    ]
    (. AllowedDeclModifiers allowed = AllowedDeclModifiers.AlreadyGhost | AllowedDeclModifiers.Static | AllowedDeclModifiers.Protected;
       string caption = "Functions";
       if (isFunctionMethod) { 
         allowed |= AllowedDeclModifiers.Extern; 
         caption = "Function methods";
       }
       CheckDeclModifiers(dmod, caption, allowed);
    .)
    { Attribute<ref attrs> }
    NoUSIdent<out id>
    (
      [ GenericParameters<typeArgs> ]
<<<<<<< HEAD
      Formals<true, isFunctionMethod, formals>
=======
      Formals<true, isFunctionMethod, false, formals>
>>>>>>> 45719282
      ":"
      Type<out returnType>
    | "..."                    (. signatureEllipsis = t; .)
    )

  /* ----- predicate ----- */
  | "predicate"                (. isPredicate = true; .)
    [ "method"                 (. isFunctionMethod = true; .)
    ]
    (. AllowedDeclModifiers allowed = AllowedDeclModifiers.AlreadyGhost | AllowedDeclModifiers.Static | AllowedDeclModifiers.Protected;
       string caption = "Predicates";
       if (isFunctionMethod) { 
         allowed |= AllowedDeclModifiers.Extern; 
         caption = "Predicate methods";
       }
       CheckDeclModifiers(dmod, caption, allowed);
    .)
    { Attribute<ref attrs> }
    NoUSIdent<out id>
    (
<<<<<<< HEAD
      [ GenericParameters<typeArgs> ]                  (. missingOpenParen = true; .)
      [ Formals<true, isFunctionMethod, formals>       (. missingOpenParen = false; .)
      ]                                                (. if (missingOpenParen) { errors.Warning(t, "with the new support of higher-order functions in Dafny, parentheses-less predicates are no longer supported; in the new syntax, parentheses are required for the declaration and uses of predicates, even if the predicate takes no additional arguments"); } .)
=======
      [ GenericParameters<typeArgs> ]                   (. missingOpenParen = true; .)
      [ Formals<true, isFunctionMethod, false, formals> (. missingOpenParen = false; .)
      ]                                                 (. if (missingOpenParen) { errors.Warning(t, "with the new support of higher-order functions in Dafny, parentheses-less predicates are no longer supported; in the new syntax, parentheses are required for the declaration and uses of predicates, even if the predicate takes no additional arguments"); } .)
>>>>>>> 45719282
      [ ":"                    (. SemErr(t, "predicates do not have an explicitly declared return type; it is always bool"); .)
      ]
    | "..."                    (. signatureEllipsis = t; .)
    )

  /* ----- inductive predicate ----- */
  | "inductive" "predicate"    (. isIndPredicate = true; .)
    (. CheckDeclModifiers(dmod, "Inductive predicates",
         AllowedDeclModifiers.AlreadyGhost | AllowedDeclModifiers.Static | AllowedDeclModifiers.Protected);
    .)
    { Attribute<ref attrs> }
    NoUSIdent<out id>
    (
      [ GenericParameters<typeArgs> ]
<<<<<<< HEAD
      Formals<true, isFunctionMethod, formals>
=======
      Formals<true, isFunctionMethod, false, formals>
>>>>>>> 45719282
      [ ":"                    (. SemErr(t, "inductive predicates do not have an explicitly declared return type; it is always bool"); .)
      ]
    | "..."                    (. signatureEllipsis = t; .)
    )

  /* ----- copredicate ----- */
  | "copredicate"              (. isCoPredicate = true; .)
    (. CheckDeclModifiers(dmod, "Copredicates",
         AllowedDeclModifiers.AlreadyGhost | AllowedDeclModifiers.Static | AllowedDeclModifiers.Protected);
    .)
    { Attribute<ref attrs> }
    NoUSIdent<out id>
    (
      [ GenericParameters<typeArgs> ]
<<<<<<< HEAD
      Formals<true, isFunctionMethod, formals>
=======
      Formals<true, isFunctionMethod, false, formals>
>>>>>>> 45719282
      [ ":"                    (. SemErr(t, "copredicates do not have an explicitly declared return type; it is always bool"); .)
      ]
    | "..."                    (. signatureEllipsis = t; .)
    )
  )

  (. decreases = isIndPredicate || isCoPredicate ? null : new List<Expression/*!*/>(); .)
  { FunctionSpec<reqs, reads, ens, decreases> }
  [ FunctionBody<out body, out bodyStart, out bodyEnd>
  ]
  (. if (!isWithinAbstractModule && DafnyOptions.O.DisallowSoundnessCheating && body == null && ens.Count > 0 &&
         !Attributes.Contains(attrs, "axiom") && !Attributes.Contains(attrs, "imported")) {
        SemErr(t, "a function with an ensures clause must have a body, unless given the :axiom attribute");
     }
     EncodeExternAsAttribute(dmod, ref attrs, id, /* needAxiom */ true);
     IToken tok = theVerifyThisFile ? id : new IncludeToken(id);
     if (isPredicate) {
        f = new Predicate(tok, id.val, dmod.IsStatic, dmod.IsProtected, !isFunctionMethod, typeArgs, formals,
                          reqs, reads, ens, new Specification<Expression>(decreases, null), body, Predicate.BodyOriginKind.OriginalOrInherited, attrs, signatureEllipsis);
     } else if (isIndPredicate) {
        f = new InductivePredicate(tok, id.val, dmod.IsStatic, dmod.IsProtected, typeArgs, formals,
                                   reqs, reads, ens, body, attrs, signatureEllipsis);
     } else if (isCoPredicate) {
        f = new CoPredicate(tok, id.val, dmod.IsStatic, dmod.IsProtected, typeArgs, formals,
                            reqs, reads, ens, body, attrs, signatureEllipsis);
     } else {
        f = new Function(tok, id.val, dmod.IsStatic, dmod.IsProtected, !isFunctionMethod, typeArgs, formals, returnType,
                         reqs, reads, ens, new Specification<Expression>(decreases, null), body, attrs, signatureEllipsis);
     }
     f.BodyStartTok = bodyStart;
     f.BodyEndTok = bodyEnd;
     theBuiltIns.CreateArrowTypeDecl(formals.Count);
     if (isIndPredicate || isCoPredicate) {
       // also create an arrow type for the corresponding prefix predicate
       theBuiltIns.CreateArrowTypeDecl(formals.Count + 1);
     }
  .)
  .
FunctionSpec<.List<Expression/*!*/>/*!*/ reqs, List<FrameExpression/*!*/>/*!*/ reads, List<Expression/*!*/>/*!*/ ens, List<Expression/*!*/> decreases.>
= (. Contract.Requires(cce.NonNullElements(reqs));
     Contract.Requires(cce.NonNullElements(reads));
     Contract.Requires(decreases == null || cce.NonNullElements(decreases));
     Expression/*!*/ e;  FrameExpression/*!*/ fe; .)
  SYNC
  ( "requires" Expression<out e, false, false> OldSemi  (. reqs.Add(e); .)
  | "reads"
    PossiblyWildFrameExpression<out fe, false>          (. reads.Add(fe); .)
    { "," PossiblyWildFrameExpression<out fe, false>    (. reads.Add(fe); .)
    }
    OldSemi
  | "ensures" Expression<out e, false, false> OldSemi       (. ens.Add(e); .)
  | "decreases"                               (. if (decreases == null) {
                                                   SemErr(t, "'decreases' clauses are meaningless for copredicates, so they are not allowed");
                                                   decreases = new List<Expression/*!*/>();
                                                 }
                                              .)
    DecreasesList<decreases, false, false> OldSemi
  )
  .

PossiblyWildExpression<out Expression e, bool allowLambda>
= (. Contract.Ensures(Contract.ValueAtReturn(out e)!=null);
     e = dummyExpr; .)
  /* A decreases clause on a loop asks that no termination check be performed.
   * Use of this feature is sound only with respect to partial correctness.
   */
  ( "*"                        (. e = new WildcardExpr(t); .)
  | Expression<out e, false, allowLambda>
  )
  .
PossiblyWildFrameExpression<out FrameExpression fe, bool allowSemi>
= (. Contract.Ensures(Contract.ValueAtReturn(out fe) != null); fe = dummyFrameExpr; .)
  /* A reads clause can list a wildcard, which allows the enclosing function to
   * read anything.  In many cases, and in particular in all cases where
   * the function is defined recursively, this makes it next to impossible to make
   * any use of the function.  Nevertheless, as an experimental feature, the
   * language allows it (and it is sound).
   */
  ( "*"                        (. fe = new FrameExpression(t, new WildcardExpr(t), null); .)
  | FrameExpression<out fe, allowSemi, false>
  )
  .
FrameExpression<out FrameExpression fe, bool allowSemi, bool allowLambda>
= (. Contract.Ensures(Contract.ValueAtReturn(out fe) != null);
     Expression/*!*/ e;
     IToken/*!*/ id;
     string fieldName = null;  IToken feTok = null;
     fe = null;
  .)
  ( Expression<out e, allowSemi, allowLambda>   (. feTok = e.tok; .)
    [ "`" Ident<out id>        (. fieldName = id.val;  feTok = id; .)
    ]                          (. fe = new FrameExpression(feTok, e, fieldName); .)
  |
    "`" Ident<out id>          (. fieldName = id.val; .)
                               (. fe = new FrameExpression(id, new ImplicitThisExpr(id), fieldName); .)
  )
  .
FunctionBody<out Expression/*!*/ e, out IToken bodyStart, out IToken bodyEnd>
= (. Contract.Ensures(Contract.ValueAtReturn(out e) != null); e = dummyExpr; .)
  "{"                         (. bodyStart = t; .)
  Expression<out e, true, true>
  "}"                         (. bodyEnd = t; .)
  .
/*------------------------------------------------------------------------*/
BlockStmt<out BlockStmt/*!*/ block, out IToken bodyStart, out IToken bodyEnd>
= (. Contract.Ensures(Contract.ValueAtReturn(out block) != null);
     List<Statement/*!*/> body = new List<Statement/*!*/>();
  .)
  "{"                                  (. bodyStart = t; .)
  { Stmt<body>
  }
  "}"                                  (. bodyEnd = t;
                                          block = new BlockStmt(bodyStart, bodyEnd, body); .)
  .
Stmt<.List<Statement/*!*/>/*!*/ ss.>
= (. Statement/*!*/ s;
  .)
  OneStmt<out s>                                (. ss.Add(s); .)
  .
OneStmt<out Statement/*!*/ s>
= (. Contract.Ensures(Contract.ValueAtReturn(out s) != null); IToken/*!*/ x;  IToken/*!*/ id;  string label = null;
     s = dummyStmt;  /* to please the compiler */
     BlockStmt bs;
     IToken bodyStart, bodyEnd;
     int breakCount;
  .)
  SYNC
  ( BlockStmt<out bs, out bodyStart, out bodyEnd>  (. s = bs; .)
  | AssertStmt<out s>
  | AssumeStmt<out s>
  | PrintStmt<out s>
  | UpdateStmt<out s>
  | VarDeclStatement<out s>
  | IfStmt<out s>
  | WhileStmt<out s>
  | MatchStmt<out s>
  | ForallStmt<out s>
  | CalcStmt<out s>
  | ModifyStmt<out s>
  | "label"                            (. x = t; .)
    NoUSIdent<out id> ":"
    OneStmt<out s>                     (. s.Labels = new LList<Label>(new Label(x, id.val), s.Labels); .)
  | "break"                            (. x = t; breakCount = 1; label = null; .)
    ( NoUSIdent<out id>                    (. label = id.val; .)
    | { "break"                        (. breakCount++; .)
      }
    )
    SYNC
    ";"                                (. s = label != null ? new BreakStmt(x, t, label) : new BreakStmt(x, t, breakCount); .)
  | ReturnStmt<out s>
  | SkeletonStmt<out s>
  )
  .

SkeletonStmt<out Statement s>
= (. List<IToken> names = null;
     List<Expression> exprs = null;
     IToken tok, dotdotdot, whereTok;
     Expression e; .)
  "..."                                (. dotdotdot = t; .)
  ["where"                             (. names = new List<IToken>(); exprs = new List<Expression>(); whereTok = t;.)
     Ident<out tok>                    (. names.Add(tok); .)
     {"," Ident<out tok>               (. names.Add(tok); .)
     }
     ":="
     Expression<out e, false, true>          (. exprs.Add(e); .)
     {"," Expression<out e, false, true>     (. exprs.Add(e); .)
     }
                                       (. if (exprs.Count != names.Count) {
                                            SemErr(whereTok, exprs.Count < names.Count ? "not enough expressions" : "too many expressions");
                                            names = null; exprs = null;
                                          }
                                       .)
  ]
  ";"
  (. s = new SkeletonStatement(dotdotdot, t, names, exprs); .)
  .
ReturnStmt<out Statement/*!*/ s>
= (.
   IToken returnTok = null;
   List<AssignmentRhs> rhss = null;
   AssignmentRhs r;
   bool isYield = false;
   .)
  ( "return"                         (. returnTok = t; .)
  | "yield"                          (. returnTok = t; isYield = true; .)
  )
  [ Rhs<out r>                       (. rhss = new List<AssignmentRhs>(); rhss.Add(r); .)
    { "," Rhs<out r>                 (. rhss.Add(r); .)
    }
  ]
  ";"                                (. if (isYield) {
                                          s = new YieldStmt(returnTok, t, rhss);
                                        } else {
                                          s = new ReturnStmt(returnTok, t, rhss);
                                        }
                                     .)
  .
UpdateStmt<out Statement/*!*/ s>
= (. List<Expression> lhss = new List<Expression>();
     List<AssignmentRhs> rhss = new List<AssignmentRhs>();
     Expression e;  AssignmentRhs r;
     IToken x, endTok = Token.NoToken;
     Attributes attrs = null;
     IToken suchThatAssume = null;
     Expression suchThat = null;
  .)
  Lhs<out e>                       (. x = e.tok; .)
  ( { Attribute<ref attrs> }
    ";"                            (. endTok = t; rhss.Add(new ExprRhs(e, attrs)); .)
  |                                (. lhss.Add(e); .)
    { "," Lhs<out e>               (. lhss.Add(e); .)
    }
    ( ":="                         (. x = t; .)
      Rhs<out r>                   (. rhss.Add(r); .)
      { "," Rhs<out r>             (. rhss.Add(r); .)
      }
    | ":|"                         (. x = t; .)
      [ IF(la.kind == _assume)     /* an Expression can also begin with an "assume", so this says to resolve it to pick up any "assume" here */
        "assume"                   (. suchThatAssume = t; .)
      ]
      Expression<out suchThat, false, true>
    )
    ";"                            (. endTok = t; .)
  | ":"                            (. SemErr(t, "invalid statement (did you forget the 'label' keyword?)"); .)
  )
  (. if (suchThat != null) {
       s = new AssignSuchThatStmt(x, endTok, lhss, suchThat, suchThatAssume, null);
     } else {
       if (lhss.Count == 0 && rhss.Count == 0) {
         s = new BlockStmt(x, endTok, new List<Statement>()); // error, give empty statement
       } else {
         s = new UpdateStmt(x, endTok, lhss, rhss);
       }
     }
  .)
  .
Rhs<out AssignmentRhs r>
= (. Contract.Ensures(Contract.ValueAtReturn<AssignmentRhs>(out r) != null);
     IToken/*!*/ x, newToken;  Expression/*!*/ e;
     Type ty = null;
     List<Expression> ee = null;
     List<Expression> args = null;
     r = dummyRhs;  // to please compiler
     Attributes attrs = null;
  .)
  ( "new"                              (. newToken = t; .)
    TypeAndToken<out x, out ty>
    [ "["                              (. ee = new List<Expression>(); .)
      Expressions<ee>
      "]"                              (. // make sure an array class with this dimensionality exists
                                          var tmp = theBuiltIns.ArrayType(ee.Count, new IntType(), true);
                                       .)
    |                                  (. x = null; args = new List<Expression/*!*/>(); .)
      "("
        [ Expressions<args> ]
      ")"
    ]
    (. if (ee != null) {
         r = new TypeRhs(newToken, ty, ee);
       } else if (args != null) {
         r = new TypeRhs(newToken, ty, args, false);
       } else {
         r = new TypeRhs(newToken, ty);
       }
    .)
  | "*"                                (. r = new HavocRhs(t); .)
  | Expression<out e, false, true>     (. r = new ExprRhs(e); .)
  )
  { Attribute<ref attrs> }             (. r.Attributes = attrs; .)
  .
VarDeclStatement<.out Statement/*!*/ s.>
= (. IToken x = null, assignTok = null;  bool isGhost = false;
     LocalVariable d;
     AssignmentRhs r;
     List<LocalVariable> lhss = new List<LocalVariable>();
     List<AssignmentRhs> rhss = new List<AssignmentRhs>();
     IToken suchThatAssume = null;
     Expression suchThat = null;
     Attributes attrs = null;
     IToken endTok;
     s = dummyStmt;
  .)
  [ "ghost"                                 (. isGhost = true;  x = t; .)
  ]
  "var"                                     (. if (!isGhost) { x = t; } .)
  ( { Attribute<ref attrs> }
    LocalIdentTypeOptional<out d, isGhost>    (. lhss.Add(d); d.Attributes = attrs; attrs = null; .)
    { ","
      { Attribute<ref attrs> }
      LocalIdentTypeOptional<out d, isGhost>  (. lhss.Add(d); d.Attributes = attrs; attrs = null; .)
    }
    [ ":="                           (. assignTok = t; .)
      Rhs<out r>                     (. rhss.Add(r); .)
      { "," Rhs<out r>               (. rhss.Add(r); .)
      }
    | { Attribute<ref attrs> }
      ":|"                           (. assignTok = t; .)
      [ IF(la.kind == _assume)       /* an Expression can also begin with an "assume", so this says to resolve it to pick up any "assume" here */
        "assume"                     (. suchThatAssume = t; .)
      ]
      Expression<out suchThat, false, true>
    ]
    SYNC ";"                         (. endTok = t; .)
    (. ConcreteUpdateStatement update;
       if (suchThat != null) {
         var ies = new List<Expression>();
         foreach (var lhs in lhss) {
           ies.Add(new IdentifierExpr(lhs.Tok, lhs.Name));
         }
         update = new AssignSuchThatStmt(assignTok, endTok, ies, suchThat, suchThatAssume, attrs);
       } else if (rhss.Count == 0) {
         update = null;
       } else {
         var ies = new List<Expression>();
         foreach (var lhs in lhss) {
           ies.Add(new AutoGhostIdentifierExpr(lhs.Tok, lhs.Name));
         }
         update = new UpdateStmt(assignTok, endTok, ies, rhss);
       }
       s = new VarDeclStmt(x, endTok, lhss, update);
    .)
  | "("                             (. var letLHSs = new List<CasePattern>();
                                       var letRHSs = new List<Expression>();
                                       List<CasePattern> arguments = new List<CasePattern>();
                                       CasePattern pat;
                                       Expression e = dummyExpr;
                                       IToken id = t;
                                    .)
      [ CasePattern<out pat>            (. arguments.Add(pat); .)
        { "," CasePattern<out pat>      (. arguments.Add(pat); .)
        }
      ]
    ")"                             (. // Parse parenthesis without an identifier as a built in tuple type.
                                       theBuiltIns.TupleType(id, arguments.Count, true); // make sure the tuple type exists
                                       string ctor = BuiltIns.TupleTypeCtorName;  //use the TupleTypeCtors
                                       pat = new CasePattern(id, ctor, arguments); 
                                       if (isGhost) { pat.Vars.Iter(bv => bv.IsGhost = true); }
                                       letLHSs.Add(pat);
                                    .)
    ( ":="
    | { Attribute<ref attrs> }
      ":|"                          (.  SemErr(pat.tok, "LHS of assign-such-that expression must be variables, not general patterns"); .)
    )
    Expression<out e, false, true>        (. letRHSs.Add(e); .)
    
    ";"
    (. s = new LetStmt(e.tok, e.tok, letLHSs, letRHSs); .)
  )
  .
IfStmt<out Statement/*!*/ ifStmt>
= (. Contract.Ensures(Contract.ValueAtReturn(out ifStmt) != null); IToken/*!*/ x;
     Expression guard = null;  IToken guardEllipsis = null;  bool isExistentialGuard = false;
     BlockStmt/*!*/ thn;
     BlockStmt/*!*/ bs;
     Statement/*!*/ s;
     Statement els = null;
     IToken bodyStart, bodyEnd, endTok;
     List<GuardedAlternative> alternatives;
     ifStmt = dummyStmt;  // to please the compiler
  .)
  "if"                       (. x = t; .)
  (
    IF(IsAlternative())
    AlternativeBlock<true, out alternatives, out endTok>
    (. ifStmt = new AlternativeStmt(x, endTok, alternatives); .)
  |
    ( IF(IsExistentialGuard())
      ExistentialGuard<out guard, true>  (. isExistentialGuard = true; .)
    | Guard<out guard>
    | "..."                              (. guardEllipsis = t; .)
    )
    BlockStmt<out thn, out bodyStart, out bodyEnd>    (. endTok = thn.EndTok; .)
    [ "else"
      ( IfStmt<out s>                                 (. els = s; endTok = s.EndTok; .)
      | BlockStmt<out bs, out bodyStart, out bodyEnd> (. els = bs; endTok = bs.EndTok; .)
      )
    ]
    (. if (guardEllipsis != null) {
         ifStmt = new SkeletonStatement(new IfStmt(x, endTok, isExistentialGuard, guard, thn, els), guardEllipsis, null);
       } else {
         ifStmt = new IfStmt(x, endTok, isExistentialGuard, guard, thn, els);
       }
    .)
  )
  .
AlternativeBlock<.bool allowExistentialGuards, out List<GuardedAlternative> alternatives, out IToken endTok.>
= (. alternatives = new List<GuardedAlternative>();
     IToken x;
     Expression e; bool isExistentialGuard;
     List<Statement> body;
  .)
  "{"
  { "case"                             (. x = t; isExistentialGuard = false; e = dummyExpr; .)
    ( IF(allowExistentialGuards && IsExistentialGuard())
      ExistentialGuard<out e, false >  (. isExistentialGuard = true; .)  // NB: don't allow lambda here
    | Expression<out e, true, false> // NB: don't allow lambda here
    )
    "=>"
    (. body = new List<Statement>(); .)
    { Stmt<body> }
    (. alternatives.Add(new GuardedAlternative(x, isExistentialGuard, e, body)); .)
  }
  "}"                           (. endTok = t; .)
  .
WhileStmt<out Statement stmt>
= (. Contract.Ensures(Contract.ValueAtReturn(out stmt) != null); IToken x;
     Expression guard = null;  IToken guardEllipsis = null;

     List<MaybeFreeExpression> invariants = new List<MaybeFreeExpression>();
     List<Expression> decreases = new List<Expression>();
     Attributes decAttrs = null;
     Attributes modAttrs = null;
     List<FrameExpression> mod = null;

     BlockStmt body = null;  IToken bodyEllipsis = null;
     IToken bodyStart = null, bodyEnd = null, endTok = Token.NoToken;
     List<GuardedAlternative> alternatives;
     stmt = dummyStmt;  // to please the compiler
     bool isDirtyLoop = true;
  .)
  "while"                    (. x = t; .)
  (
    IF(IsLoopSpec() || IsAlternative())
    { LoopSpec<invariants, decreases, ref mod, ref decAttrs, ref modAttrs> }
    AlternativeBlock<false, out alternatives, out endTok>
    (. stmt = new AlternativeLoopStmt(x, endTok, invariants, new Specification<Expression>(decreases, decAttrs), new Specification<FrameExpression>(mod, modAttrs), alternatives); .)
  |
    ( Guard<out guard>           (. Contract.Assume(guard == null || cce.Owner.None(guard)); .)
    | "..."                      (. guardEllipsis = t; .)
    )
    { LoopSpec<invariants, decreases, ref mod, ref decAttrs, ref modAttrs> }
    ( IF(la.kind == _lbrace)      /* if there's an open brace, claim it as the beginning of the loop body (as opposed to a BlockStmt following the loop) */
      BlockStmt<out body, out bodyStart, out bodyEnd>  (. endTok = body.EndTok; isDirtyLoop = false; .)
    | IF(la.kind == _ellipsis)    /* if there's an ellipsis, claim it as standing for the loop body (as opposed to a "...;" statement following the loop) */
      "..."                      (. bodyEllipsis = t; endTok = t; isDirtyLoop = false; .)
    | /* go body-less */
    )
    (.
      if (guardEllipsis != null || bodyEllipsis != null) {
        if (mod != null) {
          SemErr(mod[0].E.tok, "'modifies' clauses are not allowed on refining loops");
        }
        if (body == null && !isDirtyLoop) {
          body = new BlockStmt(x, endTok, new List<Statement>());
        }
        stmt = new WhileStmt(x, endTok, guard, invariants, new Specification<Expression>(decreases, decAttrs), new Specification<FrameExpression>(null, null), body);
        stmt = new SkeletonStatement(stmt, guardEllipsis, bodyEllipsis);
      } else {
        // The following statement protects against crashes in case of parsing errors
        if (body == null && !isDirtyLoop) {
          body = new BlockStmt(x, endTok, new List<Statement>());
        }
        stmt = new WhileStmt(x, endTok, guard, invariants, new Specification<Expression>(decreases, decAttrs), new Specification<FrameExpression>(mod, modAttrs), body);
      }
    .)
  )
  .
LoopSpec<.List<MaybeFreeExpression> invariants, List<Expression> decreases, ref List<FrameExpression> mod, ref Attributes decAttrs, ref Attributes modAttrs.>
= (. Expression e; FrameExpression fe;
     bool isFree = false; Attributes attrs = null;
  .)
  ( SYNC
    [ "free"                                      (. isFree = true; errors.Warning(t, "the 'free' keyword is soon to be deprecated"); .)
    ]
    "invariant"
    { IF(IsAttribute()) Attribute<ref attrs> }
    Expression<out e, false, true>                (. invariants.Add(new MaybeFreeExpression(e, isFree, attrs)); .)
    OldSemi
  | SYNC "decreases"
    { IF(IsAttribute()) Attribute<ref decAttrs> }
    DecreasesList<decreases, true, true>
    OldSemi
  | SYNC "modifies"                               (. mod = mod ?? new List<FrameExpression>(); .)
    { IF(IsAttribute()) Attribute<ref modAttrs> }
    FrameExpression<out fe, false, true>          (. mod.Add(fe); .)
    { "," FrameExpression<out fe, false, true>    (. mod.Add(fe); .)
    }
    OldSemi
  )
  .
DecreasesList<.List<Expression> decreases, bool allowWildcard, bool allowLambda.>
= (. Expression e; .)
  PossiblyWildExpression<out e, allowLambda> (. if (!allowWildcard && e is WildcardExpr) {
                                                  SemErr(e.tok, "'decreases *' is allowed only on loops and tail-recursive methods");
                                                } else {
                                                  decreases.Add(e);
                                                }
                                             .)
  { "," PossiblyWildExpression<out e, allowLambda>
                                             (. if (!allowWildcard && e is WildcardExpr) {
                                                  SemErr(e.tok, "'decreases *' is allowed only on loops and tail-recursive methods");
                                                } else {
                                                  decreases.Add(e);
                                                }
                                             .)
  }
  .
Guard<out Expression e>   /* null represents demonic-choice */
= (. Expression/*!*/ ee;  e = null; .)
  ( "*"                             (. e = null; .)
  | IF(IsParenStar())  "(" "*" ")"  (. e = null; .)
  | Expression<out ee, true, true>        (. e = ee; .)
  )
  .
ExistentialGuard<out Expression e, bool allowLambda>
= (. var bvars = new List<BoundVar>();
     BoundVar bv;  IToken x;
     Attributes attrs = null;
     Expression body;
  .)
  IdentTypeOptional<out bv>                    (. bvars.Add(bv); x = bv.tok; .)
  { ","
    IdentTypeOptional<out bv>                  (. bvars.Add(bv); .)
  }
  { Attribute<ref attrs> }
  ":|"
  Expression<out body, true, allowLambda>
  (. e = new ExistsExpr(x, bvars, null, body, attrs); .)
  .
MatchStmt<out Statement/*!*/ s>
= (. Contract.Ensures(Contract.ValueAtReturn(out s) != null);
     Token x;  Expression/*!*/ e;  MatchCaseStmt/*!*/ c;
     List<MatchCaseStmt/*!*/> cases = new List<MatchCaseStmt/*!*/>();
     bool usesOptionalBrace = false;
  .)
  "match"                     (. x = t; .)
  Expression<out e, true, true>
  ( IF(la.kind == _lbrace)  /* always favor brace-enclosed match body to a case-less match */
    "{" (. usesOptionalBrace = true; .)
        { CaseStatement<out c> (. cases.Add(c); .) }
    "}"
  |     { IF(la.kind == _case)  /* let each "case" bind to the closest preceding "match" */
          CaseStatement<out c> (. cases.Add(c); .)
        }
  )
  (. s = new MatchStmt(x, t, e, cases, usesOptionalBrace); .)
  .
CaseStatement<out MatchCaseStmt/*!*/ c>
= (. Contract.Ensures(Contract.ValueAtReturn(out c) != null);
     IToken/*!*/ x, id;
     List<CasePattern/*!*/> arguments = new List<CasePattern/*!*/>();
     CasePattern/*!*/ pat;
     List<Statement/*!*/> body = new List<Statement/*!*/>();
     string/*!*/ name = "";
  .)
  "case"                      (. x = t; .)
  ( Ident<out id>             (. name = id.val; .)
    [ "("
       [ CasePattern<out pat>        (. arguments.Add(pat); .)
         { "," CasePattern<out pat>  (. arguments.Add(pat); .)
         }
       ]
    ")" ]
  | "("
      CasePattern<out pat>        (. arguments.Add(pat); .)
      { "," CasePattern<out pat>  (. arguments.Add(pat); .)
      }
    ")"
  )
  "=>"
    SYNC  /* this SYNC and the one inside the loop below are used to avoid problems with the IsNotEndOfCase test. The SYNC will
           * skip until the next symbol that can legally occur here, which is either the beginning of a Stmt or whatever is allowed
           * to follow the CaseStatement.
           */
    { IF(IsNotEndOfCase()) /* This is a little sketchy. It would be nicer to be able to write IF(la is start-symbol of Stmt), but Coco doesn't allow that */
      Stmt<body>
      SYNC  /* see comment about SYNC above */
    }
  (. c = new MatchCaseStmt(x, name, arguments, body); .)
  .
/*------------------------------------------------------------------------*/
AssertStmt<out Statement/*!*/ s>
= (. Contract.Ensures(Contract.ValueAtReturn(out s) != null); IToken/*!*/ x;
     Expression e = dummyExpr; Attributes attrs = null;
     IToken dotdotdot = null;
  .)
  "assert"                                     (. x = t; .)
  { IF(IsAttribute()) Attribute<ref attrs> }
  ( Expression<out e, false, true>
  | "..."                                      (. dotdotdot = t; .)
  )
  ";"
  (. if (dotdotdot != null) {
       s = new SkeletonStatement(new AssertStmt(x, t, new LiteralExpr(x, true), attrs), dotdotdot, null);
     } else {
       s = new AssertStmt(x, t, e, attrs);
     }
  .)
  .
AssumeStmt<out Statement/*!*/ s>
= (. Contract.Ensures(Contract.ValueAtReturn(out s) != null); IToken/*!*/ x;
     Expression e = dummyExpr; Attributes attrs = null;
     IToken dotdotdot = null;
  .)
  "assume"                                     (. x = t; .)
  { IF(IsAttribute()) Attribute<ref attrs> }
  ( Expression<out e, false, true>
  | "..."                                      (. dotdotdot = t; .)
  )
  ";"
  (. if (dotdotdot != null) {
       s = new SkeletonStatement(new AssumeStmt(x, t, new LiteralExpr(x, true), attrs), dotdotdot, null);
     } else {
       s = new AssumeStmt(x, t, e, attrs);
     }
  .)
  .
PrintStmt<out Statement s>
= (. Contract.Ensures(Contract.ValueAtReturn(out s) != null);
     IToken x;  Expression e;
     var args = new List<Expression>();
  .)
  "print"                                      (. x = t; .)
  Expression<out e, false, true>               (. args.Add(e); .)
  { "," Expression<out e, false, true>         (. args.Add(e); .)
  }
  ";"                                          (. s = new PrintStmt(x, t, args); .)
  .

ForallStmt<out Statement/*!*/ s>
= (. Contract.Ensures(Contract.ValueAtReturn(out s) != null);
     IToken/*!*/ x = Token.NoToken;
     List<BoundVar> bvars = null;
     Attributes attrs = null;
     Expression range = null;
     var ens = new List<MaybeFreeExpression/*!*/>();
     bool isFree;
     Expression/*!*/ e;
     BlockStmt block = null;
     IToken bodyStart, bodyEnd;
     IToken tok = Token.NoToken;
  .)
  ( "forall"                                  (. x = t; tok = x; .)
  | "parallel"                                (. x = t;
                                                 errors.Warning(t, "the 'parallel' keyword has been deprecated; the comprehension statement now uses the keyword 'forall' (and the parentheses around the bound variables are now optional)");
                                              .)
  )

  ( IF(la.kind == _openparen)  /* disambiguation needed, because of the possibility of a body-less forall statement */
    "(" [ QuantifierDomain<out bvars, out attrs, out range> ] ")"
  |     [ IF(la.kind == _ident)  /* disambiguation needed, because of the possibility of a body-less forall statement */
          QuantifierDomain<out bvars, out attrs, out range>
        ]
  )
  (. if (bvars == null) { bvars = new List<BoundVar>(); }
     if (range == null) { range = new LiteralExpr(x, true); }
  .)

  {                                         (. isFree = false; .)
    [ "free"                                (. isFree = true;
                                               errors.Warning(t, "the 'free' keyword is soon to be deprecated");
                                            .)
    ]
    "ensures" Expression<out e, false, true>  (. ens.Add(new MaybeFreeExpression(e, isFree)); .)
    OldSemi                                   (. tok = t; .)
  }
  [ IF(la.kind == _lbrace)  /* if the input continues like a block statement, take it to be the body of the forall statement; a body-less forall statement must continue in some other way */
    BlockStmt<out block, out bodyStart, out bodyEnd>
  ]
  (. if (DafnyOptions.O.DisallowSoundnessCheating && block == null && 0 < ens.Count) {
        SemErr(t, "a forall statement with an ensures clause must have a body");
     }

     if (block != null) {
        tok = block.EndTok;
     }
     s = new ForallStmt(x, tok, bvars, attrs, range, ens, block);
  .)
  .

ModifyStmt<out Statement s>
= (. IToken tok;  IToken endTok = Token.NoToken;
     Attributes attrs = null;
     FrameExpression fe;  var mod = new List<FrameExpression>();
     BlockStmt body = null;  IToken bodyStart;
     IToken ellipsisToken = null;
  .)
  "modify"           (. tok = t; .)
  { IF(IsAttribute()) Attribute<ref attrs> }
  /* Note, there is an ambiguity here, because a curly brace may look like a FrameExpression and
   * may also look like a BlockStmt.  We're happy to parse the former, because if the user intended
   * the latter, then an explicit FrameExpression of {} could be given.
   */
  ( FrameExpression<out fe, false, true>       (. mod.Add(fe); .)
    { "," FrameExpression<out fe, false, true> (. mod.Add(fe); .)
    }
  | "..."                               (. ellipsisToken = t; .)
  )
  ( BlockStmt<out body, out bodyStart, out endTok>
  | SYNC ";"         (. endTok = t; .)
  )
  (. s = new ModifyStmt(tok, endTok, mod, attrs, body);
     if (ellipsisToken != null) {
       s = new SkeletonStatement(s, ellipsisToken, null);
     }
  .)
  .

CalcStmt<out Statement s>
= (. Contract.Ensures(Contract.ValueAtReturn(out s) != null);
     Token x;
     Attributes attrs = null;
     CalcStmt.CalcOp op, calcOp = Microsoft.Dafny.CalcStmt.DefaultOp, resOp = Microsoft.Dafny.CalcStmt.DefaultOp;
     var lines = new List<Expression>();
     var hints = new List<BlockStmt>();
     CalcStmt.CalcOp stepOp;
     var stepOps = new List<CalcStmt.CalcOp>();
     CalcStmt.CalcOp maybeOp;
     Expression e;
     IToken opTok;
     IToken danglingOperator = null;
  .)
  "calc"                                                  (. x = t; .)
  { IF(IsAttribute()) Attribute<ref attrs> }
  [ CalcOp<out opTok, out calcOp>                         (. maybeOp = calcOp.ResultOp(calcOp); // guard against non-transitive calcOp (like !=)
                                                             if (maybeOp == null) {
                                                               SemErr(opTok, "the main operator of a calculation must be transitive");
                                                             }
                                                             resOp = calcOp;
                                                          .)
  ]
  "{"
  { Expression<out e, false, true>                        (. lines.Add(e); stepOp = calcOp; danglingOperator = null; .)
    ";"
    [ CalcOp<out opTok, out op>                           (. maybeOp = resOp.ResultOp(op);
                                                             if (maybeOp == null) {
                                                               SemErr(opTok, "this operator cannot continue this calculation");
                                                             } else {
                                                               stepOp = op;
                                                               resOp = maybeOp;
                                                               danglingOperator = opTok;
                                                             }
                                                          .)
    ]                                                     (. stepOps.Add(stepOp); .)

    /* now for the hint, which we build up as a possibly empty sequence of statements placed into one BlockStmt */
    (. var subhints = new List<Statement>();
       IToken hintStart = la;  IToken hintEnd = hintStart;
       IToken t0, t1;
       BlockStmt subBlock; Statement subCalc;
    .)
    { IF(la.kind == _lbrace || la.kind == _calc)  /* Grab as a hint if possible, not a next line in the calculation whose expression begins with an open brace
                                                   * or StmtExpr containing a calc.  A user has to rewrite such a line to be enclosed in parentheses.
                                                   */
      ( BlockStmt<out subBlock, out t0, out t1>   (. hintEnd = subBlock.EndTok; subhints.Add(subBlock); .)
      | CalcStmt<out subCalc>                     (. hintEnd = subCalc.EndTok; subhints.Add(subCalc); .)
      )
    }
    (. var h = new BlockStmt(hintStart, hintEnd, subhints); // if the hint is empty, hintStart is the first token of the next line, but it doesn't matter because the block statement is just used as a container
       hints.Add(h);
       if (h.Body.Count != 0) { danglingOperator = null; }
    .)
  }
  "}"
  (.
    if (danglingOperator != null) {
      SemErr(danglingOperator, "a calculation cannot end with an operator");
    }
    if (lines.Count > 0) {
      // Repeat the last line to create a dummy line for the dangling hint
      lines.Add(lines[lines.Count - 1]);
    }
    s = new CalcStmt(x, t, calcOp, lines, hints, stepOps, resOp, attrs);
  .)
  .
CalcOp<out IToken x, out CalcStmt.CalcOp/*!*/ op>
= (. var binOp = BinaryExpr.Opcode.Eq; // Returns Eq if parsing fails because it is compatible with any other operator
     Expression k = null;
     x = null;
  .)
  ( "=="           (. x = t;  binOp = BinaryExpr.Opcode.Eq; .)
    [ "#" "[" Expression<out k, true, true> "]" ]
  | "<"            (. x = t;  binOp = BinaryExpr.Opcode.Lt; .)
  | ">"            (. x = t;  binOp = BinaryExpr.Opcode.Gt; .)
  | "<="           (. x = t;  binOp = BinaryExpr.Opcode.Le; .)
  | ">="           (. x = t;  binOp = BinaryExpr.Opcode.Ge; .)
  | "!="           (. x = t;  binOp = BinaryExpr.Opcode.Neq; .)
  | '\u2260'       (. x = t;  binOp = BinaryExpr.Opcode.Neq; .)
  | '\u2264'       (. x = t;  binOp = BinaryExpr.Opcode.Le; .)
  | '\u2265'       (. x = t;  binOp = BinaryExpr.Opcode.Ge; .)
  | EquivOp        (. x = t;  binOp = BinaryExpr.Opcode.Iff; .)
  | ImpliesOp      (. x = t;  binOp = BinaryExpr.Opcode.Imp; .)
  | ExpliesOp      (. x = t;  binOp = BinaryExpr.Opcode.Exp; .)
  )
  (.
    if (k == null) {
      op = new Microsoft.Dafny.CalcStmt.BinaryCalcOp(binOp);
    } else {
      op = new Microsoft.Dafny.CalcStmt.TernaryCalcOp(k);
    }
  .)
  .

/*------------------------------------------------------------------------*/
/* Note. In order to avoid LL(1) warnings for expressions that "parse as far as possible", it is
 * necessary to use Coco/R's IF construct.  That means there are two ways to check for some of
 * these operators, both in Is...() methods (defined above) and as grammar non-terminals (defined
 * here).  These pairs of definitions must be changed together.
 */
EquivOp = "<==>" | '\u21d4'.
ImpliesOp = "==>" | '\u21d2'.
ExpliesOp = "<==" | '\u21d0'.
AndOp = "&&" | '\u2227'.
OrOp = "||" | '\u2228'.

NegOp = "!" | '\u00ac'.
Forall = "forall" | '\u2200'.
Exists = "exists" | '\u2203'.
QSep = "::" | '\u2022'.

/* The "allowSemi" argument says whether or not the expression
 * to be parsed is allowed to have the form S;E where S is a call to a lemma.
 * "allowSemi" should be passed in as "false" whenever the expression to
 * be parsed sits in a context that itself is terminated by a semi-colon.
 *
 * The "allowLambda" says whether or not the expression to be parsed is
 * allowed to be a lambda expression.  More precisely, an identifier or
 * parenthesized-enclosed comma-delimited list of identifiers is allowed to
 * continue as a lambda expression (that is, continue with a "reads", "requires",
 * or "=>") only if "allowLambda" is true.  This affects function/method/iterator
 * specifications, if/while statements with guarded alternatives, and expressions
 * in the specification of a lambda expression itself.
 *
 * The "allowBitwiseOps" says whether or not to include or bypass bitwise operators
 * at the top level of this expression. It is passed in as "false" only inside
 * cardinality brackets, that is, "|expr|".
 */
Expression<out Expression e, bool allowSemi, bool allowLambda, bool allowBitwiseOps = true>
= (. Expression e0; IToken endTok; .)
  EquivExpression<out e, allowSemi, allowLambda, allowBitwiseOps>
  [ IF(SemiFollowsCall(allowSemi, e))
    /* here we parse the ";E" that is part of a "LemmaCall;E" expression (other "S;E" expressions are parsed elsewhere) */
    ";"                       (. endTok = t; .)
    Expression<out e0, allowSemi, allowLambda>
    (. e = new StmtExpr(e.tok,
             new UpdateStmt(e.tok, endTok, new List<Expression>(), new List<AssignmentRhs>() { new ExprRhs(e, null) }),
             e0);
    .)
  ]
  .
/*------------------------------------------------------------------------*/
EquivExpression<out Expression e0, bool allowSemi, bool allowLambda, bool allowBitwiseOps>
= (. Contract.Ensures(Contract.ValueAtReturn(out e0) != null); IToken/*!*/ x;  Expression/*!*/ e1; .)
  ImpliesExpliesExpression<out e0, allowSemi, allowLambda, allowBitwiseOps>
  { IF(IsEquivOp())  /* read an EquivExpression as far as possible */
    EquivOp                                                   (. x = t; .)
    ImpliesExpliesExpression<out e1, allowSemi, allowLambda, allowBitwiseOps>  (. e0 = new BinaryExpr(x, BinaryExpr.Opcode.Iff, e0, e1); .)
  }
  .
/*------------------------------------------------------------------------*/
ImpliesExpliesExpression<out Expression e0, bool allowSemi, bool allowLambda, bool allowBitwiseOps>
= (. Contract.Ensures(Contract.ValueAtReturn(out e0) != null); IToken/*!*/ x;  Expression/*!*/ e1; .)
  LogicalExpression<out e0, allowSemi, allowLambda, allowBitwiseOps>
  [ IF(IsImpliesOp() || IsExpliesOp())  /* read an ImpliesExpliesExpression as far as possible */
    /* Note, the asymmetry in the parsing of implies and explies expressions stems from the fact that
     * implies is right associative whereas reverse implication is left associative
     */
    ( ImpliesOp                                               (. x = t; .)
      ImpliesExpression<out e1, allowSemi, allowLambda, allowBitwiseOps>       (. e0 = new BinaryExpr(x, BinaryExpr.Opcode.Imp, e0, e1); .)
    | ExpliesOp                                               (. x = t; .)
      LogicalExpression<out e1, allowSemi, allowLambda, allowBitwiseOps>       (. // The order of operands is reversed so that it can be turned into implication during resolution 
			                                                           e0 = new BinaryExpr(x, BinaryExpr.Opcode.Exp, e1, e0); .)
      { IF(IsExpliesOp())  /* read a reverse implication as far as possible */
        ExpliesOp                                             (. x = t; .)
        LogicalExpression<out e1, allowSemi, allowLambda, allowBitwiseOps>     (. //The order of operands is reversed so that it can be turned into implication during resolution
				                                                         e0 = new BinaryExpr(x, BinaryExpr.Opcode.Exp, e1, e0); 
																															.)
      }
    )
  ]
  .
ImpliesExpression<out Expression e0, bool allowSemi, bool allowLambda, bool allowBitwiseOps>
= (. Contract.Ensures(Contract.ValueAtReturn(out e0) != null); IToken/*!*/ x;  Expression/*!*/ e1; .)
  LogicalExpression<out e0, allowSemi, allowLambda, allowBitwiseOps>
  [ IF(IsImpliesOp())  /* read an ImpliesExpression as far as possible */
    ImpliesOp                                               (. x = t; .)
    ImpliesExpression<out e1, allowSemi, allowLambda, allowBitwiseOps>       (. e0 = new BinaryExpr(x, BinaryExpr.Opcode.Imp, e0, e1); .)
  ]
  .
/*------------------------------------------------------------------------*/
LogicalExpression<out Expression e0, bool allowSemi, bool allowLambda, bool allowBitwiseOps>
= (. Contract.Ensures(Contract.ValueAtReturn(out e0) != null); IToken/*!*/ x;  Expression/*!*/ e1; .)
  RelationalExpression<out e0, allowSemi, allowLambda, allowBitwiseOps>
  [ IF(IsAndOp() || IsOrOp())  /* read a LogicalExpression as far as possible */
    ( AndOp                                                   (. x = t; .)
      RelationalExpression<out e1, allowSemi, allowLambda, allowBitwiseOps>    (. e0 = new BinaryExpr(x, BinaryExpr.Opcode.And, e0, e1); .)
      { IF(IsAndOp())  /* read a conjunction as far as possible */
        AndOp                                                 (. x = t; .)
        RelationalExpression<out e1, allowSemi, allowLambda, allowBitwiseOps>  (. e0 = new BinaryExpr(x, BinaryExpr.Opcode.And, e0, e1); .)
      }
    | OrOp                                                    (. x = t; .)
      RelationalExpression<out e1, allowSemi, allowLambda, allowBitwiseOps>    (. e0 = new BinaryExpr(x, BinaryExpr.Opcode.Or, e0, e1); .)
      { IF(IsOrOp())  /* read a disjunction as far as possible */
        OrOp                                                  (. x = t; .)
        RelationalExpression<out e1, allowSemi, allowLambda, allowBitwiseOps>  (. e0 = new BinaryExpr(x, BinaryExpr.Opcode.Or, e0, e1); .)
      }
    )
  ]
  .
/*------------------------------------------------------------------------*/
RelationalExpression<out Expression e, bool allowSemi, bool allowLambda, bool allowBitwiseOps>
= (. Contract.Ensures(Contract.ValueAtReturn(out e) != null);
     IToken x, firstOpTok = null;  Expression e0, e1, acc = null;  BinaryExpr.Opcode op;
     List<Expression> chain = null;
     List<BinaryExpr.Opcode> ops = null;
     List<Expression/*?*/> prefixLimits = null;
     Expression k;
     int kind = 0;  // 0 ("uncommitted") indicates chain of ==, possibly with one !=
                    // 1 ("ascending")   indicates chain of ==, <, <=, possibly with one !=
                    // 2 ("descending")  indicates chain of ==, >, >=, possibly with one !=
                    // 3 ("illegal")     indicates illegal chain
                    // 4 ("disjoint")    indicates chain of disjoint set operators
     bool hasSeenNeq = false;
  .)
  Term<out e0, allowSemi, allowLambda, allowBitwiseOps>
                                   (. e = e0; .)
  [ IF(IsRelOp())  /* read a RelationalExpression as far as possible */
    RelOp<out x, out op, out k>    (. firstOpTok = x; .)
    Term<out e1, allowSemi, allowLambda, allowBitwiseOps>
                                   (. if (k == null) {
                                        e = new BinaryExpr(x, op, e0, e1);
                                        if (op == BinaryExpr.Opcode.Disjoint)
                                          acc = new BinaryExpr(x, BinaryExpr.Opcode.Add, e0, e1); // accumulate first two operands.
                                      } else {
                                        Contract.Assert(op == BinaryExpr.Opcode.Eq || op == BinaryExpr.Opcode.Neq);
                                        e = new TernaryExpr(x, op == BinaryExpr.Opcode.Eq ? TernaryExpr.Opcode.PrefixEqOp : TernaryExpr.Opcode.PrefixNeqOp, k, e0, e1);
                                      }
                                   .)
    { IF(IsRelOp())  /* read a RelationalExpression as far as possible */
                                   (. if (chain == null) {
                                        chain = new List<Expression>();
                                        ops = new List<BinaryExpr.Opcode>();
                                        prefixLimits = new List<Expression>();
                                        chain.Add(e0);  ops.Add(op);  prefixLimits.Add(k);  chain.Add(e1);
                                        switch (op) {
                                          case BinaryExpr.Opcode.Eq:
                                            kind = 0;  break;
                                          case BinaryExpr.Opcode.Neq:
                                            kind = 0;  hasSeenNeq = true;  break;
                                          case BinaryExpr.Opcode.Lt:
                                          case BinaryExpr.Opcode.Le:
                                            kind = 1;  break;
                                          case BinaryExpr.Opcode.Gt:
                                          case BinaryExpr.Opcode.Ge:
                                            kind = 2;  break;
                                          case BinaryExpr.Opcode.Disjoint:
                                            kind = 4;  break;
                                          default:
                                            kind = 3;  break;
                                        }
                                      }
                                      e0 = e1;
                                   .)
      RelOp<out x, out op, out k>  (. switch (op) {
                                        case BinaryExpr.Opcode.Eq:
                                          if (kind != 0 && kind != 1 && kind != 2) { SemErr(x, "chaining not allowed from the previous operator"); }
                                          break;
                                        case BinaryExpr.Opcode.Neq:
                                          if (hasSeenNeq) { SemErr(x, "a chain cannot have more than one != operator"); }
                                          if (kind != 0 && kind != 1 && kind != 2) { SemErr(x, "this operator cannot continue this chain"); }
                                          hasSeenNeq = true;  break;
                                        case BinaryExpr.Opcode.Lt:
                                        case BinaryExpr.Opcode.Le:
                                          if (kind == 0) { kind = 1; }
                                          else if (kind != 1) { SemErr(x, "this operator chain cannot continue with an ascending operator"); }
                                          break;
                                        case BinaryExpr.Opcode.Gt:
                                        case BinaryExpr.Opcode.Ge:
                                          if (kind == 0) { kind = 2; }
                                          else if (kind != 2) { SemErr(x, "this operator chain cannot continue with a descending operator"); }
                                          break;
                                        case BinaryExpr.Opcode.Disjoint:
                                          if (kind != 4) { SemErr(x, "can only chain disjoint (!!) with itself."); kind = 3; }
                                          break;
                                        default:
                                          SemErr(x, "this operator cannot be part of a chain");
                                          kind = 3;  break;
                                      }
                                   .)
      Term<out e1, allowSemi, allowLambda, allowBitwiseOps>
                                   (. ops.Add(op); prefixLimits.Add(k); chain.Add(e1);
                                      if (k != null) {
                                        Contract.Assert(op == BinaryExpr.Opcode.Eq || op == BinaryExpr.Opcode.Neq);
                                        e = new TernaryExpr(x, op == BinaryExpr.Opcode.Eq ? TernaryExpr.Opcode.PrefixEqOp : TernaryExpr.Opcode.PrefixNeqOp, k, e0, e1);
                                      } else if (op == BinaryExpr.Opcode.Disjoint && acc != null) {  // the second conjunct always holds for legal programs
                                        e = new BinaryExpr(x, BinaryExpr.Opcode.And, e, new BinaryExpr(x, op, acc, e1));
                                        acc = new BinaryExpr(x, BinaryExpr.Opcode.Add, acc, e1); //e0 has already been added.
                                      } else {
                                        e = new BinaryExpr(x, BinaryExpr.Opcode.And, e, new BinaryExpr(x, op, e0, e1));
                                      }
                                   .)
    }
  ]
  (. if (chain != null) {
       e = new ChainingExpression(firstOpTok, chain, ops, prefixLimits, e);
     }
  .)
  .
RelOp<out IToken/*!*/ x, out BinaryExpr.Opcode op, out Expression k>
= (. Contract.Ensures(Contract.ValueAtReturn(out x) != null);
     x = Token.NoToken;  op = BinaryExpr.Opcode.Add/*(dummy)*/;
     IToken y;
     k = null;
  .)
  ( "=="           (. x = t;  op = BinaryExpr.Opcode.Eq; .)
    [ "#" "[" Expression<out k, true, true> "]" ]
  | "<"            (. x = t;  op = BinaryExpr.Opcode.Lt; .)
  | ">"            (. x = t;  op = BinaryExpr.Opcode.Gt; .)
  | "<="           (. x = t;  op = BinaryExpr.Opcode.Le; .)
  | ">="           (. x = t;  op = BinaryExpr.Opcode.Ge; .)
  | "!="           (. x = t;  op = BinaryExpr.Opcode.Neq; .)
    [ "#" "[" Expression<out k, true, true> "]" ]
  | "in"           (. x = t;  op = BinaryExpr.Opcode.In; .)
  | notIn          (. x = t;  op = BinaryExpr.Opcode.NotIn; .)
  | /* The next operator is "!!", but we have to scan it as two "!", since the scanner is gready
       so if "!!" is a valid token, we won't be able to scan it as two "!" when needed: */
    "!"            (. x = t;  y = Token.NoToken; .)
    [ IF(la.val == "!")
      "!"          (. y = t; .)
    ]              (. if (y == Token.NoToken) {
                        SemErr(x, "invalid RelOp");
                      } else if (y.pos != x.pos + 1) {
                        SemErr(x, "invalid RelOp (perhaps you intended \"!!\" with no intervening whitespace?)");
                      } else {
                        x.val = "!!";
                        op = BinaryExpr.Opcode.Disjoint;
                      }
                   .)
  | '\u2260'       (. x = t;  op = BinaryExpr.Opcode.Neq; .)
  | '\u2264'       (. x = t;  op = BinaryExpr.Opcode.Le; .)
  | '\u2265'       (. x = t;  op = BinaryExpr.Opcode.Ge; .)
  )
  .
/*------------------------------------------------------------------------*/
Term<out Expression e0, bool allowSemi, bool allowLambda, bool allowBitwiseOps>
= (. Contract.Ensures(Contract.ValueAtReturn(out e0) != null); IToken/*!*/ x;  Expression/*!*/ e1;  BinaryExpr.Opcode op; .)
  Factor<out e0, allowSemi, allowLambda, allowBitwiseOps>
  { IF(IsAddOp())  /* read a Term as far as possible */
    AddOp<out x, out op>
    Factor<out e1, allowSemi, allowLambda, allowBitwiseOps> (. e0 = new BinaryExpr(x, op, e0, e1); .)
  }
  .
AddOp<out IToken x, out BinaryExpr.Opcode op>
= (. Contract.Ensures(Contract.ValueAtReturn(out x) != null); x = Token.NoToken;  op=BinaryExpr.Opcode.Add/*(dummy)*/; .)
  ( "+"            (. x = t;  op = BinaryExpr.Opcode.Add; .)
  | "-"            (. x = t;  op = BinaryExpr.Opcode.Sub; .)
  )
  .
/*------------------------------------------------------------------------*/
Factor<out Expression e0, bool allowSemi, bool allowLambda, bool allowBitwiseOps>
= (. Contract.Ensures(Contract.ValueAtReturn(out e0) != null); IToken/*!*/ x;  Expression/*!*/ e1;  BinaryExpr.Opcode op; .)
  BitvectorFactor<out e0, allowSemi, allowLambda, allowBitwiseOps>
  { IF(IsMulOp())  /* read a Factor as far as possible */
    MulOp<out x, out op>
    BitvectorFactor<out e1, allowSemi, allowLambda, allowBitwiseOps> (. e0 = new BinaryExpr(x, op, e0, e1); .)
  }
  .
MulOp<out IToken x, out BinaryExpr.Opcode op>
= (. Contract.Ensures(Contract.ValueAtReturn(out x) != null); x = Token.NoToken;  op = BinaryExpr.Opcode.Add/*(dummy)*/; .)
  ( "*"            (. x = t;  op = BinaryExpr.Opcode.Mul; .)
  | "/"            (. x = t;  op = BinaryExpr.Opcode.Div; .)
  | "%"            (. x = t;  op = BinaryExpr.Opcode.Mod; .)
  )
  .
/*------------------------------------------------------------------------*/
BitvectorFactor<out Expression e0, bool allowSemi, bool allowLambda, bool allowBitwiseOps>
= (. Contract.Ensures(Contract.ValueAtReturn(out e0) != null); IToken/*!*/ x;  Expression/*!*/ e1;  BinaryExpr.Opcode op; .)
  UnaryExpression<out e0, allowSemi, allowLambda>
  [ IF(allowBitwiseOps && IsBitwiseOp())  /* read a BitvectorFactor as far as possible, but not in the context inside a |.| size expression */
    ( (. op = BinaryExpr.Opcode.BitwiseAnd; .)
      "&"                                               (. x = t; .)
      UnaryExpression<out e1, allowSemi, allowLambda>   (. e0 = new BinaryExpr(x, op, e0, e1); .)
      { IF(IsBitwiseAndOp())
        "&"                                             (. x = t; .)
        UnaryExpression<out e1, allowSemi, allowLambda> (. e0 = new BinaryExpr(x, op, e0, e1); .)
      }
    | (. op = BinaryExpr.Opcode.BitwiseOr; .)
      "|"                                               (. x = t; .)
      UnaryExpression<out e1, allowSemi, allowLambda>   (. e0 = new BinaryExpr(x, op, e0, e1); .)
      { IF(IsBitwiseOrOp())
        "|"                                             (. x = t; .)
        UnaryExpression<out e1, allowSemi, allowLambda> (. e0 = new BinaryExpr(x, op, e0, e1); .)
      }
    | (. op = BinaryExpr.Opcode.BitwiseXor; .)
      "^"                                               (. x = t; .)
      UnaryExpression<out e1, allowSemi, allowLambda>   (. e0 = new BinaryExpr(x, op, e0, e1); .)
      { IF(IsBitwiseXorOp())
        "^"                                             (. x = t; .)
        UnaryExpression<out e1, allowSemi, allowLambda> (. e0 = new BinaryExpr(x, op, e0, e1); .)
      }
    )
  ]
  .
/*------------------------------------------------------------------------*/
UnaryExpression<out Expression e, bool allowSemi, bool allowLambda>
= (. Contract.Ensures(Contract.ValueAtReturn(out e) != null); IToken/*!*/ x;  e = dummyExpr; .)
  ( "-"                                             (. x = t; .)
    UnaryExpression<out e, allowSemi, allowLambda>  (. e = new NegationExpression(x, e); .)
  | NegOp                                           (. x = t; .)
    UnaryExpression<out e, allowSemi, allowLambda>  (. e = new UnaryOpExpr(x, UnaryOpExpr.Opcode.Not, e); .)

  | IF(IsMapDisplay())  /* this alternative must be checked before going into EndlessExpression, where there is another "map" */
    "map"                                           (. x = t; .)
    MapDisplayExpr<x, true, out e>
    { IF(IsSuffix()) Suffix<ref e> }
  | IF(IsIMapDisplay())  /* this alternative must be checked before going into EndlessExpression, where there is another "imap" */
    "imap"                                          (. x = t; .)
    MapDisplayExpr<x, false, out e>
    { IF(IsSuffix()) Suffix<ref e> }
  | IF(IsISetDisplay())  /* this alternative must be checked before going into EndlessExpression, where there is another "iset" */
    "iset"                                          (. x = t; .)
    ISetDisplayExpr<x, false, out e>
    { IF(IsSuffix()) Suffix<ref e> }
  | IF(IsLambda(allowLambda))
    LambdaExpression<out e, allowSemi>  /* this is an endless expression */
  | EndlessExpression<out e, allowSemi, allowLambda>
  | NameSegment<out e>
    { IF(IsSuffix()) Suffix<ref e> }
  | DisplayExpr<out e>
    { IF(IsSuffix()) Suffix<ref e> }
  | MultiSetExpr<out e>
    { IF(IsSuffix()) Suffix<ref e> }
  | ConstAtomExpression<out e, allowSemi, allowLambda>
    { IF(IsSuffix()) Suffix<ref e> }
  )
  .
Lhs<out Expression e>
= (. e = dummyExpr;  // the assignment is to please the compiler, the dummy value to satisfy contracts in the event of a parse error
  .)
  ( NameSegment<out e>
    { Suffix<ref e> }
  | ConstAtomExpression<out e, false, false>
    Suffix<ref e>
    { Suffix<ref e> }
  )
  .

/* A ConstAtomExpression is never an l-value, and does not start with an identifier. */
ConstAtomExpression<out Expression e, bool allowSemi, bool allowLambda>
= (. Contract.Ensures(Contract.ValueAtReturn(out e) != null);
     IToken/*!*/ x;  BigInteger n;   Basetypes.BigDec d;
     e = dummyExpr;  Type toType = null;
  .)
  ( "false"                                    (. e = new LiteralExpr(t, false); .)
  | "true"                                     (. e = new LiteralExpr(t, true); .)
  | "null"                                     (. e = new LiteralExpr(t); .)
  | Nat<out n>                                 (. e = new LiteralExpr(t, n); .)
  | Dec<out d>                                 (. e = new LiteralExpr(t, d); .)
  | charToken                                  (. e = new CharLiteralExpr(t, t.val.Substring(1, t.val.Length - 2)); .)
  | stringToken                                (. bool isVerbatimString;
                                                  string s = Util.RemoveParsedStringQuotes(t.val, out isVerbatimString);
                                                  e = new StringLiteralExpr(t, s, isVerbatimString);
                                               .)
  | "this"                                     (. e = new ThisExpr(t); .)
  | "fresh"                                    (. x = t; .)
    "(" Expression<out e, true, true> ")"      (. e = new UnaryOpExpr(x, UnaryOpExpr.Opcode.Fresh, e); .)
  | "old"                                      (. x = t; .)
    "(" Expression<out e, true, true> ")"      (. e = new OldExpr(x, e); .)
  | "|"                                        (. x = t; .)
      Expression<out e, true, true, false>     (. e = new UnaryOpExpr(x, UnaryOpExpr.Opcode.Cardinality, e); .)
    "|"
  | ( "int"                                    (. x = t; toType = new IntType(); .)
    | "real"                                   (. x = t; toType = new RealType(); .)
    )
    "(" Expression<out e, true, true> ")"      (. e = new ConversionExpr(x, e, toType); .)
  | ParensExpression<out e, allowSemi, allowLambda>
  )
  .

LambdaArrow<out bool oneShot>
= (. oneShot = true; .)
  ( "=>" (. oneShot = false; .)
  | "->" (. oneShot = true; .)
  )
  .

LambdaExpression<out Expression e, bool allowSemi>
= (. IToken x = Token.NoToken;
     IToken id;  BoundVar bv;
     var bvs = new List<BoundVar>();
     FrameExpression fe;  Expression ee;
     var reads = new List<FrameExpression>();
     Expression req = null;
     bool oneShot;
     Expression body = null;
  .)
  ( WildIdent<out id, true>                  (. x = t; bvs.Add(new BoundVar(id, id.val, new InferredTypeProxy())); .)
  | "("                                      (. x = t; .)
      [
        IdentTypeOptional<out bv>            (. bvs.Add(bv); .)
        { "," IdentTypeOptional<out bv>      (. bvs.Add(bv); .)
        }
      ]
    ")"
  )
  { "reads" PossiblyWildFrameExpression<out fe, true> (. reads.Add(fe); .)
  | "requires" Expression<out ee, true, false>        (. req = req == null ? ee : new BinaryExpr(req.tok, BinaryExpr.Opcode.And, req, ee); .)
  }
  LambdaArrow<out oneShot>
  Expression<out body, allowSemi, true>
  (. e = new LambdaExpr(x, oneShot, bvs, req, reads, body);
     theBuiltIns.CreateArrowTypeDecl(bvs.Count);
  .)
  .
ParensExpression<out Expression e, bool allowSemi, bool allowLambda>
= (. IToken x;
     var args = new List<Expression>();
  .)
  "("                                        (. x = t; .)
  [ Expressions<args> ]
  ")"
  (. if (args.Count == 1) {
       e = new ParensExpression(x, args[0]);
     } else {
       // make sure the corresponding tuple type exists
       var tmp = theBuiltIns.TupleType(x, args.Count, true);
       e = new DatatypeValue(x, BuiltIns.TupleTypeName(args.Count), BuiltIns.TupleTypeCtorName, args);
     }
  .)
  .
ISetDisplayExpr<IToken/*!*/ setToken, bool finite, out Expression e>
= (. Contract.Ensures(Contract.ValueAtReturn(out e) != null);
     List<Expression> elements = new List<Expression/*!*/>();;
     e = dummyExpr;
  .)
  "{"
      [ Expressions<elements> ]                (. e = new SetDisplayExpr(setToken, finite, elements);.)
  "}"
  .
DisplayExpr<out Expression e>
= (. Contract.Ensures(Contract.ValueAtReturn(out e) != null);
     IToken x;  List<Expression> elements;
     e = dummyExpr;
  .)
  ( "{"                                        (. x = t;  elements = new List<Expression/*!*/>(); .)
      [ Expressions<elements> ]                (. e = new SetDisplayExpr(x, true, elements);.)
    "}"
  | "["                                        (. x = t;  elements = new List<Expression/*!*/>(); .)
      [ Expressions<elements> ]                (. e = new SeqDisplayExpr(x, elements); .)
    "]"
  )
  .
MultiSetExpr<out Expression e>
= (. Contract.Ensures(Contract.ValueAtReturn(out e) != null);
     IToken/*!*/ x = null;  List<Expression/*!*/>/*!*/ elements;
     e = dummyExpr;
  .)
  "multiset"                                   (. x = t; .)
  ( "{"                                        (. elements = new List<Expression/*!*/>(); .)
      [ Expressions<elements> ]                (. e = new MultiSetDisplayExpr(x, elements);.)
    "}"
  | "("                                        (. x = t;  elements = new List<Expression/*!*/>(); .)
      Expression<out e, true, true>            (. e = new MultiSetFormingExpr(x, e); .)
    ")"
  )
  .
MapDisplayExpr<IToken/*!*/ mapToken, bool finite, out Expression e>
= (. Contract.Ensures(Contract.ValueAtReturn(out e) != null);
     List<ExpressionPair/*!*/>/*!*/ elements= new List<ExpressionPair/*!*/>() ;
     e = dummyExpr;
  .)
  "["
    [ MapLiteralExpressions<out elements> ]  (. e = new MapDisplayExpr(mapToken, finite, elements);.)
  "]"
  .
MapLiteralExpressions<.out List<ExpressionPair> elements.>
= (. Expression/*!*/ d, r;
     elements = new List<ExpressionPair/*!*/>(); .)
  Expression<out d, true, true> ":=" Expression<out r, true, true>       (. elements.Add(new ExpressionPair(d,r)); .)
  { "," Expression<out d, true, true> ":=" Expression<out r, true, true> (. elements.Add(new ExpressionPair(d,r)); .)
  }
  .
MapComprehensionExpr<IToken mapToken, bool finite, out Expression e, bool allowSemi, bool allowLambda>
= (. Contract.Ensures(Contract.ValueAtReturn(out e) != null);
     BoundVar bv;
     List<BoundVar> bvars = new List<BoundVar>();
     Expression range = null;
     Expression body;
     Attributes attrs = null;
  .)
  IdentTypeOptional<out bv>                    (. bvars.Add(bv); .)
  { Attribute<ref attrs> }
  [ "|" Expression<out range, true, true> ]
  QSep
  Expression<out body, allowSemi, allowLambda>
  (. e = new MapComprehension(mapToken, finite, bvars, range ?? new LiteralExpr(mapToken, true), body, attrs);
  .)
  .
EndlessExpression<out Expression e, bool allowSemi, bool allowLambda>
= (. IToken/*!*/ x;
     Expression e0, e1;
     Statement s;
     bool isExistentialGuard = false;
     e = dummyExpr;
  .)
  ( "if"                            (. x = t; .)
    ( IF(IsExistentialGuard())
      ExistentialGuard<out e, true>  (. isExistentialGuard = true; .)
    | Expression<out e, true, true>
    )
    "then" Expression<out e0, true, true>
    "else" Expression<out e1, allowSemi, allowLambda>    (.  if (isExistentialGuard) {
                                                               var exists = (ExistsExpr) e;
                                                               List<CasePattern> LHSs = new List<CasePattern>();
                                                               foreach (var v in exists.BoundVars) {
                                                                 LHSs.Add(new CasePattern(e.tok, v));
                                                               }
                                                               e0 = new LetExpr(e.tok, LHSs, new List<Expression>() { exists.Term }, e0, false);	                                                         
                                                             }
                                                             e = new ITEExpr(x, isExistentialGuard, e, e0, e1);
                                                         .)
  | MatchExpression<out e, allowSemi, allowLambda>
  | QuantifierGuts<out e, allowSemi, allowLambda>
  | "set"                           (. x = t; .)
    SetComprehensionExpr<x, true, out e, allowSemi, allowLambda>
  | "iset"                           (. x = t; .)
    SetComprehensionExpr<x, false, out e, allowSemi, allowLambda>
  | StmtInExpr<out s>
    Expression<out e, allowSemi, allowLambda>            (. e = new StmtExpr(s.Tok, s, e); .)
  | LetExpr<out e, allowSemi, allowLambda>
  | "map"                           (. x = t; .)
    MapComprehensionExpr<x, true, out e, allowSemi, allowLambda>
  | "imap"                           (. x = t; .)
    MapComprehensionExpr<x, false, out e, allowSemi, allowLambda>
  | NamedExpr<out e, allowSemi, allowLambda>
  )
  .

StmtInExpr<out Statement s>
= (. s = dummyStmt; .)
  ( AssertStmt<out s>
  | AssumeStmt<out s>
  | CalcStmt<out s>
  )
  .

LetExpr<out Expression e, bool allowSemi, bool allowLambda>
= (. IToken x = null;
     bool isGhost = false;
     var letLHSs = new List<CasePattern>();
     var letRHSs = new List<Expression>();
     CasePattern pat;
     bool exact = true;
     Attributes attrs = null;
     e = dummyExpr;
  .)
    [ "ghost"                       (. isGhost = true;  x = t; .)
    ]
    "var"                           (. if (!isGhost) { x = t; } .)
    CasePattern<out pat>            (. if (isGhost) { pat.Vars.Iter(bv => bv.IsGhost = true); }
                                       letLHSs.Add(pat);
                                    .)
    { "," CasePattern<out pat>      (. if (isGhost) { pat.Vars.Iter(bv => bv.IsGhost = true); }
                                       letLHSs.Add(pat);
                                    .)
    }
    ( ":="
    | { Attribute<ref attrs> }
      ":|"                          (. exact = false;
                                       foreach (var lhs in letLHSs) {
                                         if (lhs.Arguments != null) {
                                           SemErr(lhs.tok, "LHS of let-such-that expression must be variables, not general patterns");
                                         }
                                       }
                                    .)
    )
    Expression<out e, false, true>        (. letRHSs.Add(e); .)
    { "," Expression<out e, false, true>  (. letRHSs.Add(e); .)
    }
    ";"
    Expression<out e, allowSemi, allowLambda>    (. e = new LetExpr(x, letLHSs, letRHSs, e, exact, attrs); .)
  .

NamedExpr<out Expression e, bool allowSemi, bool allowLambda>
= (. IToken/*!*/ x, d;
     e = dummyExpr;
     Expression expr;
  .)
    "label"                          (. x = t; .)
    NoUSIdent<out d>
    ":"
    Expression<out e, allowSemi, allowLambda>     (. expr = e;
                                        e = new NamedExpr(x, d.val, expr); .)
  .

MatchExpression<out Expression e, bool allowSemi, bool allowLambda>
= (. Contract.Ensures(Contract.ValueAtReturn(out e) != null); IToken/*!*/ x;  MatchCaseExpr/*!*/ c;
     List<MatchCaseExpr/*!*/> cases = new List<MatchCaseExpr/*!*/>();
     bool usesOptionalBrace = false;
  .)
  "match"                     (. x = t; .)
  Expression<out e, allowSemi, allowLambda>
  ( IF(la.kind == _lbrace)  /* always favor brace-enclosed match body to a case-less match */
    "{" (. usesOptionalBrace = true; .)
        { CaseExpression<out c, true, true> (. cases.Add(c); .) }
    "}"
  |     { IF(la.kind == _case)  /* let each "case" bind to the closest preceding "match" */
          CaseExpression<out c, allowSemi, allowLambda> (. cases.Add(c); .)
        }
  )
  (. e = new MatchExpr(x, e, cases, usesOptionalBrace); .)
  .
CaseExpression<out MatchCaseExpr c, bool allowSemi, bool allowLambda>
= (. Contract.Ensures(Contract.ValueAtReturn(out c) != null); IToken/*!*/ x, id;
     List<CasePattern/*!*/> arguments = new List<CasePattern/*!*/>();
     CasePattern/*!*/ pat;
     Expression/*!*/ body;
     string/*!*/ name = "";
  .)
  "case"                      (. x = t; .)
  ( Ident<out id>             (. name = id.val; .)
    [ "("
       [ CasePattern<out pat>        (. arguments.Add(pat); .)
         { "," CasePattern<out pat>  (. arguments.Add(pat); .)
         }
       ]
    ")" ]
  | "("
      CasePattern<out pat>        (. arguments.Add(pat); .)
      { "," CasePattern<out pat>  (. arguments.Add(pat); .)
      }
    ")"
  )
  "=>"
  Expression<out body, allowSemi, allowLambda>    (. c = new MatchCaseExpr(x, name, arguments, body); .)
  .
CasePattern<out CasePattern pat>
= (. IToken id;  List<CasePattern> arguments;
     BoundVar bv;
     pat = null;
  .)
  ( IF(IsIdentParen())
    Ident<out id>
    "("                                (. arguments = new List<CasePattern>(); .)
      [ CasePattern<out pat>           (. arguments.Add(pat); .)
        { "," CasePattern<out pat>     (. arguments.Add(pat); .)
        }
      ]
    ")"                                (. pat = new CasePattern(id, id.val, arguments); .)
  | "("                                (. id = t;                                                           
                                          arguments = new List<CasePattern>(); 
                                       .)
      [ CasePattern<out pat>           (. arguments.Add(pat); .)
        { "," CasePattern<out pat>     (. arguments.Add(pat); .)
        }
      ]
    ")"                                (. // Parse parenthesis without an identifier as a built in tuple type.
                                          theBuiltIns.TupleType(id, arguments.Count, true); // make sure the tuple type exists
                                          string ctor = BuiltIns.TupleTypeCtorName;  //use the TupleTypeCtors
                                          pat = new CasePattern(id, ctor, arguments); 
                                       .)
  | IdentTypeOptional<out bv>          (. // This could be a BoundVar of a parameter-less constructor and we may not know until resolution.
                                          // Nevertheless, we do put the "bv" into the CasePattern here (even though it will get thrown out
                                          // later if resolution finds the CasePattern to denote a parameter-less constructor), because this
                                          // (in particular, bv.IsGhost) is the place where a LetExpr records whether or not the "ghost"
                                          // keyword was used in the declaration.
                                          pat = new CasePattern(bv.tok, bv);
                                       .)
  )
  (. // In case of parsing errors, make sure 'pat' still returns as non-null
     if (pat == null) {
       pat = new CasePattern(t, "_ParseError", new List<CasePattern>());
     }
  .)
  .
/*------------------------------------------------------------------------*/
NameSegment<out Expression e>
= (. IToken id;
     IToken openParen = null;  List<Type> typeArgs = null;  List<Expression> args = null;
  .)
  Ident<out id>
  ( IF(IsGenericInstantiation())
    (. typeArgs = new List<Type>(); .)
    GenericInstantiation<typeArgs>
  | HashCall<id, out openParen, out typeArgs, out args>
  | /* empty */
  )
  /* Note, since HashCall updates id.val, we make sure not to use id.val until after the possibility of calling HashCall. */
  (. e = new NameSegment(id, id.val, typeArgs);
     if (openParen != null) {
       e = new ApplySuffix(openParen, e, args);
     }
  .)
  .
/* NameSegmentForTypeName is like the production NameSegment, except that it does not allow HashCall */
NameSegmentForTypeName<out Expression e>
= (. IToken id;
     List<Type> typeArgs = null;
  .)
  Ident<out id>
  [ (. typeArgs = new List<Type>(); .)
    GenericInstantiation<typeArgs>
  ]
  (. e = new NameSegment(id, id.val, typeArgs);
  .)
  .
/* The HashCall production extends a given identifier with a hash sign followed by
 * a list of argument expressions.  That is, if what was just parsed was an identifier id,
 * then the HashCall production will continue parsing into id#[arg](args).
 * One could imagine parsing just the id# as an expression, but Dafny doesn't do that
 * since the first argument to a prefix predicate/method is textually set apart; instead
 * if a programmer wants to curry the arguments, one has to resort to using a lambda
 * expression, just like for other function applications.
 * Note: This grammar production mutates the id.val field to append the hash sign.
 */
HashCall<.IToken id, out IToken openParen, out List<Type> typeArgs, out List<Expression> args.>
= (. Expression k; args = new List<Expression>(); typeArgs = null; .)
  "#"                                      (. id.val = id.val + "#"; .)
  [                                        (. typeArgs = new List<Type>(); .)
    GenericInstantiation<typeArgs>
  ]
  "[" Expression<out k, true, true> "]"    (. args.Add(k); .)
  "("                                      (. openParen = t; .)
    [ Expressions<args> ]
  ")"
  .
Suffix<ref Expression e>
= (. Contract.Requires(e != null); Contract.Ensures(e!=null);
     IToken id, x;
     Expression e0 = null;  Expression e1 = null;  Expression ee;  bool anyDots = false;
     List<Expression> multipleLengths = null; bool takeRest = false; // takeRest is relevant only if multipleLengths is non-null
     List<Expression> multipleIndices = null;
     List<Tuple<IToken, string, Expression>> updates;
     Expression v;
  .)
  ( "."
    ( "("                                             (. x = t; updates = new List<Tuple<IToken, string, Expression>>(); .)
        MemberBindingUpdate<out id, out v>            (. updates.Add(Tuple.Create(id, id.val, v)); .)
        { "," MemberBindingUpdate<out id, out v>      (. updates.Add(Tuple.Create(id, id.val, v)); .)
        }
      ")"
      (. e = new DatatypeUpdateExpr(x, e, updates); .)
    | DotSuffix<out id, out x>                 (. if (x != null) {
                                                    // process id as a Suffix in its own right
                                                    e = new ExprDotName(id, e, id.val, null);
                                                    id = x;  // move to the next Suffix
                                                  }
                                                  IToken openParen = null;  List<Type> typeArgs = null;  List<Expression> args = null;
                                               .)


      ( IF(IsGenericInstantiation())
        (. typeArgs = new List<Type>(); .)
        GenericInstantiation<typeArgs>
      | HashCall<id, out openParen, out typeArgs, out args>
      | /* empty */
      )
      (. e = new ExprDotName(id, e, id.val, typeArgs);
         if (openParen != null) {
           e = new ApplySuffix(openParen, e, args);
         }
      .)
    )
  | "["                                        (. x = t; .)
      ( Expression<out ee, true, true>         (. e0 = ee; .)
        ( ".."                                 (. anyDots = true; .)
          [ Expression<out ee, true, true>     (. e1 = ee; .)
          ]
        | ":="
          Expression<out ee, true, true>       (. e1 = ee; .)
        | ":"                                  (. multipleLengths = new List<Expression>();
                                                  multipleLengths.Add(e0);  // account for the Expression read before the colon
                                                  takeRest = true;
                                               .)
          [ Expression<out ee, true, true>     (. multipleLengths.Add(ee); takeRest = false; .)
            { IF(IsNonFinalColon())
              ":"
              Expression<out ee, true, true>   (. multipleLengths.Add(ee); .)
            }
            [ ":"                              (. takeRest = true; .)
            ]
          ]
        | { "," Expression<out ee, true, true> (. if (multipleIndices == null) {
                                                    multipleIndices = new List<Expression>();
                                                    multipleIndices.Add(e0);
                                                  }
                                                  multipleIndices.Add(ee);
                                               .)
          }
        )
      | ".."                                   (. anyDots = true; .)
        [ Expression<out ee, true, true>       (. e1 = ee; .)
        ]
      )
      (. if (multipleIndices != null) {
           e = new MultiSelectExpr(x, e, multipleIndices);
           // make sure an array class with this dimensionality exists
           var tmp = theBuiltIns.ArrayType(multipleIndices.Count, new IntType(), true);
         } else {
           if (!anyDots && e0 == null) {
             /* a parsing error occurred */
             e0 = dummyExpr;
           }
           Contract.Assert(anyDots || e0 != null);
           if (anyDots) {
             //Contract.Assert(e0 != null || e1 != null);
             e = new SeqSelectExpr(x, false, e, e0, e1);
           } else if (multipleLengths != null) {
             Expression prev = null;
             List<Expression> seqs = new List<Expression>();
              foreach (var len in multipleLengths) {
                var end = prev == null ? len : new BinaryExpr(x, BinaryExpr.Opcode.Add, prev, len);
                seqs.Add(new SeqSelectExpr(x, false, e, prev, end));
                prev = end;
              }
             if (takeRest) {
               seqs.Add(new SeqSelectExpr(x, false, e, prev, null));
             }
             e = new SeqDisplayExpr(x, seqs);
           } else if (e1 == null) {
             Contract.Assert(e0 != null);
             e = new SeqSelectExpr(x, true, e, e0, null);
           } else {
             Contract.Assert(e0 != null);
             e = new SeqUpdateExpr(x, e, e0, e1);
           }
         }
      .)
    "]"
  | "("                                    (. IToken openParen = t; var args = new List<Expression>(); .)
    [ Expressions<args> ]
    ")"                                    (. e = new ApplySuffix(openParen, e, args); .)
  )
  .

/*------------------------------------------------------------------------*/
QuantifierGuts<out Expression q, bool allowSemi, bool allowLambda>
= (. Contract.Ensures(Contract.ValueAtReturn(out q) != null); IToken/*!*/ x = Token.NoToken;
     bool univ = false;
     List<BoundVar/*!*/> bvars;
     Attributes attrs;
     Expression range;
     Expression/*!*/ body;
  .)
  ( Forall                                     (. x = t;  univ = true; .)
  | Exists                                     (. x = t; .)
  )
  QuantifierDomain<out bvars, out attrs, out range>
  QSep
  Expression<out body, allowSemi, allowLambda>
  (. if (univ) {
       q = new ForallExpr(x, bvars, range, body, attrs);
     } else {
       q = new ExistsExpr(x, bvars, range, body, attrs);
     }
  .)
  .

QuantifierDomain<.out List<BoundVar> bvars, out Attributes attrs, out Expression range.>
= (.
     bvars = new List<BoundVar>();
     BoundVar/*!*/ bv;
     attrs = null;
     range = null;
  .)
  IdentTypeOptional<out bv>                    (. bvars.Add(bv); .)
  { ","
    IdentTypeOptional<out bv>                  (. bvars.Add(bv); .)
  }
  { IF(IsAttribute()) Attribute<ref attrs> }
  [ IF(la.kind == _verticalbar)   /* Coco complains about this ambiguity, thinking that a "|" can follow a body-less forall statement; I don't see how that's possible, but this IF is good and suppresses the reported ambiguity */
    "|"
    Expression<out range, true, true>
  ]
  .

SetComprehensionExpr<IToken setToken, bool finite, out Expression q, bool allowSemi, bool allowLambda>
= (. Contract.Ensures(Contract.ValueAtReturn(out q) != null);
     BoundVar bv;
     List<BoundVar/*!*/> bvars = new List<BoundVar>();
     Expression range;
     Expression body = null;
     Attributes attrs = null;
  .)
  IdentTypeOptional<out bv>                    (. bvars.Add(bv); .)
  { ","
    IdentTypeOptional<out bv>                  (. bvars.Add(bv); .)
  }
  { Attribute<ref attrs> }
  "|" Expression<out range, allowSemi, allowLambda>
  [ IF(IsQSep())  /* let any given body bind to the closest enclosing set comprehension */
    QSep
    Expression<out body, allowSemi, allowLambda>
  ]
  (. if (body == null && bvars.Count != 1) { SemErr(t, "a set comprehension with more than one bound variable must have a term expression"); }
     q = new SetComprehension(setToken, finite, bvars, range, body, attrs);
  .)
  .
Expressions<.List<Expression> args.>
= (. Expression e; .)
  Expression<out e, true, true>                      (. args.Add(e); .)
  { "," Expression<out e, true, true>                (. args.Add(e); .)
  }
  .
/*------------------------------------------------------------------------*/
Attribute<ref Attributes attrs>
= (. IToken openBrace, colon, x, closeBrace;
     var args = new List<Expression>();
  .)
  "{"                         (. openBrace = t; .)
  ":"                         (. colon = t; .)
  NoUSIdent<out x>
  [ Expressions<args> ]
  "}"                         (. closeBrace = t; .)
  (. attrs = new UserSuppliedAttributes(x, openBrace, colon, closeBrace, args, attrs); .)
  .
/*------------------------------------------------------------------------*/
Ident<out IToken/*!*/ x>
= (. Contract.Ensures(Contract.ValueAtReturn(out x) != null); .)
  ident            (. x = t; .)
  .
// Identifier or sequence of digits
// Parse one of the following, which are supposed to follow a ".":
//        ident
//        digits
//        digits . digits
// In the first two cases, x returns as the token for the ident/digits and y returns as null.
// In the third case, x and y return as the tokens for the first and second digits.
// This parser production solves a problem where the scanner might parse a real number instead
// of stopping at the decimal point.
DotSuffix<out IToken x, out IToken y>
= (. Contract.Ensures(Contract.ValueAtReturn(out x) != null);
     x = Token.NoToken;
     y = null;
  .)
  ( ident          (. x = t; .)
  | digits         (. x = t; .)
  | decimaldigits  (. x = t;
                      int exponent = x.val.IndexOf('e');
                      if (0 <= exponent) {
                        // this is not a legal field/destructor name
                        SemErr(x, "invalid DotSuffix");
                      } else {
                        int dot = x.val.IndexOf('.');
                        if (0 <= dot) {
                          y = new Token();
                          y.pos = x.pos + dot + 1;
                          y.val = x.val.Substring(dot + 1);
                          x.val = x.val.Substring(0, dot);
                          y.col = x.col + dot + 1;
                          y.line = x.line;
                          y.filename = x.filename;
                          y.kind = x.kind;
                        }
                      }
                   .)
  | "requires"    (. x = t; .)
  | "reads"       (. x = t; .)
  )
  .
MemberBindingUpdate<out IToken id, out Expression e>
= (. id = Token.NoToken; e = dummyExpr; .)
  ( ident          (. id = t; .)
  | digits         (. id = t; .)
  )
  ":="
  Expression<out e, true, true>
  .

// Identifier, disallowing leading underscores
NoUSIdent<out IToken/*!*/ x>
= (. Contract.Ensures(Contract.ValueAtReturn(out x) != null); .)
  ident            (. x = t;
                      if (x.val.StartsWith("_")) {
                        SemErr("cannot declare identifier beginning with underscore");
                      }
                   .)
  .

// Identifier, disallowing leading underscores, except possibly the "wildcard" identifier "_"
WildIdent<out IToken x, bool allowWildcardId>
= (. Contract.Ensures(Contract.ValueAtReturn(out x) != null); .)
  ident            (. x = t;
                      t.val = UnwildIdent(t.val, allowWildcardId);
                   .)
  .

OldSemi
= /* In the future, it may be that semi-colons will be neither needed nor allowed in certain places where,
   * in the past, they were required.  As a period of transition between the two, such semi-colons are optional.
   */
  [ SYNC ";" ].

Nat<out BigInteger n>
= (. n = BigInteger.Zero;
     string S;
  .)
  ( digits
    (. S = Util.RemoveUnderscores(t.val);
       try {
         n = BigIntegerParser.Parse(S);
       } catch (System.FormatException) {
         SemErr("incorrectly formatted number");
         n = BigInteger.Zero;
       }
    .)
  | hexdigits
    (. S = Util.RemoveUnderscores(t.val.Substring(2));
       try {
         // note: leading 0 required when parsing positive hex numbers
         n = BigIntegerParser.Parse("0" + S, System.Globalization.NumberStyles.HexNumber);
       } catch (System.FormatException) {
         SemErr("incorrectly formatted number");
         n = BigInteger.Zero;
       }
    .)
  )
  .
Dec<out Basetypes.BigDec d>
= (. d = Basetypes.BigDec.ZERO; .)
  (decimaldigits
    (. var S = Util.RemoveUnderscores(t.val);
       try {
         d = Basetypes.BigDec.FromString(S);
       } catch (System.FormatException) {
         SemErr("incorrectly formatted number");
         d = Basetypes.BigDec.ZERO;
       }
    .)
  )
  .
END Dafny.<|MERGE_RESOLUTION|>--- conflicted
+++ resolved
@@ -743,7 +743,6 @@
     NoUSIdent<out id>
     (. EncodeExternAsAttribute(dmod, ref attrs, id, /* needAxiom */ false); .)
 
-<<<<<<< HEAD
       [ "exclusively" "refines" QualifiedModuleName<out idRefined> (. isExclusively = true; .)
       | "refines" QualifiedModuleName<out idRefined>
       ] 
@@ -753,16 +752,6 @@
       "}"                                 (. module.BodyEndTok = t;
                                              module.TopLevelDecls.Add(new DefaultClassDecl(module, namedModuleDefaultClassMembers));
                                              submodule = new LiteralModuleDecl(module, parent); .)
-=======
-      [ "exclusively" "refines" QualifiedModuleName<out idRefined> (. isExclusively = true; .)  
-      | "refines" QualifiedModuleName<out idRefined> (. isExclusively = false; .) ] 
-            (. module = new ModuleDefinition(id, id.val, isAbstract, false, isExclusively, idRefined == null ? null : idRefined, parent, attrs, false, this); .)  
-       "{"                                             (. module.BodyStartTok = t; .)
-            { TopDecl<module, namedModuleDefaultClassMembers, /* isTopLevel */ false, isAbstract>}
-       "}"                                 (. module.BodyEndTok = t;
-                                              module.TopLevelDecls.Add(new DefaultClassDecl(module, namedModuleDefaultClassMembers));
-                                              submodule = new LiteralModuleDecl(module, parent); .)
->>>>>>> 45719282
   |
     "import" ["opened" (.opened = true;.)]
     NoUSIdent<out id>
@@ -1031,15 +1020,6 @@
       (. errors.Warning(t, "the semi-colon that used to terminate an opaque-type declaration has been deprecated; in the new syntax, just leave off the semi-colon"); .)
   ]
   .
-<<<<<<< HEAD
-GIdentType<bool allowGhostKeyword, out IToken/*!*/ id, out Type/*!*/ ty, out bool isGhost>
-/* isGhost always returns as false if allowGhostKeyword is false */
-= (. Contract.Ensures(Contract.ValueAtReturn(out id)!=null);
-     Contract.Ensures(Contract.ValueAtReturn(out ty)!=null);
-     isGhost = false; .)
-  [ "ghost"                    (. if (allowGhostKeyword) { isGhost = true; } else { SemErr(t, "formal cannot be declared 'ghost' in this context"); } .)
-  ]
-=======
 GIdentType<bool allowGhostKeyword, bool allowNewKeyword, out IToken/*!*/ id, out Type/*!*/ ty, out bool isGhost, out bool isOld>
 /* isGhost always returns as false if allowGhostKeyword is false */
 = (. Contract.Ensures(Contract.ValueAtReturn(out id)!=null);
@@ -1048,7 +1028,6 @@
   { "ghost"                    (. if (allowGhostKeyword) { isGhost = true; } else { SemErr(t, "formal cannot be declared 'ghost' in this context"); } .)
   | "new"                      (. if (allowNewKeyword) { isOld = false; } else { SemErr(t, "formal cannot be declared 'new' in this context"); } .)
   }
->>>>>>> 45719282
   IdentType<out id, out ty, true>
   .
 FIdentType<out IToken/*!*/ id, out Type/*!*/ ty>
@@ -1145,19 +1124,11 @@
   NoUSIdent<out id>
   (
     [ GenericParameters<typeArgs> ]
-<<<<<<< HEAD
-    Formals<true, true, ins>
-    [ ( "yields"
-      | "returns"           (. SemErr(t, "iterators don't have a 'returns' clause; did you mean 'yields'?"); .)
-      )
-      Formals<false, true, outs>
-=======
     Formals<true, true, false, ins>
     [ ( "yields"
       | "returns"           (. SemErr(t, "iterators don't have a 'returns' clause; did you mean 'yields'?"); .)
       )
       Formals<false, true, false, outs>
->>>>>>> 45719282
     ]
   | "..."                                       (. signatureEllipsis = t; .)
   )
@@ -1201,23 +1172,15 @@
      List<Formal/*!*/> outs = new List<Formal/*!*/>();
      List<MaybeFreeExpression/*!*/> req = new List<MaybeFreeExpression/*!*/>();
      List<FrameExpression/*!*/> mod = new List<FrameExpression/*!*/>();
-<<<<<<< HEAD
-=======
      List<FrameExpression/*!*/> reads = null;
->>>>>>> 45719282
      List<MaybeFreeExpression/*!*/> ens = new List<MaybeFreeExpression/*!*/>();
      List<Expression/*!*/> dec = new List<Expression/*!*/>();
      Attributes decAttrs = null;
      Attributes modAttrs = null;
-<<<<<<< HEAD
-     BlockStmt body = null;
-     bool isLemma = false;
-=======
      Attributes readsAttrs = null;
      BlockStmt body = null;
      bool isLemma = false;
      bool isTwoStateLemma = false;
->>>>>>> 45719282
      bool isConstructor = false;
      bool isIndLemma = false;
      bool isCoLemma = false;
@@ -1244,13 +1207,10 @@
                                     .)
   | "inductive" "lemma"             (. isIndLemma = true;  caption = "Inductive lemmas";
                                        allowed = AllowedDeclModifiers.AlreadyGhost | AllowedDeclModifiers.Static;.)
-<<<<<<< HEAD
-=======
   | "twostate" "lemma"              (. isTwoStateLemma = true; caption = "Two-state lemmas";
                                        reads = new List<FrameExpression/*!*/>();
                                        allowed = AllowedDeclModifiers.AlreadyGhost | AllowedDeclModifiers.Static 
                                          | AllowedDeclModifiers.Protected; .)
->>>>>>> 45719282
   | "constructor"                   (. if (allowConstructor) {
                                          isConstructor = true;
                                        } else {
@@ -1274,15 +1234,6 @@
   .)
   (
     [ GenericParameters<typeArgs> ]
-<<<<<<< HEAD
-    Formals<true, !dmod.IsGhost, ins>
-    [ "returns"                                 (. if (isConstructor) { SemErr(t, "constructors cannot have out-parameters"); } .)
-      Formals<false, !dmod.IsGhost, outs>
-    ]
-  | "..."                                       (. signatureEllipsis = t; .)
-  )
-  { MethodSpec<req, mod, ens, dec, ref decAttrs, ref modAttrs> }
-=======
     Formals<true, !dmod.IsGhost, isTwoStateLemma, ins>
     [ "returns"                                 (. if (isConstructor) { SemErr(t, "constructors cannot have out-parameters"); } .)
       Formals<false, !dmod.IsGhost, false, outs>
@@ -1290,7 +1241,6 @@
   | "..."                                       (. signatureEllipsis = t; .)
   )
   { MethodSpec<req, mod, reads, ens, dec, ref decAttrs, ref modAttrs, ref readsAttrs, caption> }
->>>>>>> 45719282
   [ BlockStmt<out body, out bodyStart, out bodyEnd>
   ]
   (.
@@ -1311,13 +1261,10 @@
      } else if (isLemma) {
        m = new Lemma(tok, id.val, dmod.IsStatic, typeArgs, ins, outs,
                      req, new Specification<FrameExpression>(mod, modAttrs), ens, new Specification<Expression>(dec, decAttrs), body, attrs, signatureEllipsis);
-<<<<<<< HEAD
-=======
      } else if (isTwoStateLemma) {
        m = new TwoStateLemma(tok, id.val, dmod.IsStatic, typeArgs, ins, outs,
                              req, new Specification<FrameExpression>(mod, modAttrs), new Specification<FrameExpression>(reads, readsAttrs),
                              ens, new Specification<Expression>(dec, decAttrs), body, attrs, signatureEllipsis);
->>>>>>> 45719282
      } else {
        m = new Method(tok, id.val, dmod.IsStatic, dmod.IsGhost, typeArgs, ins, outs,
                       req, new Specification<FrameExpression>(mod, modAttrs), ens, new Specification<Expression>(dec, decAttrs), body, attrs, signatureEllipsis);
@@ -1326,12 +1273,6 @@
      m.BodyEndTok = bodyEnd;
  .)
   .
-<<<<<<< HEAD
-MethodSpec<.List<MaybeFreeExpression/*!*/>/*!*/ req, List<FrameExpression/*!*/>/*!*/ mod, List<MaybeFreeExpression/*!*/>/*!*/ ens,
-           List<Expression/*!*/>/*!*/ decreases, ref Attributes decAttrs, ref Attributes modAttrs.>
-= (. Contract.Requires(cce.NonNullElements(req)); Contract.Requires(cce.NonNullElements(mod)); Contract.Requires(cce.NonNullElements(ens)); Contract.Requires(cce.NonNullElements(decreases));
-     Expression/*!*/ e;  FrameExpression/*!*/ fe;  bool isFree = false; Attributes ensAttrs = null;
-=======
 MethodSpec<.List<MaybeFreeExpression> req, List<FrameExpression> mod, List<FrameExpression>/*?*/ reads, List<MaybeFreeExpression> ens,
             List<Expression> decreases, ref Attributes decAttrs, ref Attributes modAttrs, ref Attributes readsAttrs, string caption.>
 = (. Contract.Requires(cce.NonNullElements(req));
@@ -1339,7 +1280,6 @@
      Contract.Requires(cce.NonNullElements(ens));
      Contract.Requires(cce.NonNullElements(decreases));
      Expression e;  FrameExpression fe;  bool isFree = false; Attributes ensAttrs = null;
->>>>>>> 45719282
   .)
   SYNC
   ( "modifies" { IF(IsAttribute()) Attribute<ref modAttrs> }
@@ -1347,8 +1287,6 @@
                { "," FrameExpression<out fe, false, false>   (. mod.Add(fe); .)
                }
                OldSemi
-<<<<<<< HEAD
-=======
   | "reads"    (. if (reads == null) { SemErr(caption + " cannot have 'reads' clauses"); }
                .)
                { IF(IsAttribute()) Attribute<ref readsAttrs> }
@@ -1356,7 +1294,6 @@
                { "," FrameExpression<out fe, false, false>   (. if (reads != null) { reads.Add(fe); } .)
                }
                OldSemi
->>>>>>> 45719282
   | [ "free"                                                 (. isFree = true;
                                                                 errors.Warning(t, "the 'free' keyword is soon to be deprecated");
                                                              .)
@@ -1409,14 +1346,6 @@
   | "decreases" { IF(IsAttribute()) Attribute<ref decrAttrs> } DecreasesList<decreases, false, false> OldSemi
   )
   .
-<<<<<<< HEAD
-Formals<.bool incoming, bool allowGhostKeyword, List<Formal> formals.>
-= (. Contract.Requires(cce.NonNullElements(formals)); IToken id;  Type ty;  bool isGhost; .)
-  "("
-  [
-    GIdentType<allowGhostKeyword, out id, out ty, out isGhost>         (. formals.Add(new Formal(id, id.val, ty, incoming, isGhost)); .)
-    { "," GIdentType<allowGhostKeyword, out id, out ty, out isGhost>   (. formals.Add(new Formal(id, id.val, ty, incoming, isGhost)); .)
-=======
 Formals<.bool incoming, bool allowGhostKeyword, bool allowNewKeyword, List<Formal> formals.>
 = (. Contract.Requires(cce.NonNullElements(formals));
      IToken id;
@@ -1430,7 +1359,6 @@
                  (. formals.Add(new Formal(id, id.val, ty, incoming, isGhost, isOld)); .)
     { "," GIdentType<allowGhostKeyword, allowNewKeyword, out id, out ty, out isGhost, out isOld>
                  (. formals.Add(new Formal(id, id.val, ty, incoming, isGhost, isOld)); .)
->>>>>>> 45719282
     }
   ]
   ")"
@@ -1599,11 +1527,7 @@
     NoUSIdent<out id>
     (
       [ GenericParameters<typeArgs> ]
-<<<<<<< HEAD
-      Formals<true, isFunctionMethod, formals>
-=======
       Formals<true, isFunctionMethod, false, formals>
->>>>>>> 45719282
       ":"
       Type<out returnType>
     | "..."                    (. signatureEllipsis = t; .)
@@ -1624,15 +1548,9 @@
     { Attribute<ref attrs> }
     NoUSIdent<out id>
     (
-<<<<<<< HEAD
-      [ GenericParameters<typeArgs> ]                  (. missingOpenParen = true; .)
-      [ Formals<true, isFunctionMethod, formals>       (. missingOpenParen = false; .)
-      ]                                                (. if (missingOpenParen) { errors.Warning(t, "with the new support of higher-order functions in Dafny, parentheses-less predicates are no longer supported; in the new syntax, parentheses are required for the declaration and uses of predicates, even if the predicate takes no additional arguments"); } .)
-=======
       [ GenericParameters<typeArgs> ]                   (. missingOpenParen = true; .)
       [ Formals<true, isFunctionMethod, false, formals> (. missingOpenParen = false; .)
       ]                                                 (. if (missingOpenParen) { errors.Warning(t, "with the new support of higher-order functions in Dafny, parentheses-less predicates are no longer supported; in the new syntax, parentheses are required for the declaration and uses of predicates, even if the predicate takes no additional arguments"); } .)
->>>>>>> 45719282
       [ ":"                    (. SemErr(t, "predicates do not have an explicitly declared return type; it is always bool"); .)
       ]
     | "..."                    (. signatureEllipsis = t; .)
@@ -1647,11 +1565,7 @@
     NoUSIdent<out id>
     (
       [ GenericParameters<typeArgs> ]
-<<<<<<< HEAD
-      Formals<true, isFunctionMethod, formals>
-=======
       Formals<true, isFunctionMethod, false, formals>
->>>>>>> 45719282
       [ ":"                    (. SemErr(t, "inductive predicates do not have an explicitly declared return type; it is always bool"); .)
       ]
     | "..."                    (. signatureEllipsis = t; .)
@@ -1666,11 +1580,7 @@
     NoUSIdent<out id>
     (
       [ GenericParameters<typeArgs> ]
-<<<<<<< HEAD
-      Formals<true, isFunctionMethod, formals>
-=======
       Formals<true, isFunctionMethod, false, formals>
->>>>>>> 45719282
       [ ":"                    (. SemErr(t, "copredicates do not have an explicitly declared return type; it is always bool"); .)
       ]
     | "..."                    (. signatureEllipsis = t; .)
