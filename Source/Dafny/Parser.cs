using System.Collections.Generic;
using System.Numerics;
using Microsoft.Boogie;
using System.IO;
using System.Text;


using System;
using System.Diagnostics.Contracts;

namespace Microsoft.Dafny {



public class Parser {
	public const int _EOF = 0;
	public const int _ident = 1;
	public const int _digits = 2;
	public const int _hexdigits = 3;
	public const int _decimaldigits = 4;
	public const int _arrayToken = 5;
	public const int _bool = 6;
	public const int _char = 7;
	public const int _int = 8;
	public const int _nat = 9;
	public const int _real = 10;
	public const int _object = 11;
	public const int _string = 12;
	public const int _set = 13;
	public const int _multiset = 14;
	public const int _seq = 15;
	public const int _map = 16;
	public const int _charToken = 17;
	public const int _stringToken = 18;
	public const int _colon = 19;
	public const int _comma = 20;
	public const int _verticalbar = 21;
	public const int _doublecolon = 22;
	public const int _bullet = 23;
	public const int _dot = 24;
	public const int _semi = 25;
	public const int _darrow = 26;
	public const int _arrow = 27;
	public const int _assume = 28;
	public const int _calc = 29;
	public const int _case = 30;
	public const int _then = 31;
	public const int _else = 32;
	public const int _decreases = 33;
	public const int _invariant = 34;
	public const int _modifies = 35;
	public const int _reads = 36;
	public const int _requires = 37;
	public const int _lbrace = 38;
	public const int _rbrace = 39;
	public const int _lbracket = 40;
	public const int _rbracket = 41;
	public const int _openparen = 42;
	public const int _closeparen = 43;
	public const int _openAngleBracket = 44;
	public const int _closeAngleBracket = 45;
	public const int _eq = 46;
	public const int _neq = 47;
	public const int _neqAlt = 48;
	public const int _star = 49;
	public const int _notIn = 50;
	public const int _ellipsis = 51;
	public const int maxT = 133;

	const bool T = true;
	const bool x = false;
	const int minErrDist = 2;

	public Scanner/*!*/ scanner;
	public Errors/*!*/  errors;

	public Token/*!*/ t;    // last recognized token
	public Token/*!*/ la;   // lookahead token
	int errDist = minErrDist;

readonly Expression/*!*/ dummyExpr;
readonly AssignmentRhs/*!*/ dummyRhs;
readonly FrameExpression/*!*/ dummyFrameExpr;
readonly Statement/*!*/ dummyStmt;
readonly ModuleDecl theModule;
readonly BuiltIns theBuiltIns;
readonly bool theVerifyThisFile;
int anonymousIds = 0;

struct MemberModifiers {
  public bool IsGhost;
  public bool IsStatic;
}

///<summary>
/// Parses top-level things (modules, classes, datatypes, class members) from "filename"
/// and appends them in appropriate form to "module".
/// Returns the number of parsing errors encountered.
/// Note: first initialize the Scanner.
///</summary>
public static int Parse (string/*!*/ filename, ModuleDecl module, BuiltIns builtIns, Errors/*!*/ errors, bool verifyThisFile=true) /* throws System.IO.IOException */ {
  Contract.Requires(filename != null);
  Contract.Requires(module != null);
  string s;
  if (filename == "stdin.dfy") {
    s = Microsoft.Boogie.ParserHelper.Fill(System.Console.In, new List<string>());
    return Parse(s, filename, module, builtIns, errors, verifyThisFile);
  } else {
    using (System.IO.StreamReader reader = new System.IO.StreamReader(filename)) {
      s = Microsoft.Boogie.ParserHelper.Fill(reader, new List<string>());
      return Parse(s, DafnyOptions.Clo.UseBaseNameForFileName ? Path.GetFileName(filename) : filename, module, builtIns, errors, verifyThisFile);
    }
  }
}
///<summary>
/// Parses top-level things (modules, classes, datatypes, class members)
/// and appends them in appropriate form to "module".
/// Returns the number of parsing errors encountered.
/// Note: first initialize the Scanner.
///</summary>
public static int Parse (string/*!*/ s, string/*!*/ filename, ModuleDecl module, BuiltIns builtIns, bool verifyThisFile=true) {
  Contract.Requires(s != null);
  Contract.Requires(filename != null);
  Contract.Requires(module != null);
  Errors errors = new Errors();
  return Parse(s, filename, module, builtIns, errors, verifyThisFile);
}
///<summary>
/// Parses top-level things (modules, classes, datatypes, class members)
/// and appends them in appropriate form to "module".
/// Returns the number of parsing errors encountered.
/// Note: first initialize the Scanner with the given Errors sink.
///</summary>
public static int Parse (string/*!*/ s, string/*!*/ filename, ModuleDecl module, BuiltIns builtIns,
                         Errors/*!*/ errors, bool verifyThisFile=true) {
  Contract.Requires(s != null);
  Contract.Requires(filename != null);
  Contract.Requires(module != null);
  Contract.Requires(errors != null);
  byte[]/*!*/ buffer = cce.NonNull( UTF8Encoding.Default.GetBytes(s));
  MemoryStream ms = new MemoryStream(buffer,false);
  Scanner scanner = new Scanner(ms, errors, filename);
  Parser parser = new Parser(scanner, errors, module, builtIns, verifyThisFile);
  parser.Parse();
  return parser.errors.count;
}
public Parser(Scanner/*!*/ scanner, Errors/*!*/ errors, ModuleDecl module, BuiltIns builtIns, bool verifyThisFile=true)
  : this(scanner, errors)  // the real work
{
  // initialize readonly fields
  dummyExpr = new LiteralExpr(Token.NoToken);
  dummyRhs = new ExprRhs(dummyExpr, null);
  dummyFrameExpr = new FrameExpression(dummyExpr.tok, dummyExpr, null);
  dummyStmt = new ReturnStmt(Token.NoToken, Token.NoToken, null);
  theModule = module;
  theBuiltIns = builtIns;
  theVerifyThisFile = verifyThisFile;
}

bool IsAttribute() {
  Token x = scanner.Peek();
  return la.kind == _lbrace && x.kind == _colon;
}

bool IsAlternative() {
  Token x = scanner.Peek();
  return la.kind == _lbrace && x.kind == _case;
}

bool IsLoopSpec() {
  return la.kind == _invariant | la.kind == _decreases | la.kind == _modifies;
}

bool IsParenStar() {
  scanner.ResetPeek();
  Token x = scanner.Peek();
  return la.kind == _openparen && x.kind == _star;
}

bool IsEquivOp() {
  return la.val == "<==>" || la.val == "\u21d4";
}
bool IsImpliesOp() {
  return la.val == "==>" || la.val == "\u21d2";
}
bool IsExpliesOp() {
  return la.val == "<==" || la.val == "\u21d0";
}
bool IsAndOp() {
  return la.val == "&&" || la.val == "\u2227";
}
bool IsOrOp() {
  return la.val == "||" || la.val == "\u2228";
}
bool IsRelOp() {
  return la.val == "=="
      || la.val == "<"
      || la.val == ">"
      || la.val == "<="
      || la.val == ">="
      || la.val == "!="
      || la.val == "in"
      || la.kind == _notIn
      || la.val =="!"
      || la.val == "\u2260"
      || la.val == "\u2264"
      || la.val == "\u2265";
}
bool IsAddOp() {
  return la.val == "+" || la.val == "-";
}
bool IsMulOp() {
  return la.kind == _star || la.val == "/" || la.val == "%";
}
bool IsQSep() {
  return la.kind == _doublecolon || la.kind == _bullet;
}

bool IsNonFinalColon() {
  return la.kind == _colon && scanner.Peek().kind != _rbracket;
}
bool IsMapDisplay() {
  return la.kind == _map && scanner.Peek().kind == _lbracket;
}

bool IsSuffix() {
  return la.kind == _dot || la.kind == _lbracket || la.kind == _openparen;
}

string UnwildIdent(string x, bool allowWildcardId) {
  if (x.StartsWith("_")) {
    if (allowWildcardId && x.Length == 1) {
      return "_v" + anonymousIds++;
    } else {
      SemErr("cannot declare identifier beginning with underscore");
    }
  }
  return x;
}

bool IsLambda(bool allowLambda)
{
  if (!allowLambda) {
    return false;
  }
  scanner.ResetPeek();
  Token x;
  // peek at what might be a signature of a lambda expression
  if (la.kind == _ident) {
    // cool, that's the entire candidate signature
  } else if (la.kind != _openparen) {
    return false;  // this is not a lambda expression
  } else {
    int identCount = 0;
    x = scanner.Peek();
    while (x.kind != _closeparen) {
      if (identCount != 0) {
        if (x.kind != _comma) {
          return false;  // not the signature of a lambda
        }
        x = scanner.Peek();
      }
      if (x.kind != _ident) {
        return false;  // not a lambda expression
      }
      identCount++;
      x = scanner.Peek();
      if (x.kind == _colon) {
        // a colon belongs only in a lamdba signature, so this must be a lambda (or something ill-formed)
        return true;
      }
    }
  }
  // What we have seen so far could have been a lambda signature or could have been some
  // other expression (in particular, an identifier, a parenthesized identifier, or a
  // tuple all of whose subexpressions are identifiers).
  // It is a lambda expression if what follows is something that must be a lambda.
  x = scanner.Peek();
  return x.kind == _darrow || x.kind == _arrow || x.kind == _reads || x.kind == _requires;
}

bool IsIdentParen() {
  Token x = scanner.Peek();
  return la.kind == _ident && x.kind == _openparen;
}

bool IsIdentColonOrBar() {
  Token x = scanner.Peek();
  return la.kind == _ident && (x.kind == _colon || x.kind == _verticalbar);
}

bool SemiFollowsCall(bool allowSemi, Expression e) {
  return allowSemi && la.kind == _semi && e is ApplySuffix;
}

bool CloseOptionalBrace(bool usesOptionalBrace) {
  return usesOptionalBrace && la.kind == _rbrace;
}

bool IsNotEndOfCase() {
  return la.kind != _EOF && la.kind != _rbrace && la.kind != _case;
}

/* The following is the largest lookahead there is. It needs to check if what follows
 * can be nothing but "<" Type { "," Type } ">".
 */
bool IsGenericInstantiation() {
  scanner.ResetPeek();
  IToken pt = la;
  if (!IsTypeList(ref pt)) {
    return false;
  }
  /* There are ambiguities in the parsing.  For example:
   *     F( a < b , c > (d) )
   * can either be a unary function F whose argument is a function "a" with type arguments "<b,c>" and
   * parameter "d", or can be a binary function F with the two boolean arguments "a < b" and "c > (d)".
   * To make the situation a little better, we (somewhat heuristically) look at the character that
   * follows the ">".  Note that if we, contrary to a user's intentions, pick "a<b,c>" out as a function
   * with a type instantiation, the user can disambiguate it by making sure the ">" sits inside some
   * parentheses, like:
   *     F( a < b , (c > (d)) )
   */
  switch (pt.kind) {
    case _dot:  // here, we're sure it must have been a type instantiation we saw, because an expression cannot begin with dot
    case _openparen:  // it was probably a type instantiation of a function/method
    case _lbracket:  // it is possible that it was a type instantiation
    case _lbrace:  // it was probably a type instantiation of a function/method
    // In the following cases, we're sure we must have read a type instantiation that just ended an expression
    case _closeparen:
    case _rbracket:
    case _rbrace:
    case _semi:
    case _then:
    case _else:
    case _case:
    case _eq:
    case _neq:
    case _neqAlt:
    case _openAngleBracket:
    case _closeAngleBracket:
      return true;
    default:
      return false;
  }
}
bool IsTypeList(ref IToken pt) {
  if (pt.kind != _openAngleBracket) {
    return false;
  }
  pt = scanner.Peek();
  return IsTypeSequence(ref pt, _closeAngleBracket);
}
bool IsTypeSequence(ref IToken pt, int endBracketKind) {
  while (true) {
    if (!IsType(ref pt)) {
      return false;
    }
    if (pt.kind == endBracketKind) {
      // end of type list
      pt = scanner.Peek();
      return true;
    } else if (pt.kind == _comma) {
      // type list continues
      pt = scanner.Peek();
    } else {
      // not a type list
      return false;
    }
  }
}
bool IsType(ref IToken pt) {
  switch (pt.kind) {
    case _bool:
    case _char:
    case _nat:
    case _int:
    case _real:
    case _object:
    case _string:
      pt = scanner.Peek();
      return true;
    case _arrayToken:
    case _set:
    case _multiset:
    case _seq:
    case _map:
      pt = scanner.Peek();
      return IsTypeList(ref pt);
    case _ident:
      while (true) {
        // invariant: next token is an ident
        pt = scanner.Peek();
        if (pt.kind == _openAngleBracket && !IsTypeList(ref pt)) {
          return false;
        }
        if (pt.kind != _dot) {
          // end of the type
          return true;
        }
        pt = scanner.Peek();  // get the _dot
        if (pt.kind != _ident) {
          return false;
        }
      }
    case _openparen:
      pt = scanner.Peek();
      return IsTypeSequence(ref pt, _closeparen);
    default:
      return false;
  }
}

/*--------------------------------------------------------------------------*/


	public Parser(Scanner/*!*/ scanner, Errors/*!*/ errors) {
		this.scanner = scanner;
		this.errors = errors;
		Token/*!*/ tok = new Token();
		tok.val = "";
		this.la = tok;
		this.t = new Token(); // just to satisfy its non-null constraint
	}

	void SynErr (int n) {
		if (errDist >= minErrDist) errors.SynErr(la.filename, la.line, la.col, n);
		errDist = 0;
	}

	public void SemErr (string/*!*/ msg) {
		Contract.Requires(msg != null);
		if (errDist >= minErrDist) errors.SemErr(t, msg);
		errDist = 0;
	}

	public void SemErr(IToken/*!*/ tok, string/*!*/ msg) {
	  Contract.Requires(tok != null);
	  Contract.Requires(msg != null);
	  errors.SemErr(tok, msg);
	}

	void Get () {
		for (;;) {
			t = la;
			la = scanner.Scan();
			if (la.kind <= maxT) { ++errDist; break; }

			la = t;
		}
	}

	void Expect (int n) {
		if (la.kind==n) Get(); else { SynErr(n); }
	}

	bool StartOf (int s) {
		return set[s, la.kind];
	}

	void ExpectWeak (int n, int follow) {
		if (la.kind == n) Get();
		else {
			SynErr(n);
			while (!StartOf(follow)) Get();
		}
	}


	bool WeakSeparator(int n, int syFol, int repFol) {
		int kind = la.kind;
		if (kind == n) {Get(); return true;}
		else if (StartOf(repFol)) {return false;}
		else {
			SynErr(n);
			while (!(set[syFol, kind] || set[repFol, kind] || set[0, kind])) {
				Get();
				kind = la.kind;
			}
			return StartOf(syFol);
		}
	}


	void Dafny() {
		ClassDecl/*!*/ c; DatatypeDecl/*!*/ dt; TopLevelDecl td; IteratorDecl iter;
		List<MemberDecl/*!*/> membersDefaultClass = new List<MemberDecl/*!*/>();
		ModuleDecl submodule;
		// to support multiple files, create a default module only if theModule is null
		DefaultModuleDecl defaultModule = (DefaultModuleDecl)((LiteralModuleDecl)theModule).ModuleDef;
		// theModule should be a DefaultModuleDecl (actually, the singular DefaultModuleDecl)
		TraitDecl/*!*/ trait;
		Contract.Assert(defaultModule != null);
		
		while (la.kind == 52) {
			Get();
			Expect(18);
			{
			 string parsedFile = t.filename;
			 bool isVerbatimString;
			 string includedFile = Util.RemoveParsedStringQuotes(t.val, out isVerbatimString);
			 includedFile = Util.RemoveEscaping(includedFile, isVerbatimString);
			 string fullPath = includedFile;
			 if (!Path.IsPathRooted(includedFile)) {
			   string basePath = Path.GetDirectoryName(parsedFile);
			   includedFile = Path.Combine(basePath, includedFile);
			   fullPath = Path.GetFullPath(includedFile);
			 }
			 defaultModule.Includes.Add(new Include(t, includedFile, fullPath));
			}
			
		}
		while (StartOf(1)) {
			switch (la.kind) {
			case 53: case 54: case 56: {
				SubModuleDecl(defaultModule, out submodule);
				defaultModule.TopLevelDecls.Add(submodule); 
				break;
			}
			case 61: {
				ClassDecl(defaultModule, out c);
				defaultModule.TopLevelDecls.Add(c); 
				break;
			}
			case 66: case 67: {
				DatatypeDecl(defaultModule, out dt);
				defaultModule.TopLevelDecls.Add(dt); 
				break;
			}
			case 69: {
				NewtypeDecl(defaultModule, out td);
				defaultModule.TopLevelDecls.Add(td); 
				break;
			}
			case 70: {
				OtherTypeDecl(defaultModule, out td);
				defaultModule.TopLevelDecls.Add(td); 
				break;
			}
			case 71: {
				IteratorDecl(defaultModule, out iter);
				defaultModule.TopLevelDecls.Add(iter); 
				break;
			}
			case 63: {
				TraitDecl(defaultModule, out trait);
				defaultModule.TopLevelDecls.Add(trait); 
				break;
			}
			case 64: case 65: case 68: case 74: case 75: case 76: case 77: case 78: case 82: case 83: case 84: {
				ClassMemberDecl(membersDefaultClass, false);
				break;
			}
			}
		}
		DefaultClassDecl defaultClass = null;
		foreach (TopLevelDecl topleveldecl in defaultModule.TopLevelDecls) {
		 defaultClass = topleveldecl as DefaultClassDecl;
		 if (defaultClass != null) {
		   defaultClass.Members.AddRange(membersDefaultClass);
		   break;
		 }
		}
		if (defaultClass == null) { // create the default class here, because it wasn't found
		 defaultClass = new DefaultClassDecl(defaultModule, membersDefaultClass);
		 defaultModule.TopLevelDecls.Add(defaultClass);
		} 
		Expect(0);
	}

	void SubModuleDecl(ModuleDefinition parent, out ModuleDecl submodule) {
		ClassDecl/*!*/ c; DatatypeDecl/*!*/ dt; TopLevelDecl td; IteratorDecl iter;
		Attributes attrs = null;  IToken/*!*/ id;
		TraitDecl/*!*/ trait;
		List<MemberDecl/*!*/> namedModuleDefaultClassMembers = new List<MemberDecl>();;
		List<IToken> idRefined = null, idPath = null, idAssignment = null;
		ModuleDefinition module;
		ModuleDecl sm;
		submodule = null; // appease compiler
		bool isAbstract = false;
		bool opened = false;
		
		if (la.kind == 53 || la.kind == 54) {
			if (la.kind == 53) {
				Get();
				isAbstract = true; 
			}
			Expect(54);
			while (la.kind == 38) {
				Attribute(ref attrs);
			}
			NoUSIdent(out id);
			if (la.kind == 55) {
				Get();
				QualifiedModuleName(out idRefined);
			}
			module = new ModuleDefinition(id, id.val, isAbstract, false, idRefined == null ? null : idRefined, parent, attrs, false); 
			Expect(38);
			module.BodyStartTok = t; 
			while (StartOf(1)) {
				switch (la.kind) {
				case 53: case 54: case 56: {
					SubModuleDecl(module, out sm);
					module.TopLevelDecls.Add(sm); 
					break;
				}
				case 61: {
					ClassDecl(module, out c);
					module.TopLevelDecls.Add(c); 
					break;
				}
				case 63: {
					TraitDecl(module, out trait);
					module.TopLevelDecls.Add(trait); 
					break;
				}
				case 66: case 67: {
					DatatypeDecl(module, out dt);
					module.TopLevelDecls.Add(dt); 
					break;
				}
				case 69: {
					NewtypeDecl(module, out td);
					module.TopLevelDecls.Add(td); 
					break;
				}
				case 70: {
					OtherTypeDecl(module, out td);
					module.TopLevelDecls.Add(td); 
					break;
				}
				case 71: {
					IteratorDecl(module, out iter);
					module.TopLevelDecls.Add(iter); 
					break;
				}
				case 64: case 65: case 68: case 74: case 75: case 76: case 77: case 78: case 82: case 83: case 84: {
					ClassMemberDecl(namedModuleDefaultClassMembers, false);
					break;
				}
				}
			}
			Expect(39);
			module.BodyEndTok = t;
			module.TopLevelDecls.Add(new DefaultClassDecl(module, namedModuleDefaultClassMembers));
			submodule = new LiteralModuleDecl(module, parent); 
		} else if (la.kind == 56) {
			Get();
			if (la.kind == 57) {
				Get();
				opened = true;
			}
			NoUSIdent(out id);
			if (la.kind == 58 || la.kind == 59) {
				if (la.kind == 58) {
					Get();
					QualifiedModuleName(out idPath);
					submodule = new AliasModuleDecl(idPath, id, parent, opened); 
				} else {
					Get();
					QualifiedModuleName(out idPath);
					if (la.kind == 60) {
						Get();
						QualifiedModuleName(out idAssignment);
					}
					submodule = new ModuleFacadeDecl(idPath, id, parent, idAssignment, opened); 
				}
			}
			if (la.kind == 25) {
				while (!(la.kind == 0 || la.kind == 25)) {SynErr(134); Get();}
				Get();
			}
			if (submodule == null) {
			 idPath = new List<IToken>();
			 idPath.Add(id);
			 submodule = new AliasModuleDecl(idPath, id, parent, opened);
			}
			
		} else SynErr(135);
	}

	void ClassDecl(ModuleDefinition/*!*/ module, out ClassDecl/*!*/ c) {
		Contract.Requires(module != null);
		Contract.Ensures(Contract.ValueAtReturn(out c) != null);
		IToken/*!*/ id;
		Type trait = null;
		List<Type>/*!*/ traits = new List<Type>();
		Attributes attrs = null;
		List<TypeParameter/*!*/> typeArgs = new List<TypeParameter/*!*/>();
		List<MemberDecl/*!*/> members = new List<MemberDecl/*!*/>();
		IToken bodyStart;
		
		while (!(la.kind == 0 || la.kind == 61)) {SynErr(136); Get();}
		Expect(61);
		while (la.kind == 38) {
			Attribute(ref attrs);
		}
		NoUSIdent(out id);
		if (la.kind == 44) {
			GenericParameters(typeArgs);
		}
		if (la.kind == 62) {
			Get();
			Type(out trait);
			traits.Add(trait); 
			while (la.kind == 9) {
				Get();
				Type(out trait);
				traits.Add(trait); 
			}
		}
		Expect(38);
		bodyStart = t;  
		while (StartOf(2)) {
			ClassMemberDecl(members, true);
		}
<<<<<<< HEAD
		Expect(39);
		c = new ClassDecl(id, id.val, module, typeArgs, members, attrs, trait);
=======
		Expect(26);
		c = new ClassDecl(id, id.val, module, typeArgs, members, attrs, traits);
>>>>>>> 75e68886
		c.BodyStartTok = bodyStart;
		c.BodyEndTok = t;
		
	}

	void DatatypeDecl(ModuleDefinition/*!*/ module, out DatatypeDecl/*!*/ dt) {
		Contract.Requires(module != null);
		Contract.Ensures(Contract.ValueAtReturn(out dt)!=null);
		IToken/*!*/ id;
		Attributes attrs = null;
		List<TypeParameter/*!*/> typeArgs = new List<TypeParameter/*!*/>();
		List<DatatypeCtor/*!*/> ctors = new List<DatatypeCtor/*!*/>();
		IToken bodyStart = Token.NoToken;  // dummy assignment
		bool co = false;
		
		while (!(la.kind == 0 || la.kind == 66 || la.kind == 67)) {SynErr(137); Get();}
		if (la.kind == 66) {
			Get();
		} else if (la.kind == 67) {
			Get();
			co = true; 
		} else SynErr(138);
		while (la.kind == 38) {
			Attribute(ref attrs);
		}
		NoUSIdent(out id);
		if (la.kind == 44) {
			GenericParameters(typeArgs);
		}
		Expect(58);
		bodyStart = t; 
		DatatypeMemberDecl(ctors);
		while (la.kind == 21) {
			Get();
			DatatypeMemberDecl(ctors);
		}
		if (la.kind == 25) {
			while (!(la.kind == 0 || la.kind == 25)) {SynErr(139); Get();}
			Get();
		}
		if (co) {
		 dt = new CoDatatypeDecl(id, id.val, module, typeArgs, ctors, attrs);
		} else {
		 dt = new IndDatatypeDecl(id, id.val, module, typeArgs, ctors, attrs);
		}
		dt.BodyStartTok = bodyStart;
		dt.BodyEndTok = t;
		
	}

	void NewtypeDecl(ModuleDefinition module, out TopLevelDecl td) {
		IToken id, bvId;
		Attributes attrs = null;
		td = null;
		Type baseType = null;
		Expression wh;
		
		Expect(69);
		while (la.kind == 38) {
			Attribute(ref attrs);
		}
		NoUSIdent(out id);
		Expect(58);
		if (IsIdentColonOrBar()) {
			NoUSIdent(out bvId);
			if (la.kind == 19) {
				Get();
				Type(out baseType);
			}
			if (baseType == null) { baseType = new OperationTypeProxy(true, true, false, false, false); } 
			Expect(21);
			Expression(out wh, false, true);
			td = new NewtypeDecl(id, id.val, module, new BoundVar(bvId, bvId.val, baseType), wh, attrs); 
		} else if (StartOf(3)) {
			Type(out baseType);
			td = new NewtypeDecl(id, id.val, module, baseType, attrs); 
		} else SynErr(140);
	}

	void OtherTypeDecl(ModuleDefinition module, out TopLevelDecl td) {
		IToken id;
		Attributes attrs = null;
		var eqSupport = TypeParameter.EqualitySupportValue.Unspecified;
		var typeArgs = new List<TypeParameter>();
		td = null;
		Type ty;
		
		Expect(70);
		while (la.kind == 38) {
			Attribute(ref attrs);
		}
		NoUSIdent(out id);
		if (la.kind == 42) {
			Get();
			Expect(46);
			Expect(43);
			eqSupport = TypeParameter.EqualitySupportValue.Required; 
			if (la.kind == 44) {
				GenericParameters(typeArgs);
			}
		} else if (StartOf(4)) {
			if (la.kind == 44) {
				GenericParameters(typeArgs);
			}
			if (la.kind == 58) {
				Get();
				Type(out ty);
				td = new TypeSynonymDecl(id, id.val, typeArgs, module, ty, attrs); 
			}
		} else SynErr(141);
		if (td == null) {
		 td = new OpaqueTypeDecl(id, id.val, module, eqSupport, typeArgs, attrs);
		}
		
		if (la.kind == 25) {
			while (!(la.kind == 0 || la.kind == 25)) {SynErr(142); Get();}
			Get();
		}
	}

	void IteratorDecl(ModuleDefinition module, out IteratorDecl/*!*/ iter) {
		Contract.Ensures(Contract.ValueAtReturn(out iter) != null);
		IToken/*!*/ id;
		Attributes attrs = null;
		List<TypeParameter/*!*/>/*!*/ typeArgs = new List<TypeParameter/*!*/>();
		List<Formal/*!*/> ins = new List<Formal/*!*/>();
		List<Formal/*!*/> outs = new List<Formal/*!*/>();
		List<FrameExpression/*!*/> reads = new List<FrameExpression/*!*/>();
		List<FrameExpression/*!*/> mod = new List<FrameExpression/*!*/>();
		List<Expression/*!*/> decreases = new List<Expression>();
		List<MaybeFreeExpression/*!*/> req = new List<MaybeFreeExpression/*!*/>();
		List<MaybeFreeExpression/*!*/> ens = new List<MaybeFreeExpression/*!*/>();
		List<MaybeFreeExpression/*!*/> yieldReq = new List<MaybeFreeExpression/*!*/>();
		List<MaybeFreeExpression/*!*/> yieldEns = new List<MaybeFreeExpression/*!*/>();
		List<Expression/*!*/> dec = new List<Expression/*!*/>();
		Attributes readsAttrs = null;
		Attributes modAttrs = null;
		Attributes decrAttrs = null;
		BlockStmt body = null;
		IToken signatureEllipsis = null;
		IToken bodyStart = Token.NoToken;
		IToken bodyEnd = Token.NoToken;
		
		while (!(la.kind == 0 || la.kind == 71)) {SynErr(143); Get();}
		Expect(71);
		while (la.kind == 38) {
			Attribute(ref attrs);
		}
		NoUSIdent(out id);
		if (la.kind == 42 || la.kind == 44) {
			if (la.kind == 44) {
				GenericParameters(typeArgs);
			}
			Formals(true, true, ins);
			if (la.kind == 72 || la.kind == 73) {
				if (la.kind == 72) {
					Get();
				} else {
					Get();
					SemErr(t, "iterators don't have a 'returns' clause; did you mean 'yields'?"); 
				}
				Formals(false, true, outs);
			}
		} else if (la.kind == 51) {
			Get();
			signatureEllipsis = t; 
		} else SynErr(144);
		while (StartOf(5)) {
			IteratorSpec(reads, mod, decreases, req, ens, yieldReq, yieldEns, ref readsAttrs, ref modAttrs, ref decrAttrs);
		}
		if (la.kind == 38) {
			BlockStmt(out body, out bodyStart, out bodyEnd);
		}
		iter = new IteratorDecl(id, id.val, module, typeArgs, ins, outs,
		                       new Specification<FrameExpression>(reads, readsAttrs),
		                       new Specification<FrameExpression>(mod, modAttrs),
		                       new Specification<Expression>(decreases, decrAttrs),
		                       req, ens, yieldReq, yieldEns,
		                       body, attrs, signatureEllipsis);
		iter.BodyStartTok = bodyStart;
		iter.BodyEndTok = bodyEnd;
		
	}

	void TraitDecl(ModuleDefinition/*!*/ module, out TraitDecl/*!*/ trait) {
		Contract.Requires(module != null);
		Contract.Ensures(Contract.ValueAtReturn(out trait) != null);
		IToken/*!*/ id;
		Attributes attrs = null;
		List<TypeParameter/*!*/> typeArgs = new List<TypeParameter/*!*/>(); //traits should not support type parameters at the moment
		List<MemberDecl/*!*/> members = new List<MemberDecl/*!*/>();
		IToken bodyStart;
		
		while (!(la.kind == 0 || la.kind == 63)) {SynErr(145); Get();}
		Expect(63);
		while (la.kind == 38) {
			Attribute(ref attrs);
		}
		NoUSIdent(out id);
		if (la.kind == 44) {
			GenericParameters(typeArgs);
		}
		Expect(38);
		bodyStart = t; 
		while (StartOf(2)) {
			ClassMemberDecl(members, true);
		}
		Expect(39);
		trait = new TraitDecl(id, id.val, module, typeArgs, members, attrs);
		trait.BodyStartTok = bodyStart;
		trait.BodyEndTok = t;
		
	}

	void ClassMemberDecl(List<MemberDecl/*!*/>/*!*/ mm, bool allowConstructors) {
		Contract.Requires(cce.NonNullElements(mm));
		Method/*!*/ m;
		Function/*!*/ f;
		MemberModifiers mmod = new MemberModifiers();
		
		while (la.kind == 64 || la.kind == 65) {
			if (la.kind == 64) {
				Get();
				mmod.IsGhost = true; 
			} else {
				Get();
				mmod.IsStatic = true; 
			}
		}
		if (la.kind == 68) {
			FieldDecl(mmod, mm);
		} else if (la.kind == 82 || la.kind == 83 || la.kind == 84) {
			FunctionDecl(mmod, out f);
			mm.Add(f); 
		} else if (StartOf(6)) {
			MethodDecl(mmod, allowConstructors, out m);
			mm.Add(m); 
		} else SynErr(146);
	}

	void Attribute(ref Attributes attrs) {
		string name;
		var args = new List<Expression>();
		
		Expect(38);
		Expect(19);
		Expect(1);
		name = t.val; 
		if (StartOf(7)) {
			Expressions(args);
		}
		Expect(39);
		attrs = new Attributes(name, args, attrs); 
	}

	void NoUSIdent(out IToken/*!*/ x) {
		Contract.Ensures(Contract.ValueAtReturn(out x) != null); 
		Expect(1);
		x = t;
		if (x.val.StartsWith("_")) {
		 SemErr("cannot declare identifier beginning with underscore");
		}
		
	}

	void QualifiedModuleName(out List<IToken> ids) {
		IToken id; ids = new List<IToken>(); 
		Ident(out id);
		ids.Add(id); 
		while (la.kind == 24) {
			Get();
			Ident(out id);
			ids.Add(id); 
		}
	}

	void Ident(out IToken/*!*/ x) {
		Contract.Ensures(Contract.ValueAtReturn(out x) != null); 
		Expect(1);
		x = t; 
	}

	void GenericParameters(List<TypeParameter/*!*/>/*!*/ typeArgs) {
		Contract.Requires(cce.NonNullElements(typeArgs));
		IToken/*!*/ id;
		TypeParameter.EqualitySupportValue eqSupport;
		
		Expect(44);
		NoUSIdent(out id);
		eqSupport = TypeParameter.EqualitySupportValue.Unspecified; 
		if (la.kind == 42) {
			Get();
			Expect(46);
			Expect(43);
			eqSupport = TypeParameter.EqualitySupportValue.Required; 
		}
		typeArgs.Add(new TypeParameter(id, id.val, eqSupport)); 
		while (la.kind == 20) {
			Get();
			NoUSIdent(out id);
			eqSupport = TypeParameter.EqualitySupportValue.Unspecified; 
			if (la.kind == 42) {
				Get();
				Expect(46);
				Expect(43);
				eqSupport = TypeParameter.EqualitySupportValue.Required; 
			}
			typeArgs.Add(new TypeParameter(id, id.val, eqSupport)); 
		}
		Expect(45);
	}

	void Type(out Type ty) {
		Contract.Ensures(Contract.ValueAtReturn(out ty) != null); IToken/*!*/ tok; 
		TypeAndToken(out tok, out ty);
	}

	void FieldDecl(MemberModifiers mmod, List<MemberDecl/*!*/>/*!*/ mm) {
		Contract.Requires(cce.NonNullElements(mm));
		Attributes attrs = null;
		IToken/*!*/ id;  Type/*!*/ ty;
		
		while (!(la.kind == 0 || la.kind == 68)) {SynErr(147); Get();}
		Expect(68);
		if (mmod.IsStatic) { SemErr(t, "fields cannot be declared 'static'"); }
		
		while (la.kind == 38) {
			Attribute(ref attrs);
		}
		FIdentType(out id, out ty);
		mm.Add(new Field(id, id.val, mmod.IsGhost, ty, attrs)); 
		while (la.kind == 20) {
			Get();
			FIdentType(out id, out ty);
			mm.Add(new Field(id, id.val, mmod.IsGhost, ty, attrs)); 
		}
		OldSemi();
	}

	void FunctionDecl(MemberModifiers mmod, out Function/*!*/ f) {
		Contract.Ensures(Contract.ValueAtReturn(out f)!=null);
		Attributes attrs = null;
		IToken/*!*/ id = Token.NoToken;  // to please compiler
		List<TypeParameter/*!*/> typeArgs = new List<TypeParameter/*!*/>();
		List<Formal/*!*/> formals = new List<Formal/*!*/>();
		Type/*!*/ returnType = new BoolType();
		List<Expression/*!*/> reqs = new List<Expression/*!*/>();
		List<Expression/*!*/> ens = new List<Expression/*!*/>();
		List<FrameExpression/*!*/> reads = new List<FrameExpression/*!*/>();
		List<Expression/*!*/> decreases;
		Expression body = null;
		bool isPredicate = false;  bool isCoPredicate = false;
		bool isFunctionMethod = false;
		IToken bodyStart = Token.NoToken;
		IToken bodyEnd = Token.NoToken;
		IToken signatureEllipsis = null;
		bool missingOpenParen;
		
		if (la.kind == 82) {
			Get();
			if (la.kind == 74) {
				Get();
				isFunctionMethod = true; 
			}
			if (mmod.IsGhost) { SemErr(t, "functions cannot be declared 'ghost' (they are ghost by default)"); }
			
			while (la.kind == 38) {
				Attribute(ref attrs);
			}
			NoUSIdent(out id);
			if (la.kind == 42 || la.kind == 44) {
				if (la.kind == 44) {
					GenericParameters(typeArgs);
				}
				Formals(true, isFunctionMethod, formals);
				Expect(19);
				Type(out returnType);
			} else if (la.kind == 51) {
				Get();
				signatureEllipsis = t; 
			} else SynErr(148);
		} else if (la.kind == 83) {
			Get();
			isPredicate = true; 
			if (la.kind == 74) {
				Get();
				isFunctionMethod = true; 
			}
			if (mmod.IsGhost) { SemErr(t, "predicates cannot be declared 'ghost' (they are ghost by default)"); }
			
			while (la.kind == 38) {
				Attribute(ref attrs);
			}
			NoUSIdent(out id);
			if (StartOf(8)) {
				if (la.kind == 44) {
					GenericParameters(typeArgs);
				}
				missingOpenParen = true; 
				if (la.kind == 42) {
					Formals(true, isFunctionMethod, formals);
					missingOpenParen = false; 
				}
				if (missingOpenParen) { errors.Warning(t, "with the new support of higher-order functions in Dafny, parentheses-less predicates are no longer supported; in the new syntax, parentheses are required for the declaration and uses of predicates, even if the predicate takes no additional arguments"); } 
				if (la.kind == 19) {
					Get();
					SemErr(t, "predicates do not have an explicitly declared return type; it is always bool"); 
				}
			} else if (la.kind == 51) {
				Get();
				signatureEllipsis = t; 
			} else SynErr(149);
		} else if (la.kind == 84) {
			Get();
			isCoPredicate = true; 
			if (mmod.IsGhost) { SemErr(t, "copredicates cannot be declared 'ghost' (they are ghost by default)"); }
			
			while (la.kind == 38) {
				Attribute(ref attrs);
			}
			NoUSIdent(out id);
			if (StartOf(8)) {
				if (la.kind == 44) {
					GenericParameters(typeArgs);
				}
				missingOpenParen = true; 
				if (la.kind == 42) {
					Formals(true, isFunctionMethod, formals);
					missingOpenParen = false; 
				}
				if (missingOpenParen) { errors.Warning(t, "with the new support of higher-order functions in Dafny, parentheses-less co-predicates are no longer supported; in the new syntax, parentheses are required for the declaration and uses of predicates, even if the co-predicate takes no additional arguments"); } 
				if (la.kind == 19) {
					Get();
					SemErr(t, "copredicates do not have an explicitly declared return type; it is always bool"); 
				}
			} else if (la.kind == 51) {
				Get();
				signatureEllipsis = t; 
			} else SynErr(150);
		} else SynErr(151);
		decreases = isCoPredicate ? null : new List<Expression/*!*/>(); 
		while (StartOf(9)) {
			FunctionSpec(reqs, reads, ens, decreases);
		}
		if (la.kind == 38) {
			FunctionBody(out body, out bodyStart, out bodyEnd);
		}
		if (DafnyOptions.O.DisallowSoundnessCheating && body == null && ens.Count > 0 && !Attributes.Contains(attrs, "axiom") && !Attributes.Contains(attrs, "imported")) {
		  SemErr(t, "a function with an ensures clause must have a body, unless given the :axiom attribute");
		}
		
		IToken tok = theVerifyThisFile ? id : new IncludeToken(id);
		if (isPredicate) {
		  f = new Predicate(tok, id.val, mmod.IsStatic, !isFunctionMethod, typeArgs, formals,
		                    reqs, reads, ens, new Specification<Expression>(decreases, null), body, Predicate.BodyOriginKind.OriginalOrInherited, attrs, signatureEllipsis);
		} else if (isCoPredicate) {
		  f = new CoPredicate(tok, id.val, mmod.IsStatic, typeArgs, formals,
		                    reqs, reads, ens, body, attrs, signatureEllipsis);
		} else {
		  f = new Function(tok, id.val, mmod.IsStatic, !isFunctionMethod, typeArgs, formals, returnType,
		                   reqs, reads, ens, new Specification<Expression>(decreases, null), body, attrs, signatureEllipsis);
		}
		f.BodyStartTok = bodyStart;
		f.BodyEndTok = bodyEnd;
		theBuiltIns.CreateArrowTypeDecl(formals.Count);
		if (isCoPredicate) {
		 // also create an arrow type for the corresponding prefix predicate
		 theBuiltIns.CreateArrowTypeDecl(formals.Count + 1);
		}
		
	}

	void MethodDecl(MemberModifiers mmod, bool allowConstructor, out Method/*!*/ m) {
		Contract.Ensures(Contract.ValueAtReturn(out m) !=null);
		IToken/*!*/ id = Token.NoToken;
		bool hasName = false;  IToken keywordToken;
		Attributes attrs = null;
		List<TypeParameter/*!*/>/*!*/ typeArgs = new List<TypeParameter/*!*/>();
		List<Formal/*!*/> ins = new List<Formal/*!*/>();
		List<Formal/*!*/> outs = new List<Formal/*!*/>();
		List<MaybeFreeExpression/*!*/> req = new List<MaybeFreeExpression/*!*/>();
		List<FrameExpression/*!*/> mod = new List<FrameExpression/*!*/>();
		List<MaybeFreeExpression/*!*/> ens = new List<MaybeFreeExpression/*!*/>();
		List<Expression/*!*/> dec = new List<Expression/*!*/>();
		Attributes decAttrs = null;
		Attributes modAttrs = null;
		BlockStmt body = null;
		bool isLemma = false;
		bool isConstructor = false;
		bool isCoLemma = false;
		IToken signatureEllipsis = null;
		IToken bodyStart = Token.NoToken;
		IToken bodyEnd = Token.NoToken;
		
		while (!(StartOf(10))) {SynErr(152); Get();}
		if (la.kind == 74) {
			Get();
		} else if (la.kind == 75) {
			Get();
			isLemma = true; 
		} else if (la.kind == 76) {
			Get();
			isCoLemma = true; 
		} else if (la.kind == 77) {
			Get();
			isCoLemma = true;
			errors.Warning(t, "the 'comethod' keyword has been deprecated; it has been renamed to 'colemma'");
			
		} else if (la.kind == 78) {
			Get();
			if (allowConstructor) {
			 isConstructor = true;
			} else {
			 SemErr(t, "constructors are allowed only in classes");
			}
			
		} else SynErr(153);
		keywordToken = t; 
		if (isLemma) {
		 if (mmod.IsGhost) {
		   SemErr(t, "lemmas cannot be declared 'ghost' (they are automatically 'ghost')");
		 }
		} else if (isConstructor) {
		 if (mmod.IsGhost) {
		   SemErr(t, "constructors cannot be declared 'ghost'");
		 }
		 if (mmod.IsStatic) {
		   SemErr(t, "constructors cannot be declared 'static'");
		 }
		} else if (isCoLemma) {
		 if (mmod.IsGhost) {
		   SemErr(t, "colemmas cannot be declared 'ghost' (they are automatically 'ghost')");
		 }
		}
		
		while (la.kind == 38) {
			Attribute(ref attrs);
		}
		if (la.kind == 1) {
			NoUSIdent(out id);
			hasName = true; 
		}
		if (!hasName) {
		 id = keywordToken;
		 if (!isConstructor) {
		   SemErr(la, "a method must be given a name (expecting identifier)");
		 }
		}
		
		if (la.kind == 42 || la.kind == 44) {
			if (la.kind == 44) {
				GenericParameters(typeArgs);
			}
			Formals(true, !mmod.IsGhost, ins);
			if (la.kind == 73) {
				Get();
				if (isConstructor) { SemErr(t, "constructors cannot have out-parameters"); } 
				Formals(false, !mmod.IsGhost, outs);
			}
		} else if (la.kind == 51) {
			Get();
			signatureEllipsis = t; 
		} else SynErr(154);
		while (StartOf(11)) {
			MethodSpec(req, mod, ens, dec, ref decAttrs, ref modAttrs);
		}
		if (la.kind == 38) {
			BlockStmt(out body, out bodyStart, out bodyEnd);
		}
		if (DafnyOptions.O.DisallowSoundnessCheating && body == null && ens.Count > 0 && !Attributes.Contains(attrs, "axiom") && !Attributes.Contains(attrs, "imported") && !Attributes.Contains(attrs, "decl") && theVerifyThisFile) {
		  SemErr(t, "a method with an ensures clause must have a body, unless given the :axiom attribute");
		}
		
		IToken tok = theVerifyThisFile ? id : new IncludeToken(id);
		if (isConstructor) {
		 m = new Constructor(tok, hasName ? id.val : "_ctor", typeArgs, ins,
		                     req, new Specification<FrameExpression>(mod, modAttrs), ens, new Specification<Expression>(dec, decAttrs), body, attrs, signatureEllipsis);
		} else if (isCoLemma) {
		 m = new CoLemma(tok, id.val, mmod.IsStatic, typeArgs, ins, outs,
		                 req, new Specification<FrameExpression>(mod, modAttrs), ens, new Specification<Expression>(dec, decAttrs), body, attrs, signatureEllipsis);
		} else if (isLemma) {
		 m = new Lemma(tok, id.val, mmod.IsStatic, typeArgs, ins, outs,
		               req, new Specification<FrameExpression>(mod, modAttrs), ens, new Specification<Expression>(dec, decAttrs), body, attrs, signatureEllipsis);
		} else {
		 m = new Method(tok, id.val, mmod.IsStatic, mmod.IsGhost, typeArgs, ins, outs,
		                req, new Specification<FrameExpression>(mod, modAttrs), ens, new Specification<Expression>(dec, decAttrs), body, attrs, signatureEllipsis);
		}
		m.BodyStartTok = bodyStart;
		m.BodyEndTok = bodyEnd;
		
	}

	void DatatypeMemberDecl(List<DatatypeCtor/*!*/>/*!*/ ctors) {
		Contract.Requires(cce.NonNullElements(ctors));
		Attributes attrs = null;
		IToken/*!*/ id;
		List<Formal/*!*/> formals = new List<Formal/*!*/>();
		
		while (la.kind == 38) {
			Attribute(ref attrs);
		}
		NoUSIdent(out id);
		if (la.kind == 42) {
			FormalsOptionalIds(formals);
		}
		ctors.Add(new DatatypeCtor(id, id.val, formals, attrs)); 
	}

	void FormalsOptionalIds(List<Formal/*!*/>/*!*/ formals) {
		Contract.Requires(cce.NonNullElements(formals)); IToken/*!*/ id;  Type/*!*/ ty;  string/*!*/ name;  bool isGhost; 
		Expect(42);
		if (StartOf(12)) {
			TypeIdentOptional(out id, out name, out ty, out isGhost);
			formals.Add(new Formal(id, name, ty, true, isGhost)); 
			while (la.kind == 20) {
				Get();
				TypeIdentOptional(out id, out name, out ty, out isGhost);
				formals.Add(new Formal(id, name, ty, true, isGhost)); 
			}
		}
		Expect(43);
	}

	void FIdentType(out IToken/*!*/ id, out Type/*!*/ ty) {
		Contract.Ensures(Contract.ValueAtReturn(out id) != null); Contract.Ensures(Contract.ValueAtReturn(out ty) != null);
		id = Token.NoToken;
		
		if (la.kind == 1) {
			WildIdent(out id, false);
		} else if (la.kind == 2) {
			Get();
			id = t; 
		} else SynErr(155);
		Expect(19);
		Type(out ty);
	}

	void OldSemi() {
		if (la.kind == 25) {
			while (!(la.kind == 0 || la.kind == 25)) {SynErr(156); Get();}
			Get();
		}
	}

	void Expression(out Expression e, bool allowSemi, bool allowLambda) {
		Expression e0; IToken endTok; 
		EquivExpression(out e, allowSemi, allowLambda);
		if (SemiFollowsCall(allowSemi, e)) {
			Expect(25);
			endTok = t; 
			Expression(out e0, allowSemi, allowLambda);
			e = new StmtExpr(e.tok,
			     new UpdateStmt(e.tok, endTok, new List<Expression>(), new List<AssignmentRhs>() { new ExprRhs(e, null) }),
			     e0);
			
		}
	}

	void GIdentType(bool allowGhostKeyword, out IToken/*!*/ id, out Type/*!*/ ty, out bool isGhost) {
		Contract.Ensures(Contract.ValueAtReturn(out id)!=null);
		Contract.Ensures(Contract.ValueAtReturn(out ty)!=null);
		isGhost = false; 
		if (la.kind == 64) {
			Get();
			if (allowGhostKeyword) { isGhost = true; } else { SemErr(t, "formal cannot be declared 'ghost' in this context"); } 
		}
		IdentType(out id, out ty, true);
	}

	void IdentType(out IToken/*!*/ id, out Type/*!*/ ty, bool allowWildcardId) {
		Contract.Ensures(Contract.ValueAtReturn(out id) != null); Contract.Ensures(Contract.ValueAtReturn(out ty) != null);
		WildIdent(out id, allowWildcardId);
		Expect(19);
		Type(out ty);
	}

	void WildIdent(out IToken x, bool allowWildcardId) {
		Contract.Ensures(Contract.ValueAtReturn(out x) != null); 
		Expect(1);
		x = t;
		t.val = UnwildIdent(t.val, allowWildcardId);
		
	}

	void LocalIdentTypeOptional(out LocalVariable var, bool isGhost) {
		IToken id;  Type ty;  Type optType = null;
		
		WildIdent(out id, true);
		if (la.kind == 19) {
			Get();
			Type(out ty);
			optType = ty; 
		}
		var = new LocalVariable(id, id, id.val, optType == null ? new InferredTypeProxy() : optType, isGhost); 
	}

	void IdentTypeOptional(out BoundVar var) {
		Contract.Ensures(Contract.ValueAtReturn(out var) != null);
		IToken id;  Type ty;  Type optType = null;
		
		WildIdent(out id, true);
		if (la.kind == 19) {
			Get();
			Type(out ty);
			optType = ty; 
		}
		var = new BoundVar(id, id.val, optType == null ? new InferredTypeProxy() : optType); 
	}

	void TypeIdentOptional(out IToken/*!*/ id, out string/*!*/ identName, out Type/*!*/ ty, out bool isGhost) {
		Contract.Ensures(Contract.ValueAtReturn(out id)!=null);
		Contract.Ensures(Contract.ValueAtReturn(out ty)!=null);
		Contract.Ensures(Contract.ValueAtReturn(out identName)!=null);
		string name = null; id = Token.NoToken; ty = new BoolType()/*dummy*/; isGhost = false; 
		if (la.kind == 64) {
			Get();
			isGhost = true; 
		}
		if (StartOf(3)) {
			TypeAndToken(out id, out ty);
			if (la.kind == 19) {
				Get();
				UserDefinedType udt = ty as UserDefinedType;
				if (udt != null && udt.TypeArgs.Count == 0) {
				 name = udt.Name;
				} else {
				 SemErr(id, "invalid formal-parameter name in datatype constructor");
				}
				
				Type(out ty);
			}
		} else if (la.kind == 2) {
			Get();
			id = t; name = id.val;
			Expect(19);
			Type(out ty);
		} else SynErr(157);
		if (name != null) {
		 identName = name;
		} else {
		 identName = "#" + anonymousIds++;
		}
		
	}

	void TypeAndToken(out IToken tok, out Type ty) {
		Contract.Ensures(Contract.ValueAtReturn(out tok)!=null); Contract.Ensures(Contract.ValueAtReturn(out ty) != null);
		tok = Token.NoToken;  ty = new BoolType();  /*keep compiler happy*/
		List<Type> gt = null;
		
		switch (la.kind) {
		case 6: {
			Get();
			tok = t; 
			break;
		}
		case 7: {
			Get();
			tok = t;  ty = new CharType(); 
			break;
		}
		case 9: {
			Get();
			tok = t;  ty = new NatType(); 
			break;
		}
		case 8: {
			Get();
			tok = t;  ty = new IntType(); 
			break;
		}
		case 10: {
			Get();
			tok = t;  ty = new RealType(); 
			break;
		}
		case 13: {
			Get();
			tok = t;  gt = new List<Type/*!*/>(); 
			if (la.kind == 44) {
				GenericInstantiation(gt);
			}
			if (gt.Count > 1) {
			 SemErr("set type expects only one type argument");
			}
			ty = new SetType(gt.Count == 1 ? gt[0] : null);
			
			break;
		}
		case 14: {
			Get();
			tok = t;  gt = new List<Type/*!*/>(); 
			if (la.kind == 44) {
				GenericInstantiation(gt);
			}
			if (gt.Count > 1) {
			 SemErr("multiset type expects only one type argument");
			}
			ty = new MultiSetType(gt.Count == 1 ? gt[0] : null);
			
			break;
		}
		case 15: {
			Get();
			tok = t;  gt = new List<Type/*!*/>(); 
			if (la.kind == 44) {
				GenericInstantiation(gt);
			}
			if (gt.Count > 1) {
			 SemErr("seq type expects only one type argument");
			}
			ty = new SeqType(gt.Count == 1 ? gt[0] : null);
			
			break;
		}
		case 12: {
			Get();
			tok = t;  ty = new UserDefinedType(tok, tok.val, new List<Type>(), new List<IToken>()); 
			break;
		}
		case 16: {
			Get();
			tok = t;  gt = new List<Type/*!*/>(); 
			if (la.kind == 44) {
				GenericInstantiation(gt);
			}
			if (gt.Count == 0) {
			 ty = new MapType(null, null);
			} else if (gt.Count != 2) {
			 SemErr("map type expects two type arguments");
			 ty = new MapType(gt[0], gt.Count == 1 ? new InferredTypeProxy() : gt[1]);
			} else {
			 ty = new MapType(gt[0], gt[1]);
			}
			
			break;
		}
		case 42: {
			Get();
			tok = t; gt = new List<Type>(); 
			if (StartOf(3)) {
				Type(out ty);
				gt.Add(ty); 
				while (la.kind == 20) {
					Get();
					Type(out ty);
					gt.Add(ty); 
				}
			}
			Expect(43);
			if (gt.Count == 1) {
			 // just return the type 'ty'
			} else {
			 // make sure the nullary tuple type exists
			 var dims = gt.Count;
			 var tmp = theBuiltIns.TupleType(tok, dims, true);
			 ty = new UserDefinedType(tok, BuiltIns.TupleTypeName(dims), gt, new List<IToken>());
			}
			
			break;
		}
		case 1: case 5: case 11: {
			ReferenceType(out tok, out ty);
			break;
		}
		default: SynErr(158); break;
		}
		if (la.kind == 27) {
			Type t2; 
			Get();
			tok = t; 
			Type(out t2);
			if (gt == null) {
			 gt = new List<Type>{ ty };
			}
			ty = new ArrowType(tok, gt, t2);
			theBuiltIns.CreateArrowTypeDecl(gt.Count);
			
		}
	}

	void Formals(bool incoming, bool allowGhostKeyword, List<Formal> formals) {
		Contract.Requires(cce.NonNullElements(formals)); IToken id;  Type ty;  bool isGhost; 
		Expect(42);
		if (la.kind == 1 || la.kind == 64) {
			GIdentType(allowGhostKeyword, out id, out ty, out isGhost);
			formals.Add(new Formal(id, id.val, ty, incoming, isGhost)); 
			while (la.kind == 20) {
				Get();
				GIdentType(allowGhostKeyword, out id, out ty, out isGhost);
				formals.Add(new Formal(id, id.val, ty, incoming, isGhost)); 
			}
		}
		Expect(43);
	}

	void IteratorSpec(List<FrameExpression/*!*/>/*!*/ reads, List<FrameExpression/*!*/>/*!*/ mod, List<Expression/*!*/> decreases,
List<MaybeFreeExpression/*!*/>/*!*/ req, List<MaybeFreeExpression/*!*/>/*!*/ ens,
List<MaybeFreeExpression/*!*/>/*!*/ yieldReq, List<MaybeFreeExpression/*!*/>/*!*/ yieldEns,
ref Attributes readsAttrs, ref Attributes modAttrs, ref Attributes decrAttrs) {
		Expression/*!*/ e; FrameExpression/*!*/ fe; bool isFree = false; bool isYield = false; Attributes ensAttrs = null;
		
		while (!(StartOf(13))) {SynErr(159); Get();}
		if (la.kind == 36) {
			Get();
			while (IsAttribute()) {
				Attribute(ref readsAttrs);
			}
			FrameExpression(out fe, false, false);
			reads.Add(fe); 
			while (la.kind == 20) {
				Get();
				FrameExpression(out fe, false, false);
				reads.Add(fe); 
			}
			OldSemi();
		} else if (la.kind == 35) {
			Get();
			while (IsAttribute()) {
				Attribute(ref modAttrs);
			}
			FrameExpression(out fe, false, false);
			mod.Add(fe); 
			while (la.kind == 20) {
				Get();
				FrameExpression(out fe, false, false);
				mod.Add(fe); 
			}
			OldSemi();
		} else if (StartOf(14)) {
			if (la.kind == 79) {
				Get();
				isFree = true;
				errors.Warning(t, "the 'free' keyword is soon to be deprecated");
				
			}
			if (la.kind == 81) {
				Get();
				isYield = true; 
			}
			if (la.kind == 37) {
				Get();
				Expression(out e, false, false);
				OldSemi();
				if (isYield) {
				 yieldReq.Add(new MaybeFreeExpression(e, isFree));
				} else {
				 req.Add(new MaybeFreeExpression(e, isFree));
				}
				
			} else if (la.kind == 80) {
				Get();
				while (IsAttribute()) {
					Attribute(ref ensAttrs);
				}
				Expression(out e, false, false);
				OldSemi();
				if (isYield) {
				 yieldEns.Add(new MaybeFreeExpression(e, isFree, ensAttrs));
				} else {
				 ens.Add(new MaybeFreeExpression(e, isFree, ensAttrs));
				}
				
			} else SynErr(160);
		} else if (la.kind == 33) {
			Get();
			while (IsAttribute()) {
				Attribute(ref decrAttrs);
			}
			DecreasesList(decreases, false, false);
			OldSemi();
		} else SynErr(161);
	}

	void BlockStmt(out BlockStmt/*!*/ block, out IToken bodyStart, out IToken bodyEnd) {
		Contract.Ensures(Contract.ValueAtReturn(out block) != null);
		List<Statement/*!*/> body = new List<Statement/*!*/>();
		
		Expect(38);
		bodyStart = t; 
		while (StartOf(15)) {
			Stmt(body);
		}
		Expect(39);
		bodyEnd = t;
		block = new BlockStmt(bodyStart, bodyEnd, body); 
	}

	void MethodSpec(List<MaybeFreeExpression/*!*/>/*!*/ req, List<FrameExpression/*!*/>/*!*/ mod, List<MaybeFreeExpression/*!*/>/*!*/ ens,
List<Expression/*!*/>/*!*/ decreases, ref Attributes decAttrs, ref Attributes modAttrs) {
		Contract.Requires(cce.NonNullElements(req)); Contract.Requires(cce.NonNullElements(mod)); Contract.Requires(cce.NonNullElements(ens)); Contract.Requires(cce.NonNullElements(decreases));
		Expression/*!*/ e;  FrameExpression/*!*/ fe;  bool isFree = false; Attributes ensAttrs = null;
		
		while (!(StartOf(16))) {SynErr(162); Get();}
		if (la.kind == 35) {
			Get();
			while (IsAttribute()) {
				Attribute(ref modAttrs);
			}
			FrameExpression(out fe, false, false);
			mod.Add(fe); 
			while (la.kind == 20) {
				Get();
				FrameExpression(out fe, false, false);
				mod.Add(fe); 
			}
			OldSemi();
		} else if (la.kind == 37 || la.kind == 79 || la.kind == 80) {
			if (la.kind == 79) {
				Get();
				isFree = true;
				errors.Warning(t, "the 'free' keyword is soon to be deprecated");
				
			}
			if (la.kind == 37) {
				Get();
				Expression(out e, false, false);
				OldSemi();
				req.Add(new MaybeFreeExpression(e, isFree)); 
			} else if (la.kind == 80) {
				Get();
				while (IsAttribute()) {
					Attribute(ref ensAttrs);
				}
				Expression(out e, false, false);
				OldSemi();
				ens.Add(new MaybeFreeExpression(e, isFree, ensAttrs)); 
			} else SynErr(163);
		} else if (la.kind == 33) {
			Get();
			while (IsAttribute()) {
				Attribute(ref decAttrs);
			}
			DecreasesList(decreases, true, false);
			OldSemi();
		} else SynErr(164);
	}

	void FrameExpression(out FrameExpression fe, bool allowSemi, bool allowLambda) {
		Contract.Ensures(Contract.ValueAtReturn(out fe) != null);
		Expression/*!*/ e;
		IToken/*!*/ id;
		string fieldName = null;  IToken feTok = null;
		fe = null;
		
		if (StartOf(7)) {
			Expression(out e, allowSemi, allowLambda);
			feTok = e.tok; 
			if (la.kind == 85) {
				Get();
				Ident(out id);
				fieldName = id.val;  feTok = id; 
			}
			fe = new FrameExpression(feTok, e, fieldName); 
		} else if (la.kind == 85) {
			Get();
			Ident(out id);
			fieldName = id.val; 
			fe = new FrameExpression(id, new ImplicitThisExpr(id), fieldName); 
		} else SynErr(165);
	}

	void DecreasesList(List<Expression> decreases, bool allowWildcard, bool allowLambda) {
		Expression e; 
		PossiblyWildExpression(out e, allowLambda);
		if (!allowWildcard && e is WildcardExpr) {
		 SemErr(e.tok, "'decreases *' is allowed only on loops and tail-recursive methods");
		} else {
		 decreases.Add(e);
		}
		
		while (la.kind == 20) {
			Get();
			PossiblyWildExpression(out e, allowLambda);
			if (!allowWildcard && e is WildcardExpr) {
			 SemErr(e.tok, "'decreases *' is allowed only on loops and tail-recursive methods");
			} else {
			 decreases.Add(e);
			}
			
		}
	}

	void GenericInstantiation(List<Type/*!*/>/*!*/ gt) {
		Contract.Requires(cce.NonNullElements(gt)); Type/*!*/ ty; 
		Expect(44);
		Type(out ty);
		gt.Add(ty); 
		while (la.kind == 20) {
			Get();
			Type(out ty);
			gt.Add(ty); 
		}
		Expect(45);
	}

	void ReferenceType(out IToken/*!*/ tok, out Type/*!*/ ty) {
		Contract.Ensures(Contract.ValueAtReturn(out tok) != null); Contract.Ensures(Contract.ValueAtReturn(out ty) != null);
		tok = Token.NoToken;  ty = new BoolType();  /*keep compiler happy*/
		List<Type> gt;
		List<IToken> path;
		
		if (la.kind == 11) {
			Get();
			tok = t;  ty = new ObjectType(); 
		} else if (la.kind == 5) {
			Get();
			tok = t;  gt = new List<Type>(); 
			if (la.kind == 44) {
				GenericInstantiation(gt);
			}
			int dims = tok.val.Length == 5 ? 1 : int.Parse(tok.val.Substring(5));
			ty = theBuiltIns.ArrayType(tok, dims, gt, true);
			
		} else if (la.kind == 1) {
			Ident(out tok);
			gt = new List<Type>();
			path = new List<IToken>(); 
			while (la.kind == _dot) {
				path.Add(tok); 
				Expect(24);
				Ident(out tok);
			}
			if (la.kind == 44) {
				GenericInstantiation(gt);
			}
			ty = new UserDefinedType(tok, tok.val, gt, path); 
		} else SynErr(166);
	}

	void FunctionSpec(List<Expression/*!*/>/*!*/ reqs, List<FrameExpression/*!*/>/*!*/ reads, List<Expression/*!*/>/*!*/ ens, List<Expression/*!*/> decreases) {
		Contract.Requires(cce.NonNullElements(reqs));
		Contract.Requires(cce.NonNullElements(reads));
		Contract.Requires(decreases == null || cce.NonNullElements(decreases));
		Expression/*!*/ e;  FrameExpression/*!*/ fe; 
		while (!(StartOf(17))) {SynErr(167); Get();}
		if (la.kind == 37) {
			Get();
			Expression(out e, false, false);
			OldSemi();
			reqs.Add(e); 
		} else if (la.kind == 36) {
			Get();
			PossiblyWildFrameExpression(out fe, false);
			reads.Add(fe); 
			while (la.kind == 20) {
				Get();
				PossiblyWildFrameExpression(out fe, false);
				reads.Add(fe); 
			}
			OldSemi();
		} else if (la.kind == 80) {
			Get();
			Expression(out e, false, false);
			OldSemi();
			ens.Add(e); 
		} else if (la.kind == 33) {
			Get();
			if (decreases == null) {
			 SemErr(t, "'decreases' clauses are meaningless for copredicates, so they are not allowed");
			 decreases = new List<Expression/*!*/>();
			}
			
			DecreasesList(decreases, false, false);
			OldSemi();
		} else SynErr(168);
	}

	void FunctionBody(out Expression/*!*/ e, out IToken bodyStart, out IToken bodyEnd) {
		Contract.Ensures(Contract.ValueAtReturn(out e) != null); e = dummyExpr; 
		Expect(38);
		bodyStart = t; 
		Expression(out e, true, true);
		Expect(39);
		bodyEnd = t; 
	}

	void PossiblyWildFrameExpression(out FrameExpression fe, bool allowSemi) {
		Contract.Ensures(Contract.ValueAtReturn(out fe) != null); fe = dummyFrameExpr; 
		if (la.kind == 49) {
			Get();
			fe = new FrameExpression(t, new WildcardExpr(t), null); 
		} else if (StartOf(18)) {
			FrameExpression(out fe, allowSemi, false);
		} else SynErr(169);
	}

	void PossiblyWildExpression(out Expression e, bool allowLambda) {
		Contract.Ensures(Contract.ValueAtReturn(out e)!=null);
		e = dummyExpr; 
		if (la.kind == 49) {
			Get();
			e = new WildcardExpr(t); 
		} else if (StartOf(7)) {
			Expression(out e, false, allowLambda);
		} else SynErr(170);
	}

	void Stmt(List<Statement/*!*/>/*!*/ ss) {
		Statement/*!*/ s;
		
		OneStmt(out s);
		ss.Add(s); 
	}

	void OneStmt(out Statement/*!*/ s) {
		Contract.Ensures(Contract.ValueAtReturn(out s) != null); IToken/*!*/ x;  IToken/*!*/ id;  string label = null;
		s = dummyStmt;  /* to please the compiler */
		BlockStmt bs;
		IToken bodyStart, bodyEnd;
		int breakCount;
		
		while (!(StartOf(19))) {SynErr(171); Get();}
		switch (la.kind) {
		case 38: {
			BlockStmt(out bs, out bodyStart, out bodyEnd);
			s = bs; 
			break;
		}
		case 96: {
			AssertStmt(out s);
			break;
		}
		case 28: {
			AssumeStmt(out s);
			break;
		}
		case 97: {
			PrintStmt(out s);
			break;
		}
		case 1: case 2: case 3: case 4: case 8: case 10: case 17: case 18: case 21: case 42: case 126: case 127: case 128: case 129: case 130: case 131: {
			UpdateStmt(out s);
			break;
		}
		case 64: case 68: {
			VarDeclStatement(out s);
			break;
		}
		case 93: {
			IfStmt(out s);
			break;
		}
		case 94: {
			WhileStmt(out s);
			break;
		}
		case 95: {
			MatchStmt(out s);
			break;
		}
		case 98: case 99: {
			ForallStmt(out s);
			break;
		}
		case 29: {
			CalcStmt(out s);
			break;
		}
		case 100: {
			ModifyStmt(out s);
			break;
		}
		case 86: {
			Get();
			x = t; 
			NoUSIdent(out id);
			Expect(19);
			OneStmt(out s);
			s.Labels = new LList<Label>(new Label(x, id.val), s.Labels); 
			break;
		}
		case 87: {
			Get();
			x = t; breakCount = 1; label = null; 
			if (la.kind == 1) {
				NoUSIdent(out id);
				label = id.val; 
			} else if (la.kind == 25 || la.kind == 87) {
				while (la.kind == 87) {
					Get();
					breakCount++; 
				}
			} else SynErr(172);
			while (!(la.kind == 0 || la.kind == 25)) {SynErr(173); Get();}
			Expect(25);
			s = label != null ? new BreakStmt(x, t, label) : new BreakStmt(x, t, breakCount); 
			break;
		}
		case 81: case 90: {
			ReturnStmt(out s);
			break;
		}
		case 51: {
			SkeletonStmt(out s);
			break;
		}
		default: SynErr(174); break;
		}
	}

	void AssertStmt(out Statement/*!*/ s) {
		Contract.Ensures(Contract.ValueAtReturn(out s) != null); IToken/*!*/ x;
		Expression e = dummyExpr; Attributes attrs = null;
		IToken dotdotdot = null;
		
		Expect(96);
		x = t; 
		while (IsAttribute()) {
			Attribute(ref attrs);
		}
		if (StartOf(7)) {
			Expression(out e, false, true);
		} else if (la.kind == 51) {
			Get();
			dotdotdot = t; 
		} else SynErr(175);
		Expect(25);
		if (dotdotdot != null) {
		 s = new SkeletonStatement(new AssertStmt(x, t, new LiteralExpr(x, true), attrs), dotdotdot, null);
		} else {
		 s = new AssertStmt(x, t, e, attrs);
		}
		
	}

	void AssumeStmt(out Statement/*!*/ s) {
		Contract.Ensures(Contract.ValueAtReturn(out s) != null); IToken/*!*/ x;
		Expression e = dummyExpr; Attributes attrs = null;
		IToken dotdotdot = null;
		
		Expect(28);
		x = t; 
		while (IsAttribute()) {
			Attribute(ref attrs);
		}
		if (StartOf(7)) {
			Expression(out e, false, true);
		} else if (la.kind == 51) {
			Get();
			dotdotdot = t; 
		} else SynErr(176);
		Expect(25);
		if (dotdotdot != null) {
		 s = new SkeletonStatement(new AssumeStmt(x, t, new LiteralExpr(x, true), attrs), dotdotdot, null);
		} else {
		 s = new AssumeStmt(x, t, e, attrs);
		}
		
	}

	void PrintStmt(out Statement s) {
		Contract.Ensures(Contract.ValueAtReturn(out s) != null);
		IToken x;  Expression e;
		var args = new List<Expression>();
		
		Expect(97);
		x = t; 
		Expression(out e, false, true);
		args.Add(e); 
		while (la.kind == 20) {
			Get();
			Expression(out e, false, true);
			args.Add(e); 
		}
		Expect(25);
		s = new PrintStmt(x, t, args); 
	}

	void UpdateStmt(out Statement/*!*/ s) {
		List<Expression> lhss = new List<Expression>();
		List<AssignmentRhs> rhss = new List<AssignmentRhs>();
		Expression e;  AssignmentRhs r;
		Expression lhs0;
		IToken x, endTok = Token.NoToken;
		Attributes attrs = null;
		IToken suchThatAssume = null;
		Expression suchThat = null;
		
		Lhs(out e);
		x = e.tok; 
		if (la.kind == 25 || la.kind == 38) {
			while (la.kind == 38) {
				Attribute(ref attrs);
			}
			Expect(25);
			endTok = t; rhss.Add(new ExprRhs(e, attrs)); 
		} else if (la.kind == 20 || la.kind == 89 || la.kind == 91) {
			lhss.Add(e);  lhs0 = e; 
			while (la.kind == 20) {
				Get();
				Lhs(out e);
				lhss.Add(e); 
			}
			if (la.kind == 89) {
				Get();
				x = t; 
				Rhs(out r, lhs0);
				rhss.Add(r); 
				while (la.kind == 20) {
					Get();
					Rhs(out r, lhs0);
					rhss.Add(r); 
				}
			} else if (la.kind == 91) {
				Get();
				x = t; 
				if (la.kind == _assume) {
					Expect(28);
					suchThatAssume = t; 
				}
				Expression(out suchThat, false, true);
			} else SynErr(177);
			Expect(25);
			endTok = t; 
		} else if (la.kind == 19) {
			Get();
			SemErr(t, "invalid statement (did you forget the 'label' keyword?)"); 
		} else SynErr(178);
		if (suchThat != null) {
		 s = new AssignSuchThatStmt(x, endTok, lhss, suchThat, suchThatAssume);
		} else {
		 if (lhss.Count == 0 && rhss.Count == 0) {
		   s = new BlockStmt(x, endTok, new List<Statement>()); // error, give empty statement
		 } else {
		   s = new UpdateStmt(x, endTok, lhss, rhss);
		 }
		}
		
	}

	void VarDeclStatement(out Statement/*!*/ s) {
		IToken x = null, assignTok = null;  bool isGhost = false;
		LocalVariable d;
		AssignmentRhs r;  IdentifierExpr lhs0;
		List<LocalVariable> lhss = new List<LocalVariable>();
		List<AssignmentRhs> rhss = new List<AssignmentRhs>();
		IToken suchThatAssume = null;
		Expression suchThat = null;
		Attributes attrs = null;
		IToken endTok;
		
		if (la.kind == 64) {
			Get();
			isGhost = true;  x = t; 
		}
		Expect(68);
		if (!isGhost) { x = t; } 
		while (la.kind == 38) {
			Attribute(ref attrs);
		}
		LocalIdentTypeOptional(out d, isGhost);
		lhss.Add(d); d.Attributes = attrs; attrs = null; 
		while (la.kind == 20) {
			Get();
			while (la.kind == 38) {
				Attribute(ref attrs);
			}
			LocalIdentTypeOptional(out d, isGhost);
			lhss.Add(d); d.Attributes = attrs; attrs = null; 
		}
		if (la.kind == 89 || la.kind == 91) {
			if (la.kind == 89) {
				Get();
				assignTok = t;
				lhs0 = new IdentifierExpr(lhss[0].Tok, lhss[0].Name);
				
				Rhs(out r, lhs0);
				rhss.Add(r); 
				while (la.kind == 20) {
					Get();
					Rhs(out r, lhs0);
					rhss.Add(r); 
				}
			} else {
				Get();
				assignTok = t; 
				if (la.kind == _assume) {
					Expect(28);
					suchThatAssume = t; 
				}
				Expression(out suchThat, false, true);
			}
		}
		while (!(la.kind == 0 || la.kind == 25)) {SynErr(179); Get();}
		Expect(25);
		endTok = t; 
		ConcreteUpdateStatement update;
		if (suchThat != null) {
		 var ies = new List<Expression>();
		 foreach (var lhs in lhss) {
		   ies.Add(new IdentifierExpr(lhs.Tok, lhs.Name));
		 }
		 update = new AssignSuchThatStmt(assignTok, endTok, ies, suchThat, suchThatAssume);
		} else if (rhss.Count == 0) {
		 update = null;
		} else {
		 var ies = new List<Expression>();
		 foreach (var lhs in lhss) {
		   ies.Add(new AutoGhostIdentifierExpr(lhs.Tok, lhs.Name));
		 }
		 update = new UpdateStmt(assignTok, endTok, ies, rhss);
		}
		s = new VarDeclStmt(x, endTok, lhss, update);
		
	}

	void IfStmt(out Statement/*!*/ ifStmt) {
		Contract.Ensures(Contract.ValueAtReturn(out ifStmt) != null); IToken/*!*/ x;
		Expression guard = null;  IToken guardEllipsis = null;
		BlockStmt/*!*/ thn;
		BlockStmt/*!*/ bs;
		Statement/*!*/ s;
		Statement els = null;
		IToken bodyStart, bodyEnd, endTok;
		List<GuardedAlternative> alternatives;
		ifStmt = dummyStmt;  // to please the compiler
		
		Expect(93);
		x = t; 
		if (IsAlternative()) {
			AlternativeBlock(out alternatives, out endTok);
			ifStmt = new AlternativeStmt(x, endTok, alternatives); 
		} else if (StartOf(20)) {
			if (StartOf(21)) {
				Guard(out guard);
			} else {
				Get();
				guardEllipsis = t; 
			}
			BlockStmt(out thn, out bodyStart, out bodyEnd);
			endTok = thn.EndTok; 
			if (la.kind == 32) {
				Get();
				if (la.kind == 93) {
					IfStmt(out s);
					els = s; endTok = s.EndTok; 
				} else if (la.kind == 38) {
					BlockStmt(out bs, out bodyStart, out bodyEnd);
					els = bs; endTok = bs.EndTok; 
				} else SynErr(180);
			}
			if (guardEllipsis != null) {
			 ifStmt = new SkeletonStatement(new IfStmt(x, endTok, guard, thn, els), guardEllipsis, null);
			} else {
			 ifStmt = new IfStmt(x, endTok, guard, thn, els);
			}
			
		} else SynErr(181);
	}

	void WhileStmt(out Statement stmt) {
		Contract.Ensures(Contract.ValueAtReturn(out stmt) != null); IToken x;
		Expression guard = null;  IToken guardEllipsis = null;
		
		List<MaybeFreeExpression> invariants = new List<MaybeFreeExpression>();
		List<Expression> decreases = new List<Expression>();
		Attributes decAttrs = null;
		Attributes modAttrs = null;
		List<FrameExpression> mod = null;
		
		BlockStmt body = null;  IToken bodyEllipsis = null;
		IToken bodyStart = null, bodyEnd = null, endTok = Token.NoToken;
		List<GuardedAlternative> alternatives;
		stmt = dummyStmt;  // to please the compiler
		bool isDirtyLoop = true;
		
		Expect(94);
		x = t; 
		if (IsLoopSpec() || IsAlternative()) {
			while (StartOf(22)) {
				LoopSpec(invariants, decreases, ref mod, ref decAttrs, ref modAttrs);
			}
			AlternativeBlock(out alternatives, out endTok);
			stmt = new AlternativeLoopStmt(x, endTok, invariants, new Specification<Expression>(decreases, decAttrs), new Specification<FrameExpression>(mod, modAttrs), alternatives); 
		} else if (StartOf(20)) {
			if (StartOf(21)) {
				Guard(out guard);
				Contract.Assume(guard == null || cce.Owner.None(guard)); 
			} else {
				Get();
				guardEllipsis = t; 
			}
			while (StartOf(22)) {
				LoopSpec(invariants, decreases, ref mod, ref decAttrs, ref modAttrs);
			}
			if (la.kind == _lbrace) {
				BlockStmt(out body, out bodyStart, out bodyEnd);
				endTok = body.EndTok; isDirtyLoop = false; 
			} else if (la.kind == _ellipsis) {
				Expect(51);
				bodyEllipsis = t; endTok = t; isDirtyLoop = false; 
			} else if (StartOf(23)) {
			} else SynErr(182);
			if (guardEllipsis != null || bodyEllipsis != null) {
			 if (mod != null) {
			   SemErr(mod[0].E.tok, "'modifies' clauses are not allowed on refining loops");
			 }
			 if (body == null && !isDirtyLoop) {
			   body = new BlockStmt(x, endTok, new List<Statement>());
			 }
			 stmt = new WhileStmt(x, endTok, guard, invariants, new Specification<Expression>(decreases, decAttrs), new Specification<FrameExpression>(null, null), body);
			 stmt = new SkeletonStatement(stmt, guardEllipsis, bodyEllipsis);
			} else {
			 // The following statement protects against crashes in case of parsing errors
			 if (body == null && !isDirtyLoop) {
			   body = new BlockStmt(x, endTok, new List<Statement>());
			 }
			 stmt = new WhileStmt(x, endTok, guard, invariants, new Specification<Expression>(decreases, decAttrs), new Specification<FrameExpression>(mod, modAttrs), body);
			}
			
		} else SynErr(183);
	}

	void MatchStmt(out Statement/*!*/ s) {
		Contract.Ensures(Contract.ValueAtReturn(out s) != null);
		Token x;  Expression/*!*/ e;  MatchCaseStmt/*!*/ c;
		List<MatchCaseStmt/*!*/> cases = new List<MatchCaseStmt/*!*/>();
		bool usesOptionalBrace = false;
		
		Expect(95);
		x = t; 
		Expression(out e, true, true);
		if (la.kind == _lbrace) {
			Expect(38);
			usesOptionalBrace = true; 
			while (la.kind == 30) {
				CaseStatement(out c);
				cases.Add(c); 
			}
			Expect(39);
		} else if (StartOf(23)) {
			while (la.kind == _case) {
				CaseStatement(out c);
				cases.Add(c); 
			}
		} else SynErr(184);
		s = new MatchStmt(x, t, e, cases, usesOptionalBrace); 
	}

	void ForallStmt(out Statement/*!*/ s) {
		Contract.Ensures(Contract.ValueAtReturn(out s) != null);
		IToken/*!*/ x = Token.NoToken;
		List<BoundVar> bvars = null;
		Attributes attrs = null;
		Expression range = null;
		var ens = new List<MaybeFreeExpression/*!*/>();
		bool isFree;
		Expression/*!*/ e;
		BlockStmt block = null;
		IToken bodyStart, bodyEnd;
		IToken tok = Token.NoToken;
		
		if (la.kind == 98) {
			Get();
			x = t; tok = x; 
		} else if (la.kind == 99) {
			Get();
			x = t;
			errors.Warning(t, "the 'parallel' keyword has been deprecated; the comprehension statement now uses the keyword 'forall' (and the parentheses around the bound variables are now optional)");
			
		} else SynErr(185);
		if (la.kind == _openparen) {
			Expect(42);
			if (la.kind == 1) {
				QuantifierDomain(out bvars, out attrs, out range);
			}
			Expect(43);
		} else if (StartOf(24)) {
			if (la.kind == _ident) {
				QuantifierDomain(out bvars, out attrs, out range);
			}
		} else SynErr(186);
		if (bvars == null) { bvars = new List<BoundVar>(); }
		if (range == null) { range = new LiteralExpr(x, true); }
		
		while (la.kind == 79 || la.kind == 80) {
			isFree = false; 
			if (la.kind == 79) {
				Get();
				isFree = true;
				errors.Warning(t, "the 'free' keyword is soon to be deprecated");
				
			}
			Expect(80);
			Expression(out e, false, true);
			ens.Add(new MaybeFreeExpression(e, isFree)); 
			OldSemi();
			tok = t; 
		}
		if (la.kind == _lbrace) {
			BlockStmt(out block, out bodyStart, out bodyEnd);
		}
		if (DafnyOptions.O.DisallowSoundnessCheating && block == null && 0 < ens.Count) {
		  SemErr(t, "a forall statement with an ensures clause must have a body");
		}
		
		if (block != null) {
		  tok = block.EndTok;
		}
		s = new ForallStmt(x, tok, bvars, attrs, range, ens, block);
		
	}

	void CalcStmt(out Statement s) {
		Contract.Ensures(Contract.ValueAtReturn(out s) != null);
		Token x;
		CalcStmt.CalcOp op, calcOp = Microsoft.Dafny.CalcStmt.DefaultOp, resOp = Microsoft.Dafny.CalcStmt.DefaultOp;
		var lines = new List<Expression>();
		var hints = new List<BlockStmt>();
		CalcStmt.CalcOp stepOp;
		var stepOps = new List<CalcStmt.CalcOp>();
		CalcStmt.CalcOp maybeOp;
		Expression e;
		IToken opTok;
		IToken danglingOperator = null;
		
		Expect(29);
		x = t; 
		if (StartOf(25)) {
			CalcOp(out opTok, out calcOp);
			maybeOp = calcOp.ResultOp(calcOp); // guard against non-transitive calcOp (like !=)
			if (maybeOp == null) {
			 SemErr(opTok, "the main operator of a calculation must be transitive");
			}
			resOp = calcOp;
			
		}
		Expect(38);
		while (StartOf(7)) {
			Expression(out e, false, true);
			lines.Add(e); stepOp = calcOp; danglingOperator = null; 
			Expect(25);
			if (StartOf(25)) {
				CalcOp(out opTok, out op);
				maybeOp = resOp.ResultOp(op);
				if (maybeOp == null) {
				 SemErr(opTok, "this operator cannot continue this calculation");
				} else {
				 stepOp = op;
				 resOp = maybeOp;
				 danglingOperator = opTok;
				}
				
			}
			stepOps.Add(stepOp); 
			var subhints = new List<Statement>();
			IToken hintStart = la;  IToken hintEnd = hintStart;
			IToken t0, t1;
			BlockStmt subBlock; Statement subCalc;
			
			while (la.kind == _lbrace || la.kind == _calc) {
				if (la.kind == 38) {
					BlockStmt(out subBlock, out t0, out t1);
					hintEnd = subBlock.EndTok; subhints.Add(subBlock); 
				} else if (la.kind == 29) {
					CalcStmt(out subCalc);
					hintEnd = subCalc.EndTok; subhints.Add(subCalc); 
				} else SynErr(187);
			}
			var h = new BlockStmt(hintStart, hintEnd, subhints); // if the hint is empty, hintStart is the first token of the next line, but it doesn't matter because the block statement is just used as a container
			hints.Add(h);
			if (h.Body.Count != 0) { danglingOperator = null; }
			
		}
		Expect(39);
		if (danglingOperator != null) {
		 SemErr(danglingOperator, "a calculation cannot end with an operator");
		}
		if (lines.Count > 0) {
		 // Repeat the last line to create a dummy line for the dangling hint
		 lines.Add(lines[lines.Count - 1]);
		}
		s = new CalcStmt(x, t, calcOp, lines, hints, stepOps, resOp);
		
	}

	void ModifyStmt(out Statement s) {
		IToken tok;  IToken endTok = Token.NoToken;
		Attributes attrs = null;
		FrameExpression fe;  var mod = new List<FrameExpression>();
		BlockStmt body = null;  IToken bodyStart;
		IToken ellipsisToken = null;
		
		Expect(100);
		tok = t; 
		while (IsAttribute()) {
			Attribute(ref attrs);
		}
		if (StartOf(18)) {
			FrameExpression(out fe, false, true);
			mod.Add(fe); 
			while (la.kind == 20) {
				Get();
				FrameExpression(out fe, false, true);
				mod.Add(fe); 
			}
		} else if (la.kind == 51) {
			Get();
			ellipsisToken = t; 
		} else SynErr(188);
		if (la.kind == 38) {
			BlockStmt(out body, out bodyStart, out endTok);
		} else if (la.kind == 25) {
			while (!(la.kind == 0 || la.kind == 25)) {SynErr(189); Get();}
			Get();
			endTok = t; 
		} else SynErr(190);
		s = new ModifyStmt(tok, endTok, mod, attrs, body);
		if (ellipsisToken != null) {
		 s = new SkeletonStatement(s, ellipsisToken, null);
		}
		
	}

	void ReturnStmt(out Statement/*!*/ s) {
		IToken returnTok = null;
		List<AssignmentRhs> rhss = null;
		AssignmentRhs r;
		bool isYield = false;
		
		if (la.kind == 90) {
			Get();
			returnTok = t; 
		} else if (la.kind == 81) {
			Get();
			returnTok = t; isYield = true; 
		} else SynErr(191);
		if (StartOf(26)) {
			Rhs(out r, null);
			rhss = new List<AssignmentRhs>(); rhss.Add(r); 
			while (la.kind == 20) {
				Get();
				Rhs(out r, null);
				rhss.Add(r); 
			}
		}
		Expect(25);
		if (isYield) {
		 s = new YieldStmt(returnTok, t, rhss);
		} else {
		 s = new ReturnStmt(returnTok, t, rhss);
		}
		
	}

	void SkeletonStmt(out Statement s) {
		List<IToken> names = null;
		List<Expression> exprs = null;
		IToken tok, dotdotdot, whereTok;
		Expression e; 
		Expect(51);
		dotdotdot = t; 
		if (la.kind == 88) {
			Get();
			names = new List<IToken>(); exprs = new List<Expression>(); whereTok = t;
			Ident(out tok);
			names.Add(tok); 
			while (la.kind == 20) {
				Get();
				Ident(out tok);
				names.Add(tok); 
			}
			Expect(89);
			Expression(out e, false, true);
			exprs.Add(e); 
			while (la.kind == 20) {
				Get();
				Expression(out e, false, true);
				exprs.Add(e); 
			}
			if (exprs.Count != names.Count) {
			 SemErr(whereTok, exprs.Count < names.Count ? "not enough expressions" : "too many expressions");
			 names = null; exprs = null;
			}
			
		}
		Expect(25);
		s = new SkeletonStatement(dotdotdot, t, names, exprs); 
	}

	void Rhs(out AssignmentRhs r, Expression receiverForInitCall) {
		Contract.Ensures(Contract.ValueAtReturn<AssignmentRhs>(out r) != null);
		IToken/*!*/ x, newToken;  Expression/*!*/ e;
		Type ty = null;
		List<Expression> ee = null;
		List<Expression> args = null;
		r = dummyRhs;  // to please compiler
		Attributes attrs = null;
		
		if (la.kind == 92) {
			Get();
			newToken = t; 
			TypeAndToken(out x, out ty);
			if (la.kind == 24 || la.kind == 40 || la.kind == 42) {
				if (la.kind == 40) {
					Get();
					ee = new List<Expression>(); 
					Expressions(ee);
					Expect(41);
					var tmp = theBuiltIns.ArrayType(ee.Count, new IntType(), true);
					
				} else {
					x = null; args = new List<Expression/*!*/>(); 
					if (la.kind == 24) {
						Get();
						Ident(out x);
					}
					Expect(42);
					if (StartOf(7)) {
						Expressions(args);
					}
					Expect(43);
				}
			}
			if (ee != null) {
			 r = new TypeRhs(newToken, ty, ee);
			} else if (args != null) {
			 r = new TypeRhs(newToken, ty, x == null ? null : x.val, receiverForInitCall, args);
			} else {
			 r = new TypeRhs(newToken, ty);
			}
			
		} else if (la.kind == 49) {
			Get();
			r = new HavocRhs(t); 
		} else if (StartOf(7)) {
			Expression(out e, false, true);
			r = new ExprRhs(e); 
		} else SynErr(192);
		while (la.kind == 38) {
			Attribute(ref attrs);
		}
		r.Attributes = attrs; 
	}

	void Lhs(out Expression e) {
		e = dummyExpr;  // the assignment is to please the compiler, the dummy value to satisfy contracts in the event of a parse error
		
		if (la.kind == 1) {
			NameSegment(out e);
			while (la.kind == 24 || la.kind == 40 || la.kind == 42) {
				Suffix(ref e);
			}
		} else if (StartOf(27)) {
			ConstAtomExpression(out e, false, false);
			Suffix(ref e);
			while (la.kind == 24 || la.kind == 40 || la.kind == 42) {
				Suffix(ref e);
			}
		} else SynErr(193);
	}

	void Expressions(List<Expression> args) {
		Expression e; 
		Expression(out e, true, true);
		args.Add(e); 
		while (la.kind == 20) {
			Get();
			Expression(out e, true, true);
			args.Add(e); 
		}
	}

	void AlternativeBlock(out List<GuardedAlternative> alternatives, out IToken endTok) {
		alternatives = new List<GuardedAlternative>();
		IToken x;
		Expression e;
		List<Statement> body;
		
		Expect(38);
		while (la.kind == 30) {
			Get();
			x = t; 
			Expression(out e, true, false);
			Expect(26);
			body = new List<Statement>(); 
			while (StartOf(15)) {
				Stmt(body);
			}
			alternatives.Add(new GuardedAlternative(x, e, body)); 
		}
		Expect(39);
		endTok = t; 
	}

	void Guard(out Expression e) {
		Expression/*!*/ ee;  e = null; 
		if (la.kind == 49) {
			Get();
			e = null; 
		} else if (IsParenStar()) {
			Expect(42);
			Expect(49);
			Expect(43);
			e = null; 
		} else if (StartOf(7)) {
			Expression(out ee, true, true);
			e = ee; 
		} else SynErr(194);
	}

	void LoopSpec(List<MaybeFreeExpression> invariants, List<Expression> decreases, ref List<FrameExpression> mod, ref Attributes decAttrs, ref Attributes modAttrs) {
		Expression e; FrameExpression fe;
		bool isFree = false; Attributes attrs = null;
		
		if (la.kind == 34 || la.kind == 79) {
			while (!(la.kind == 0 || la.kind == 34 || la.kind == 79)) {SynErr(195); Get();}
			if (la.kind == 79) {
				Get();
				isFree = true; errors.Warning(t, "the 'free' keyword is soon to be deprecated"); 
			}
			Expect(34);
			while (IsAttribute()) {
				Attribute(ref attrs);
			}
			Expression(out e, false, true);
			invariants.Add(new MaybeFreeExpression(e, isFree, attrs)); 
			OldSemi();
		} else if (la.kind == 33) {
			while (!(la.kind == 0 || la.kind == 33)) {SynErr(196); Get();}
			Get();
			while (IsAttribute()) {
				Attribute(ref decAttrs);
			}
			DecreasesList(decreases, true, true);
			OldSemi();
		} else if (la.kind == 35) {
			while (!(la.kind == 0 || la.kind == 35)) {SynErr(197); Get();}
			Get();
			mod = mod ?? new List<FrameExpression>(); 
			while (IsAttribute()) {
				Attribute(ref modAttrs);
			}
			FrameExpression(out fe, false, true);
			mod.Add(fe); 
			while (la.kind == 20) {
				Get();
				FrameExpression(out fe, false, true);
				mod.Add(fe); 
			}
			OldSemi();
		} else SynErr(198);
	}

	void CaseStatement(out MatchCaseStmt/*!*/ c) {
		Contract.Ensures(Contract.ValueAtReturn(out c) != null);
		IToken/*!*/ x, id;
		List<BoundVar/*!*/> arguments = new List<BoundVar/*!*/>();
		BoundVar/*!*/ bv;
		List<Statement/*!*/> body = new List<Statement/*!*/>();
		
		Expect(30);
		x = t; 
		Ident(out id);
		if (la.kind == 42) {
			Get();
			IdentTypeOptional(out bv);
			arguments.Add(bv); 
			while (la.kind == 20) {
				Get();
				IdentTypeOptional(out bv);
				arguments.Add(bv); 
			}
			Expect(43);
		}
		Expect(26);
		while (!(StartOf(28))) {SynErr(199); Get();}
		while (IsNotEndOfCase()) {
			Stmt(body);
			while (!(StartOf(28))) {SynErr(200); Get();}
		}
		c = new MatchCaseStmt(x, id.val, arguments, body); 
	}

	void QuantifierDomain(out List<BoundVar> bvars, out Attributes attrs, out Expression range) {
		bvars = new List<BoundVar>();
		BoundVar/*!*/ bv;
		attrs = null;
		range = null;
		
		IdentTypeOptional(out bv);
		bvars.Add(bv); 
		while (la.kind == 20) {
			Get();
			IdentTypeOptional(out bv);
			bvars.Add(bv); 
		}
		while (IsAttribute()) {
			Attribute(ref attrs);
		}
		if (la.kind == _verticalbar) {
			Expect(21);
			Expression(out range, true, true);
		}
	}

	void CalcOp(out IToken x, out CalcStmt.CalcOp/*!*/ op) {
		var binOp = BinaryExpr.Opcode.Eq; // Returns Eq if parsing fails because it is compatible with any other operator
		Expression k = null;
		x = null;
		
		switch (la.kind) {
		case 46: {
			Get();
			x = t;  binOp = BinaryExpr.Opcode.Eq; 
			if (la.kind == 101) {
				Get();
				Expect(40);
				Expression(out k, true, true);
				Expect(41);
			}
			break;
		}
		case 44: {
			Get();
			x = t;  binOp = BinaryExpr.Opcode.Lt; 
			break;
		}
		case 45: {
			Get();
			x = t;  binOp = BinaryExpr.Opcode.Gt; 
			break;
		}
		case 102: {
			Get();
			x = t;  binOp = BinaryExpr.Opcode.Le; 
			break;
		}
		case 103: {
			Get();
			x = t;  binOp = BinaryExpr.Opcode.Ge; 
			break;
		}
		case 47: {
			Get();
			x = t;  binOp = BinaryExpr.Opcode.Neq; 
			break;
		}
		case 48: {
			Get();
			x = t;  binOp = BinaryExpr.Opcode.Neq; 
			break;
		}
		case 104: {
			Get();
			x = t;  binOp = BinaryExpr.Opcode.Le; 
			break;
		}
		case 105: {
			Get();
			x = t;  binOp = BinaryExpr.Opcode.Ge; 
			break;
		}
		case 106: case 107: {
			EquivOp();
			x = t;  binOp = BinaryExpr.Opcode.Iff; 
			break;
		}
		case 108: case 109: {
			ImpliesOp();
			x = t;  binOp = BinaryExpr.Opcode.Imp; 
			break;
		}
		case 110: case 111: {
			ExpliesOp();
			x = t;  binOp = BinaryExpr.Opcode.Exp; 
			break;
		}
		default: SynErr(201); break;
		}
		if (k == null) {
		 op = new Microsoft.Dafny.CalcStmt.BinaryCalcOp(binOp);
		} else {
		 op = new Microsoft.Dafny.CalcStmt.TernaryCalcOp(k);
		}
		
	}

	void EquivOp() {
		if (la.kind == 106) {
			Get();
		} else if (la.kind == 107) {
			Get();
		} else SynErr(202);
	}

	void ImpliesOp() {
		if (la.kind == 108) {
			Get();
		} else if (la.kind == 109) {
			Get();
		} else SynErr(203);
	}

	void ExpliesOp() {
		if (la.kind == 110) {
			Get();
		} else if (la.kind == 111) {
			Get();
		} else SynErr(204);
	}

	void AndOp() {
		if (la.kind == 112) {
			Get();
		} else if (la.kind == 113) {
			Get();
		} else SynErr(205);
	}

	void OrOp() {
		if (la.kind == 114) {
			Get();
		} else if (la.kind == 115) {
			Get();
		} else SynErr(206);
	}

	void NegOp() {
		if (la.kind == 116) {
			Get();
		} else if (la.kind == 117) {
			Get();
		} else SynErr(207);
	}

	void Forall() {
		if (la.kind == 98) {
			Get();
		} else if (la.kind == 118) {
			Get();
		} else SynErr(208);
	}

	void Exists() {
		if (la.kind == 119) {
			Get();
		} else if (la.kind == 120) {
			Get();
		} else SynErr(209);
	}

	void QSep() {
		if (la.kind == 22) {
			Get();
		} else if (la.kind == 23) {
			Get();
		} else SynErr(210);
	}

	void EquivExpression(out Expression e0, bool allowSemi, bool allowLambda) {
		Contract.Ensures(Contract.ValueAtReturn(out e0) != null); IToken/*!*/ x;  Expression/*!*/ e1; 
		ImpliesExpliesExpression(out e0, allowSemi, allowLambda);
		while (IsEquivOp()) {
			EquivOp();
			x = t; 
			ImpliesExpliesExpression(out e1, allowSemi, allowLambda);
			e0 = new BinaryExpr(x, BinaryExpr.Opcode.Iff, e0, e1); 
		}
	}

	void ImpliesExpliesExpression(out Expression e0, bool allowSemi, bool allowLambda) {
		Contract.Ensures(Contract.ValueAtReturn(out e0) != null); IToken/*!*/ x;  Expression/*!*/ e1; 
		LogicalExpression(out e0, allowSemi, allowLambda);
		if (IsImpliesOp() || IsExpliesOp()) {
			if (la.kind == 108 || la.kind == 109) {
				ImpliesOp();
				x = t; 
				ImpliesExpression(out e1, allowSemi, allowLambda);
				e0 = new BinaryExpr(x, BinaryExpr.Opcode.Imp, e0, e1); 
			} else if (la.kind == 110 || la.kind == 111) {
				ExpliesOp();
				x = t; 
				LogicalExpression(out e1, allowSemi, allowLambda);
				e0 = new BinaryExpr(x, BinaryExpr.Opcode.Exp, e0, e1); 
				while (IsExpliesOp()) {
					ExpliesOp();
					x = t; 
					LogicalExpression(out e1, allowSemi, allowLambda);
					e0 = new BinaryExpr(x, BinaryExpr.Opcode.Exp, e0, e1); 
				}
			} else SynErr(211);
		}
	}

	void LogicalExpression(out Expression e0, bool allowSemi, bool allowLambda) {
		Contract.Ensures(Contract.ValueAtReturn(out e0) != null); IToken/*!*/ x;  Expression/*!*/ e1; 
		RelationalExpression(out e0, allowSemi, allowLambda);
		if (IsAndOp() || IsOrOp()) {
			if (la.kind == 112 || la.kind == 113) {
				AndOp();
				x = t; 
				RelationalExpression(out e1, allowSemi, allowLambda);
				e0 = new BinaryExpr(x, BinaryExpr.Opcode.And, e0, e1); 
				while (IsAndOp()) {
					AndOp();
					x = t; 
					RelationalExpression(out e1, allowSemi, allowLambda);
					e0 = new BinaryExpr(x, BinaryExpr.Opcode.And, e0, e1); 
				}
			} else if (la.kind == 114 || la.kind == 115) {
				OrOp();
				x = t; 
				RelationalExpression(out e1, allowSemi, allowLambda);
				e0 = new BinaryExpr(x, BinaryExpr.Opcode.Or, e0, e1); 
				while (IsOrOp()) {
					OrOp();
					x = t; 
					RelationalExpression(out e1, allowSemi, allowLambda);
					e0 = new BinaryExpr(x, BinaryExpr.Opcode.Or, e0, e1); 
				}
			} else SynErr(212);
		}
	}

	void ImpliesExpression(out Expression e0, bool allowSemi, bool allowLambda) {
		Contract.Ensures(Contract.ValueAtReturn(out e0) != null); IToken/*!*/ x;  Expression/*!*/ e1; 
		LogicalExpression(out e0, allowSemi, allowLambda);
		if (IsImpliesOp()) {
			ImpliesOp();
			x = t; 
			ImpliesExpression(out e1, allowSemi, allowLambda);
			e0 = new BinaryExpr(x, BinaryExpr.Opcode.Imp, e0, e1); 
		}
	}

	void RelationalExpression(out Expression e, bool allowSemi, bool allowLambda) {
		Contract.Ensures(Contract.ValueAtReturn(out e) != null);
		IToken x, firstOpTok = null;  Expression e0, e1, acc = null;  BinaryExpr.Opcode op;
		List<Expression> chain = null;
		List<BinaryExpr.Opcode> ops = null;
		List<Expression/*?*/> prefixLimits = null;
		Expression k;
		int kind = 0;  // 0 ("uncommitted") indicates chain of ==, possibly with one !=
		              // 1 ("ascending")   indicates chain of ==, <, <=, possibly with one !=
		              // 2 ("descending")  indicates chain of ==, >, >=, possibly with one !=
		              // 3 ("illegal")     indicates illegal chain
		              // 4 ("disjoint")    indicates chain of disjoint set operators
		bool hasSeenNeq = false;
		
		Term(out e0, allowSemi, allowLambda);
		e = e0; 
		if (IsRelOp()) {
			RelOp(out x, out op, out k);
			firstOpTok = x; 
			Term(out e1, allowSemi, allowLambda);
			if (k == null) {
			 e = new BinaryExpr(x, op, e0, e1);
			 if (op == BinaryExpr.Opcode.Disjoint)
			   acc = new BinaryExpr(x, BinaryExpr.Opcode.Add, e0, e1); // accumulate first two operands.
			} else {
			 Contract.Assert(op == BinaryExpr.Opcode.Eq || op == BinaryExpr.Opcode.Neq);
			 e = new TernaryExpr(x, op == BinaryExpr.Opcode.Eq ? TernaryExpr.Opcode.PrefixEqOp : TernaryExpr.Opcode.PrefixNeqOp, k, e0, e1);
			}
			
			while (IsRelOp()) {
				if (chain == null) {
				 chain = new List<Expression>();
				 ops = new List<BinaryExpr.Opcode>();
				 prefixLimits = new List<Expression>();
				 chain.Add(e0);  ops.Add(op);  prefixLimits.Add(k);  chain.Add(e1);
				 switch (op) {
				   case BinaryExpr.Opcode.Eq:
				     kind = 0;  break;
				   case BinaryExpr.Opcode.Neq:
				     kind = 0;  hasSeenNeq = true;  break;
				   case BinaryExpr.Opcode.Lt:
				   case BinaryExpr.Opcode.Le:
				     kind = 1;  break;
				   case BinaryExpr.Opcode.Gt:
				   case BinaryExpr.Opcode.Ge:
				     kind = 2;  break;
				   case BinaryExpr.Opcode.Disjoint:
				     kind = 4;  break;
				   default:
				     kind = 3;  break;
				 }
				}
				e0 = e1;
				
				RelOp(out x, out op, out k);
				switch (op) {
				 case BinaryExpr.Opcode.Eq:
				   if (kind != 0 && kind != 1 && kind != 2) { SemErr(x, "chaining not allowed from the previous operator"); }
				   break;
				 case BinaryExpr.Opcode.Neq:
				   if (hasSeenNeq) { SemErr(x, "a chain cannot have more than one != operator"); }
				   if (kind != 0 && kind != 1 && kind != 2) { SemErr(x, "this operator cannot continue this chain"); }
				   hasSeenNeq = true;  break;
				 case BinaryExpr.Opcode.Lt:
				 case BinaryExpr.Opcode.Le:
				   if (kind == 0) { kind = 1; }
				   else if (kind != 1) { SemErr(x, "this operator chain cannot continue with an ascending operator"); }
				   break;
				 case BinaryExpr.Opcode.Gt:
				 case BinaryExpr.Opcode.Ge:
				   if (kind == 0) { kind = 2; }
				   else if (kind != 2) { SemErr(x, "this operator chain cannot continue with a descending operator"); }
				   break;
				 case BinaryExpr.Opcode.Disjoint:
				   if (kind != 4) { SemErr(x, "can only chain disjoint (!!) with itself."); kind = 3; }
				   break;
				 default:
				   SemErr(x, "this operator cannot be part of a chain");
				   kind = 3;  break;
				}
				
				Term(out e1, allowSemi, allowLambda);
				ops.Add(op); prefixLimits.Add(k); chain.Add(e1);
				if (k != null) {
				 Contract.Assert(op == BinaryExpr.Opcode.Eq || op == BinaryExpr.Opcode.Neq);
				 e = new TernaryExpr(x, op == BinaryExpr.Opcode.Eq ? TernaryExpr.Opcode.PrefixEqOp : TernaryExpr.Opcode.PrefixNeqOp, k, e0, e1);
				} else if (op == BinaryExpr.Opcode.Disjoint && acc != null) {  // the second conjunct always holds for legal programs
				 e = new BinaryExpr(x, BinaryExpr.Opcode.And, e, new BinaryExpr(x, op, acc, e1));
				 acc = new BinaryExpr(x, BinaryExpr.Opcode.Add, acc, e1); //e0 has already been added.
				} else {
				 e = new BinaryExpr(x, BinaryExpr.Opcode.And, e, new BinaryExpr(x, op, e0, e1));
				}
				
			}
		}
		if (chain != null) {
		 e = new ChainingExpression(firstOpTok, chain, ops, prefixLimits, e);
		}
		
	}

	void Term(out Expression e0, bool allowSemi, bool allowLambda) {
		Contract.Ensures(Contract.ValueAtReturn(out e0) != null); IToken/*!*/ x;  Expression/*!*/ e1;  BinaryExpr.Opcode op; 
		Factor(out e0, allowSemi, allowLambda);
		while (IsAddOp()) {
			AddOp(out x, out op);
			Factor(out e1, allowSemi, allowLambda);
			e0 = new BinaryExpr(x, op, e0, e1); 
		}
	}

	void RelOp(out IToken/*!*/ x, out BinaryExpr.Opcode op, out Expression k) {
		Contract.Ensures(Contract.ValueAtReturn(out x) != null);
		x = Token.NoToken;  op = BinaryExpr.Opcode.Add/*(dummy)*/;
		IToken y;
		k = null;
		
		switch (la.kind) {
		case 46: {
			Get();
			x = t;  op = BinaryExpr.Opcode.Eq; 
			if (la.kind == 101) {
				Get();
				Expect(40);
				Expression(out k, true, true);
				Expect(41);
			}
			break;
		}
		case 44: {
			Get();
			x = t;  op = BinaryExpr.Opcode.Lt; 
			break;
		}
		case 45: {
			Get();
			x = t;  op = BinaryExpr.Opcode.Gt; 
			break;
		}
		case 102: {
			Get();
			x = t;  op = BinaryExpr.Opcode.Le; 
			break;
		}
		case 103: {
			Get();
			x = t;  op = BinaryExpr.Opcode.Ge; 
			break;
		}
		case 47: {
			Get();
			x = t;  op = BinaryExpr.Opcode.Neq; 
			if (la.kind == 101) {
				Get();
				Expect(40);
				Expression(out k, true, true);
				Expect(41);
			}
			break;
		}
		case 121: {
			Get();
			x = t;  op = BinaryExpr.Opcode.In; 
			break;
		}
		case 50: {
			Get();
			x = t;  op = BinaryExpr.Opcode.NotIn; 
			break;
		}
		case 116: {
			Get();
			x = t;  y = Token.NoToken; 
			if (la.val == "!") {
				Expect(116);
				y = t; 
			}
			if (y == Token.NoToken) {
			 SemErr(x, "invalid RelOp");
			} else if (y.pos != x.pos + 1) {
			 SemErr(x, "invalid RelOp (perhaps you intended \"!!\" with no intervening whitespace?)");
			} else {
			 x.val = "!!";
			 op = BinaryExpr.Opcode.Disjoint;
			}
			
			break;
		}
		case 48: {
			Get();
			x = t;  op = BinaryExpr.Opcode.Neq; 
			break;
		}
		case 104: {
			Get();
			x = t;  op = BinaryExpr.Opcode.Le; 
			break;
		}
		case 105: {
			Get();
			x = t;  op = BinaryExpr.Opcode.Ge; 
			break;
		}
		default: SynErr(213); break;
		}
	}

	void Factor(out Expression e0, bool allowSemi, bool allowLambda) {
		Contract.Ensures(Contract.ValueAtReturn(out e0) != null); IToken/*!*/ x;  Expression/*!*/ e1;  BinaryExpr.Opcode op; 
		UnaryExpression(out e0, allowSemi, allowLambda);
		while (IsMulOp()) {
			MulOp(out x, out op);
			UnaryExpression(out e1, allowSemi, allowLambda);
			e0 = new BinaryExpr(x, op, e0, e1); 
		}
	}

	void AddOp(out IToken x, out BinaryExpr.Opcode op) {
		Contract.Ensures(Contract.ValueAtReturn(out x) != null); x = Token.NoToken;  op=BinaryExpr.Opcode.Add/*(dummy)*/; 
		if (la.kind == 122) {
			Get();
			x = t;  op = BinaryExpr.Opcode.Add; 
		} else if (la.kind == 123) {
			Get();
			x = t;  op = BinaryExpr.Opcode.Sub; 
		} else SynErr(214);
	}

	void UnaryExpression(out Expression e, bool allowSemi, bool allowLambda) {
		Contract.Ensures(Contract.ValueAtReturn(out e) != null); IToken/*!*/ x;  e = dummyExpr; 
		if (la.kind == 123) {
			Get();
			x = t; 
			UnaryExpression(out e, allowSemi, allowLambda);
			e = new NegationExpression(x, e); 
		} else if (la.kind == 116 || la.kind == 117) {
			NegOp();
			x = t; 
			UnaryExpression(out e, allowSemi, allowLambda);
			e = new UnaryOpExpr(x, UnaryOpExpr.Opcode.Not, e); 
		} else if (IsMapDisplay()) {
			Expect(16);
			x = t; 
			MapDisplayExpr(x, out e);
			while (IsSuffix()) {
				Suffix(ref e);
			}
		} else if (IsLambda(allowLambda)) {
			LambdaExpression(out e, allowSemi);
		} else if (StartOf(29)) {
			EndlessExpression(out e, allowSemi, allowLambda);
		} else if (la.kind == 1) {
			NameSegment(out e);
			while (IsSuffix()) {
				Suffix(ref e);
			}
		} else if (la.kind == 38 || la.kind == 40) {
			DisplayExpr(out e);
			while (IsSuffix()) {
				Suffix(ref e);
			}
		} else if (la.kind == 14) {
			MultiSetExpr(out e);
			while (IsSuffix()) {
				Suffix(ref e);
			}
		} else if (StartOf(27)) {
			ConstAtomExpression(out e, allowSemi, allowLambda);
			while (IsSuffix()) {
				Suffix(ref e);
			}
		} else SynErr(215);
	}

	void MulOp(out IToken x, out BinaryExpr.Opcode op) {
		Contract.Ensures(Contract.ValueAtReturn(out x) != null); x = Token.NoToken;  op = BinaryExpr.Opcode.Add/*(dummy)*/; 
		if (la.kind == 49) {
			Get();
			x = t;  op = BinaryExpr.Opcode.Mul; 
		} else if (la.kind == 124) {
			Get();
			x = t;  op = BinaryExpr.Opcode.Div; 
		} else if (la.kind == 125) {
			Get();
			x = t;  op = BinaryExpr.Opcode.Mod; 
		} else SynErr(216);
	}

	void MapDisplayExpr(IToken/*!*/ mapToken, out Expression e) {
		Contract.Ensures(Contract.ValueAtReturn(out e) != null);
		List<ExpressionPair/*!*/>/*!*/ elements= new List<ExpressionPair/*!*/>() ;
		e = dummyExpr;
		
		Expect(40);
		if (StartOf(7)) {
			MapLiteralExpressions(out elements);
		}
		e = new MapDisplayExpr(mapToken, elements);
		Expect(41);
	}

	void Suffix(ref Expression e) {
		Contract.Requires(e != null); Contract.Ensures(e!=null);
		IToken id, x;
		Expression e0 = null;  Expression e1 = null;  Expression ee;  bool anyDots = false;
		List<Expression> multipleLengths = null; bool takeRest = false; // takeRest is relevant only if multipleLengths is non-null
		List<Expression> multipleIndices = null;
		
		if (la.kind == 24) {
			DotSuffix(out id, out x);
			if (x != null) {
			 // process id as a Suffix in its own right
			 e = new ExprDotName(id, e, id.val, null);
			 id = x;  // move to the next Suffix
			}
			IToken openParen = null;  List<Type> typeArgs = null;  List<Expression> args = null;
			
			if (IsGenericInstantiation()) {
				typeArgs = new List<Type>(); 
				GenericInstantiation(typeArgs);
			} else if (la.kind == 101) {
				HashCall(id, out openParen, out typeArgs, out args);
			} else if (StartOf(30)) {
			} else SynErr(217);
			e = new ExprDotName(id, e, id.val, typeArgs);
			if (openParen != null) {
			 e = new ApplySuffix(openParen, e, args);
			}
			
		} else if (la.kind == 40) {
			Get();
			x = t; 
			if (StartOf(7)) {
				Expression(out ee, true, true);
				e0 = ee; 
				if (la.kind == 132) {
					Get();
					anyDots = true; 
					if (StartOf(7)) {
						Expression(out ee, true, true);
						e1 = ee; 
					}
				} else if (la.kind == 89) {
					Get();
					Expression(out ee, true, true);
					e1 = ee; 
				} else if (la.kind == 19) {
					Get();
					multipleLengths = new List<Expression>();
					multipleLengths.Add(e0);  // account for the Expression read before the colon
					takeRest = true;
					
					if (StartOf(7)) {
						Expression(out ee, true, true);
						multipleLengths.Add(ee); takeRest = false; 
						while (IsNonFinalColon()) {
							Expect(19);
							Expression(out ee, true, true);
							multipleLengths.Add(ee); 
						}
						if (la.kind == 19) {
							Get();
							takeRest = true; 
						}
					}
				} else if (la.kind == 20 || la.kind == 41) {
					while (la.kind == 20) {
						Get();
						Expression(out ee, true, true);
						if (multipleIndices == null) {
						 multipleIndices = new List<Expression>();
						 multipleIndices.Add(e0);
						}
						multipleIndices.Add(ee);
						
					}
				} else SynErr(218);
			} else if (la.kind == 132) {
				Get();
				anyDots = true; 
				if (StartOf(7)) {
					Expression(out ee, true, true);
					e1 = ee; 
				}
			} else SynErr(219);
			if (multipleIndices != null) {
			 e = new MultiSelectExpr(x, e, multipleIndices);
			 // make sure an array class with this dimensionality exists
			 var tmp = theBuiltIns.ArrayType(multipleIndices.Count, new IntType(), true);
			} else {
			 if (!anyDots && e0 == null) {
			   /* a parsing error occurred */
			   e0 = dummyExpr;
			 }
			 Contract.Assert(anyDots || e0 != null);
			 if (anyDots) {
			   //Contract.Assert(e0 != null || e1 != null);
			   e = new SeqSelectExpr(x, false, e, e0, e1);
			 } else if (multipleLengths != null) {
			   Expression prev = null;
			   List<Expression> seqs = new List<Expression>();
			    foreach (var len in multipleLengths) {
			      var end = prev == null ? len : new BinaryExpr(x, BinaryExpr.Opcode.Add, prev, len);
			      seqs.Add(new SeqSelectExpr(x, false, e, prev, end));
			      prev = end;
			    }
			   if (takeRest) {
			     seqs.Add(new SeqSelectExpr(x, false, e, prev, null));
			   }
			   e = new SeqDisplayExpr(x, seqs);
			 } else if (e1 == null) {
			   Contract.Assert(e0 != null);
			   e = new SeqSelectExpr(x, true, e, e0, null);
			 } else {
			   Contract.Assert(e0 != null);
			   e = new SeqUpdateExpr(x, e, e0, e1);
			 }
			}
			
			Expect(41);
		} else if (la.kind == 42) {
			Get();
			IToken openParen = t; var args = new List<Expression>(); 
			if (StartOf(7)) {
				Expressions(args);
			}
			Expect(43);
			e = new ApplySuffix(openParen, e, args); 
		} else SynErr(220);
	}

	void LambdaExpression(out Expression e, bool allowSemi) {
		IToken x = Token.NoToken;
		IToken id;  BoundVar bv;
		var bvs = new List<BoundVar>();
		FrameExpression fe;  Expression ee;
		var reads = new List<FrameExpression>();
		Expression req = null;
		bool oneShot;
		Expression body = null;
		
		if (la.kind == 1) {
			WildIdent(out id, true);
			x = t; bvs.Add(new BoundVar(id, id.val, new InferredTypeProxy())); 
		} else if (la.kind == 42) {
			Get();
			x = t; 
			if (la.kind == 1) {
				IdentTypeOptional(out bv);
				bvs.Add(bv); 
				while (la.kind == 20) {
					Get();
					IdentTypeOptional(out bv);
					bvs.Add(bv); 
				}
			}
			Expect(43);
		} else SynErr(221);
		while (la.kind == 36 || la.kind == 37) {
			if (la.kind == 36) {
				Get();
				PossiblyWildFrameExpression(out fe, true);
				reads.Add(fe); 
			} else {
				Get();
				Expression(out ee, true, false);
				req = req == null ? ee : new BinaryExpr(req.tok, BinaryExpr.Opcode.And, req, ee); 
			}
		}
		LambdaArrow(out oneShot);
		Expression(out body, allowSemi, true);
		e = new LambdaExpr(x, oneShot, bvs, req, reads, body);
		theBuiltIns.CreateArrowTypeDecl(bvs.Count);
		
	}

	void EndlessExpression(out Expression e, bool allowSemi, bool allowLambda) {
		IToken/*!*/ x;
		Expression e0, e1;
		Statement s;
		e = dummyExpr;
		
		switch (la.kind) {
		case 93: {
			Get();
			x = t; 
			Expression(out e, true, true);
			Expect(31);
			Expression(out e0, true, true);
			Expect(32);
			Expression(out e1, allowSemi, allowLambda);
			e = new ITEExpr(x, e, e0, e1); 
			break;
		}
		case 95: {
			MatchExpression(out e, allowSemi, allowLambda);
			break;
		}
		case 98: case 118: case 119: case 120: {
			QuantifierGuts(out e, allowSemi, allowLambda);
			break;
		}
		case 13: {
			SetComprehensionExpr(out e, allowSemi, allowLambda);
			break;
		}
		case 28: case 29: case 96: {
			StmtInExpr(out s);
			Expression(out e, allowSemi, allowLambda);
			e = new StmtExpr(s.Tok, s, e); 
			break;
		}
		case 64: case 68: {
			LetExpr(out e, allowSemi, allowLambda);
			break;
		}
		case 16: {
			Get();
			x = t; 
			MapComprehensionExpr(x, out e, allowSemi, allowLambda);
			break;
		}
		case 86: {
			NamedExpr(out e, allowSemi, allowLambda);
			break;
		}
		default: SynErr(222); break;
		}
	}

	void NameSegment(out Expression e) {
		IToken id;
		IToken openParen = null;  List<Type> typeArgs = null;  List<Expression> args = null;
		
		Ident(out id);
		if (IsGenericInstantiation()) {
			typeArgs = new List<Type>(); 
			GenericInstantiation(typeArgs);
		} else if (la.kind == 101) {
			HashCall(id, out openParen, out typeArgs, out args);
		} else if (StartOf(30)) {
		} else SynErr(223);
		e = new NameSegment(id, id.val, typeArgs);
		if (openParen != null) {
		 e = new ApplySuffix(openParen, e, args);
		}
		
	}

	void DisplayExpr(out Expression e) {
		Contract.Ensures(Contract.ValueAtReturn(out e) != null);
		IToken x;  List<Expression> elements;
		e = dummyExpr;
		
		if (la.kind == 38) {
			Get();
			x = t;  elements = new List<Expression/*!*/>(); 
			if (StartOf(7)) {
				Expressions(elements);
			}
			e = new SetDisplayExpr(x, elements);
			Expect(39);
		} else if (la.kind == 40) {
			Get();
			x = t;  elements = new List<Expression/*!*/>(); 
			if (StartOf(7)) {
				Expressions(elements);
			}
			e = new SeqDisplayExpr(x, elements); 
			Expect(41);
		} else SynErr(224);
	}

	void MultiSetExpr(out Expression e) {
		Contract.Ensures(Contract.ValueAtReturn(out e) != null);
		IToken/*!*/ x = null;  List<Expression/*!*/>/*!*/ elements;
		e = dummyExpr;
		
		Expect(14);
		x = t; 
		if (la.kind == 38) {
			Get();
			elements = new List<Expression/*!*/>(); 
			if (StartOf(7)) {
				Expressions(elements);
			}
			e = new MultiSetDisplayExpr(x, elements);
			Expect(39);
		} else if (la.kind == 42) {
			Get();
			x = t;  elements = new List<Expression/*!*/>(); 
			Expression(out e, true, true);
			e = new MultiSetFormingExpr(x, e); 
			Expect(43);
		} else SynErr(225);
	}

	void ConstAtomExpression(out Expression e, bool allowSemi, bool allowLambda) {
		Contract.Ensures(Contract.ValueAtReturn(out e) != null);
		IToken/*!*/ x;  BigInteger n;   Basetypes.BigDec d;
		e = dummyExpr;  Type toType = null;
		
		switch (la.kind) {
		case 126: {
			Get();
			e = new LiteralExpr(t, false); 
			break;
		}
		case 127: {
			Get();
			e = new LiteralExpr(t, true); 
			break;
		}
		case 128: {
			Get();
			e = new LiteralExpr(t); 
			break;
		}
		case 2: case 3: {
			Nat(out n);
			e = new LiteralExpr(t, n); 
			break;
		}
		case 4: {
			Dec(out d);
			e = new LiteralExpr(t, d); 
			break;
		}
		case 17: {
			Get();
			e = new CharLiteralExpr(t, t.val.Substring(1, t.val.Length - 2)); 
			break;
		}
		case 18: {
			Get();
			bool isVerbatimString;
			string s = Util.RemoveParsedStringQuotes(t.val, out isVerbatimString);
			e = new StringLiteralExpr(t, s, isVerbatimString);
			
			break;
		}
		case 129: {
			Get();
			e = new ThisExpr(t); 
			break;
		}
		case 130: {
			Get();
			x = t; 
			Expect(42);
			Expression(out e, true, true);
			Expect(43);
			e = new UnaryOpExpr(x, UnaryOpExpr.Opcode.Fresh, e); 
			break;
		}
		case 131: {
			Get();
			x = t; 
			Expect(42);
			Expression(out e, true, true);
			Expect(43);
			e = new OldExpr(x, e); 
			break;
		}
		case 21: {
			Get();
			x = t; 
			Expression(out e, true, true);
			e = new UnaryOpExpr(x, UnaryOpExpr.Opcode.Cardinality, e); 
			Expect(21);
			break;
		}
		case 8: case 10: {
			if (la.kind == 8) {
				Get();
				x = t; toType = new IntType(); 
			} else {
				Get();
				x = t; toType = new RealType(); 
			}
			Expect(42);
			Expression(out e, true, true);
			Expect(43);
			e = new ConversionExpr(x, e, toType); 
			break;
		}
		case 42: {
			ParensExpression(out e, allowSemi, allowLambda);
			break;
		}
		default: SynErr(226); break;
		}
	}

	void Nat(out BigInteger n) {
		n = BigInteger.Zero;
		string S;
		
		if (la.kind == 2) {
			Get();
			S = Util.RemoveUnderscores(t.val);
			try {
			 n = BigInteger.Parse(S);
			} catch (System.FormatException) {
			 SemErr("incorrectly formatted number");
			 n = BigInteger.Zero;
			}
			
		} else if (la.kind == 3) {
			Get();
			S = Util.RemoveUnderscores(t.val.Substring(2));
			try {
			 // note: leading 0 required when parsing positive hex numbers
			 n = BigInteger.Parse("0" + S, System.Globalization.NumberStyles.HexNumber);
			} catch (System.FormatException) {
			 SemErr("incorrectly formatted number");
			 n = BigInteger.Zero;
			}
			
		} else SynErr(227);
	}

	void Dec(out Basetypes.BigDec d) {
		d = Basetypes.BigDec.ZERO; 
		Expect(4);
		var S = Util.RemoveUnderscores(t.val);
		try {
		 d = Basetypes.BigDec.FromString(S);
		} catch (System.FormatException) {
		 SemErr("incorrectly formatted number");
		 d = Basetypes.BigDec.ZERO;
		}
		
	}

	void ParensExpression(out Expression e, bool allowSemi, bool allowLambda) {
		IToken x;
		var args = new List<Expression>();
		
		Expect(42);
		x = t; 
		if (StartOf(7)) {
			Expressions(args);
		}
		Expect(43);
		if (args.Count == 1) {
		 e = new ParensExpression(x, args[0]);
		} else {
		 // make sure the corresponding tuple type exists
		 var tmp = theBuiltIns.TupleType(x, args.Count, true);
		 e = new DatatypeValue(x, BuiltIns.TupleTypeName(args.Count), BuiltIns.TupleTypeCtorName, args);
		}
		
	}

	void LambdaArrow(out bool oneShot) {
		oneShot = true; 
		if (la.kind == 26) {
			Get();
			oneShot = false; 
		} else if (la.kind == 27) {
			Get();
			oneShot = true; 
		} else SynErr(228);
	}

	void MapLiteralExpressions(out List<ExpressionPair> elements) {
		Expression/*!*/ d, r;
		elements = new List<ExpressionPair/*!*/>(); 
		Expression(out d, true, true);
		Expect(89);
		Expression(out r, true, true);
		elements.Add(new ExpressionPair(d,r)); 
		while (la.kind == 20) {
			Get();
			Expression(out d, true, true);
			Expect(89);
			Expression(out r, true, true);
			elements.Add(new ExpressionPair(d,r)); 
		}
	}

	void MapComprehensionExpr(IToken mapToken, out Expression e, bool allowSemi, bool allowLambda) {
		Contract.Ensures(Contract.ValueAtReturn(out e) != null);
		BoundVar bv;
		List<BoundVar> bvars = new List<BoundVar>();
		Expression range = null;
		Expression body;
		
		IdentTypeOptional(out bv);
		bvars.Add(bv); 
		if (la.kind == 21) {
			Get();
			Expression(out range, true, true);
		}
		QSep();
		Expression(out body, allowSemi, allowLambda);
		e = new MapComprehension(mapToken, bvars, range ?? new LiteralExpr(mapToken, true), body);
		
	}

	void MatchExpression(out Expression e, bool allowSemi, bool allowLambda) {
		Contract.Ensures(Contract.ValueAtReturn(out e) != null); IToken/*!*/ x;  MatchCaseExpr/*!*/ c;
		List<MatchCaseExpr/*!*/> cases = new List<MatchCaseExpr/*!*/>();
		bool usesOptionalBrace = false;
		
		Expect(95);
		x = t; 
		Expression(out e, allowSemi, allowLambda);
		if (la.kind == _lbrace) {
			Expect(38);
			usesOptionalBrace = true; 
			while (la.kind == 30) {
				CaseExpression(out c, true, true);
				cases.Add(c); 
			}
			Expect(39);
		} else if (StartOf(31)) {
			while (la.kind == _case) {
				CaseExpression(out c, allowSemi, allowLambda);
				cases.Add(c); 
			}
		} else SynErr(229);
		e = new MatchExpr(x, e, cases, usesOptionalBrace); 
	}

	void QuantifierGuts(out Expression q, bool allowSemi, bool allowLambda) {
		Contract.Ensures(Contract.ValueAtReturn(out q) != null); IToken/*!*/ x = Token.NoToken;
		bool univ = false;
		List<BoundVar/*!*/> bvars;
		Attributes attrs;
		Expression range;
		Expression/*!*/ body;
		
		if (la.kind == 98 || la.kind == 118) {
			Forall();
			x = t;  univ = true; 
		} else if (la.kind == 119 || la.kind == 120) {
			Exists();
			x = t; 
		} else SynErr(230);
		QuantifierDomain(out bvars, out attrs, out range);
		QSep();
		Expression(out body, allowSemi, allowLambda);
		if (univ) {
		 q = new ForallExpr(x, bvars, range, body, attrs);
		} else {
		 q = new ExistsExpr(x, bvars, range, body, attrs);
		}
		
	}

	void SetComprehensionExpr(out Expression q, bool allowSemi, bool allowLambda) {
		Contract.Ensures(Contract.ValueAtReturn(out q) != null);
		IToken x = Token.NoToken;
		BoundVar bv;
		List<BoundVar/*!*/> bvars = new List<BoundVar>();
		Expression range;
		Expression body = null;
		
		Expect(13);
		x = t; 
		IdentTypeOptional(out bv);
		bvars.Add(bv); 
		while (la.kind == 20) {
			Get();
			IdentTypeOptional(out bv);
			bvars.Add(bv); 
		}
		Expect(21);
		Expression(out range, allowSemi, allowLambda);
		if (IsQSep()) {
			QSep();
			Expression(out body, allowSemi, allowLambda);
		}
		if (body == null && bvars.Count != 1) { SemErr(t, "a set comprehension with more than one bound variable must have a term expression"); }
		q = new SetComprehension(x, bvars, range, body);
		
	}

	void StmtInExpr(out Statement s) {
		s = dummyStmt; 
		if (la.kind == 96) {
			AssertStmt(out s);
		} else if (la.kind == 28) {
			AssumeStmt(out s);
		} else if (la.kind == 29) {
			CalcStmt(out s);
		} else SynErr(231);
	}

	void LetExpr(out Expression e, bool allowSemi, bool allowLambda) {
		IToken x = null;
		bool isGhost = false;
		var letLHSs = new List<CasePattern>();
		var letRHSs = new List<Expression>();
		CasePattern pat;
		bool exact = true;
		e = dummyExpr;
		
		if (la.kind == 64) {
			Get();
			isGhost = true;  x = t; 
		}
		Expect(68);
		if (!isGhost) { x = t; } 
		CasePattern(out pat);
		if (isGhost) { pat.Vars.Iter(bv => bv.IsGhost = true); }
		letLHSs.Add(pat);
		
		while (la.kind == 20) {
			Get();
			CasePattern(out pat);
			if (isGhost) { pat.Vars.Iter(bv => bv.IsGhost = true); }
			letLHSs.Add(pat);
			
		}
		if (la.kind == 89) {
			Get();
		} else if (la.kind == 91) {
			Get();
			exact = false;
			foreach (var lhs in letLHSs) {
			 if (lhs.Arguments != null) {
			   SemErr(lhs.tok, "LHS of let-such-that expression must be variables, not general patterns");
			 }
			}
			
		} else SynErr(232);
		Expression(out e, false, true);
		letRHSs.Add(e); 
		while (la.kind == 20) {
			Get();
			Expression(out e, false, true);
			letRHSs.Add(e); 
		}
		Expect(25);
		Expression(out e, allowSemi, allowLambda);
		e = new LetExpr(x, letLHSs, letRHSs, e, exact); 
	}

	void NamedExpr(out Expression e, bool allowSemi, bool allowLambda) {
		IToken/*!*/ x, d;
		e = dummyExpr;
		Expression expr;
		
		Expect(86);
		x = t; 
		NoUSIdent(out d);
		Expect(19);
		Expression(out e, allowSemi, allowLambda);
		expr = e;
		e = new NamedExpr(x, d.val, expr); 
	}

	void CasePattern(out CasePattern pat) {
		IToken id;  List<CasePattern> arguments;
		BoundVar bv;
		pat = null;
		
		if (IsIdentParen()) {
			Ident(out id);
			Expect(42);
			arguments = new List<CasePattern>(); 
			if (la.kind == 1) {
				CasePattern(out pat);
				arguments.Add(pat); 
				while (la.kind == 20) {
					Get();
					CasePattern(out pat);
					arguments.Add(pat); 
				}
			}
			Expect(43);
			pat = new CasePattern(id, id.val, arguments); 
		} else if (la.kind == 1) {
			IdentTypeOptional(out bv);
			pat = new CasePattern(bv.tok, bv);
			
		} else SynErr(233);
		if (pat == null) {
		 pat = new CasePattern(t, "_ParseError", new List<CasePattern>());
		}
		
	}

	void CaseExpression(out MatchCaseExpr c, bool allowSemi, bool allowLambda) {
		Contract.Ensures(Contract.ValueAtReturn(out c) != null); IToken/*!*/ x, id;
		List<BoundVar/*!*/> arguments = new List<BoundVar/*!*/>();
		BoundVar/*!*/ bv;
		Expression/*!*/ body;
		
		Expect(30);
		x = t; 
		Ident(out id);
		if (la.kind == 42) {
			Get();
			IdentTypeOptional(out bv);
			arguments.Add(bv); 
			while (la.kind == 20) {
				Get();
				IdentTypeOptional(out bv);
				arguments.Add(bv); 
			}
			Expect(43);
		}
		Expect(26);
		Expression(out body, allowSemi, allowLambda);
		c = new MatchCaseExpr(x, id.val, arguments, body); 
	}

	void HashCall(IToken id, out IToken openParen, out List<Type> typeArgs, out List<Expression> args) {
		Expression k; args = new List<Expression>(); typeArgs = null; 
		Expect(101);
		id.val = id.val + "#"; 
		if (la.kind == 44) {
			typeArgs = new List<Type>(); 
			GenericInstantiation(typeArgs);
		}
		Expect(40);
		Expression(out k, true, true);
		Expect(41);
		args.Add(k); 
		Expect(42);
		openParen = t; 
		if (StartOf(7)) {
			Expressions(args);
		}
		Expect(43);
	}

	void DotSuffix(out IToken x, out IToken y) {
		Contract.Ensures(Contract.ValueAtReturn(out x) != null);
		x = Token.NoToken;
		y = null;
		
		Expect(24);
		if (la.kind == 1) {
			Get();
			x = t; 
		} else if (la.kind == 2) {
			Get();
			x = t; 
		} else if (la.kind == 4) {
			Get();
			x = t;
			int exponent = x.val.IndexOf('e');
			if (0 <= exponent) {
			 // this is not a legal field/destructor name
			 SemErr(x, "invalid DotSuffix");
			} else {
			 int dot = x.val.IndexOf('.');
			 if (0 <= dot) {
			   y = new Token();
			   y.pos = x.pos + dot + 1;
			   y.val = x.val.Substring(dot + 1);
			   x.val = x.val.Substring(0, dot);
			   y.col = x.col + dot + 1;
			   y.line = x.line;
			   y.filename = x.filename;
			   y.kind = x.kind;
			 }
			}
			
		} else if (la.kind == 37) {
			Get();
			x = t; 
		} else if (la.kind == 36) {
			Get();
			x = t; 
		} else SynErr(234);
	}



	public void Parse() {
		la = new Token();
		la.val = "";
		Get();
		Dafny();
		Expect(0);

		Expect(0);
	}

	static readonly bool[,]/*!*/ set = {
		{T,T,T,T, T,x,x,x, T,x,T,x, x,x,x,x, x,T,T,x, x,T,x,x, x,T,x,x, T,T,T,x, x,T,T,T, T,T,T,T, x,x,T,x, x,x,x,x, x,x,x,T, x,x,x,x, x,x,x,x, x,T,x,T, T,x,T,T, T,x,x,T, x,x,T,T, T,T,T,T, T,T,x,x, x,x,T,T, x,x,T,x, x,T,T,T, T,T,T,T, T,x,x,x, x,x,x,x, x,x,x,x, x,x,x,x, x,x,x,x, x,x,x,x, x,x,T,T, T,T,T,T, x,x,x},
		{x,x,x,x, x,x,x,x, x,x,x,x, x,x,x,x, x,x,x,x, x,x,x,x, x,x,x,x, x,x,x,x, x,x,x,x, x,x,x,x, x,x,x,x, x,x,x,x, x,x,x,x, x,T,T,x, T,x,x,x, x,T,x,T, T,T,T,T, T,T,T,T, x,x,T,T, T,T,T,x, x,x,T,T, T,x,x,x, x,x,x,x, x,x,x,x, x,x,x,x, x,x,x,x, x,x,x,x, x,x,x,x, x,x,x,x, x,x,x,x, x,x,x,x, x,x,x,x, x,x,x,x, x,x,x},
		{x,x,x,x, x,x,x,x, x,x,x,x, x,x,x,x, x,x,x,x, x,x,x,x, x,x,x,x, x,x,x,x, x,x,x,x, x,x,x,x, x,x,x,x, x,x,x,x, x,x,x,x, x,x,x,x, x,x,x,x, x,x,x,x, T,T,x,x, T,x,x,x, x,x,T,T, T,T,T,x, x,x,T,T, T,x,x,x, x,x,x,x, x,x,x,x, x,x,x,x, x,x,x,x, x,x,x,x, x,x,x,x, x,x,x,x, x,x,x,x, x,x,x,x, x,x,x,x, x,x,x,x, x,x,x},
		{x,T,x,x, x,T,T,T, T,T,T,T, T,T,T,T, T,x,x,x, x,x,x,x, x,x,x,x, x,x,x,x, x,x,x,x, x,x,x,x, x,x,T,x, x,x,x,x, x,x,x,x, x,x,x,x, x,x,x,x, x,x,x,x, x,x,x,x, x,x,x,x, x,x,x,x, x,x,x,x, x,x,x,x, x,x,x,x, x,x,x,x, x,x,x,x, x,x,x,x, x,x,x,x, x,x,x,x, x,x,x,x, x,x,x,x, x,x,x,x, x,x,x,x, x,x,x,x, x,x,x,x, x,x,x},
		{T,x,x,x, x,x,x,x, x,x,x,x, x,x,x,x, x,x,x,x, x,x,x,x, x,T,x,x, x,x,x,x, x,x,x,x, x,x,x,T, x,x,x,x, T,x,x,x, x,x,x,x, x,T,T,x, T,x,T,x, x,T,x,T, T,T,T,T, T,T,T,T, x,x,T,T, T,T,T,x, x,x,T,T, T,x,x,x, x,x,x,x, x,x,x,x, x,x,x,x, x,x,x,x, x,x,x,x, x,x,x,x, x,x,x,x, x,x,x,x, x,x,x,x, x,x,x,x, x,x,x,x, x,x,x},
		{x,x,x,x, x,x,x,x, x,x,x,x, x,x,x,x, x,x,x,x, x,x,x,x, x,x,x,x, x,x,x,x, x,T,x,T, T,T,x,x, x,x,x,x, x,x,x,x, x,x,x,x, x,x,x,x, x,x,x,x, x,x,x,x, x,x,x,x, x,x,x,x, x,x,x,x, x,x,x,T, T,T,x,x, x,x,x,x, x,x,x,x, x,x,x,x, x,x,x,x, x,x,x,x, x,x,x,x, x,x,x,x, x,x,x,x, x,x,x,x, x,x,x,x, x,x,x,x, x,x,x,x, x,x,x},
		{x,x,x,x, x,x,x,x, x,x,x,x, x,x,x,x, x,x,x,x, x,x,x,x, x,x,x,x, x,x,x,x, x,x,x,x, x,x,x,x, x,x,x,x, x,x,x,x, x,x,x,x, x,x,x,x, x,x,x,x, x,x,x,x, x,x,x,x, x,x,x,x, x,x,T,T, T,T,T,x, x,x,x,x, x,x,x,x, x,x,x,x, x,x,x,x, x,x,x,x, x,x,x,x, x,x,x,x, x,x,x,x, x,x,x,x, x,x,x,x, x,x,x,x, x,x,x,x, x,x,x,x, x,x,x},
		{x,T,T,T, T,x,x,x, T,x,T,x, x,T,T,x, T,T,T,x, x,T,x,x, x,x,x,x, T,T,x,x, x,x,x,x, x,x,T,x, T,x,T,x, x,x,x,x, x,x,x,x, x,x,x,x, x,x,x,x, x,x,x,x, T,x,x,x, T,x,x,x, x,x,x,x, x,x,x,x, x,x,x,x, x,x,T,x, x,x,x,x, x,T,x,T, T,x,T,x, x,x,x,x, x,x,x,x, x,x,x,x, x,x,x,x, T,T,T,T, T,x,x,T, x,x,T,T, T,T,T,T, x,x,x},
		{T,x,x,x, x,x,x,x, x,x,x,x, x,x,x,x, x,x,x,T, x,x,x,x, x,x,x,x, x,x,x,x, x,T,x,x, T,T,T,T, x,x,T,x, T,x,x,x, x,x,x,x, x,T,T,x, T,x,x,x, x,T,x,T, T,T,T,T, T,T,T,T, x,x,T,T, T,T,T,x, T,x,T,T, T,x,x,x, x,x,x,x, x,x,x,x, x,x,x,x, x,x,x,x, x,x,x,x, x,x,x,x, x,x,x,x, x,x,x,x, x,x,x,x, x,x,x,x, x,x,x,x, x,x,x},
		{x,x,x,x, x,x,x,x, x,x,x,x, x,x,x,x, x,x,x,x, x,x,x,x, x,x,x,x, x,x,x,x, x,T,x,x, T,T,x,x, x,x,x,x, x,x,x,x, x,x,x,x, x,x,x,x, x,x,x,x, x,x,x,x, x,x,x,x, x,x,x,x, x,x,x,x, x,x,x,x, T,x,x,x, x,x,x,x, x,x,x,x, x,x,x,x, x,x,x,x, x,x,x,x, x,x,x,x, x,x,x,x, x,x,x,x, x,x,x,x, x,x,x,x, x,x,x,x, x,x,x,x, x,x,x},
		{T,x,x,x, x,x,x,x, x,x,x,x, x,x,x,x, x,x,x,x, x,x,x,x, x,x,x,x, x,x,x,x, x,x,x,x, x,x,x,x, x,x,x,x, x,x,x,x, x,x,x,x, x,x,x,x, x,x,x,x, x,x,x,x, x,x,x,x, x,x,x,x, x,x,T,T, T,T,T,x, x,x,x,x, x,x,x,x, x,x,x,x, x,x,x,x, x,x,x,x, x,x,x,x, x,x,x,x, x,x,x,x, x,x,x,x, x,x,x,x, x,x,x,x, x,x,x,x, x,x,x,x, x,x,x},
		{x,x,x,x, x,x,x,x, x,x,x,x, x,x,x,x, x,x,x,x, x,x,x,x, x,x,x,x, x,x,x,x, x,T,x,T, x,T,x,x, x,x,x,x, x,x,x,x, x,x,x,x, x,x,x,x, x,x,x,x, x,x,x,x, x,x,x,x, x,x,x,x, x,x,x,x, x,x,x,T, T,x,x,x, x,x,x,x, x,x,x,x, x,x,x,x, x,x,x,x, x,x,x,x, x,x,x,x, x,x,x,x, x,x,x,x, x,x,x,x, x,x,x,x, x,x,x,x, x,x,x,x, x,x,x},
		{x,T,T,x, x,T,T,T, T,T,T,T, T,T,T,T, T,x,x,x, x,x,x,x, x,x,x,x, x,x,x,x, x,x,x,x, x,x,x,x, x,x,T,x, x,x,x,x, x,x,x,x, x,x,x,x, x,x,x,x, x,x,x,x, T,x,x,x, x,x,x,x, x,x,x,x, x,x,x,x, x,x,x,x, x,x,x,x, x,x,x,x, x,x,x,x, x,x,x,x, x,x,x,x, x,x,x,x, x,x,x,x, x,x,x,x, x,x,x,x, x,x,x,x, x,x,x,x, x,x,x,x, x,x,x},
		{T,x,x,x, x,x,x,x, x,x,x,x, x,x,x,x, x,x,x,x, x,x,x,x, x,x,x,x, x,x,x,x, x,T,x,T, T,T,x,x, x,x,x,x, x,x,x,x, x,x,x,x, x,x,x,x, x,x,x,x, x,x,x,x, x,x,x,x, x,x,x,x, x,x,x,x, x,x,x,T, T,T,x,x, x,x,x,x, x,x,x,x, x,x,x,x, x,x,x,x, x,x,x,x, x,x,x,x, x,x,x,x, x,x,x,x, x,x,x,x, x,x,x,x, x,x,x,x, x,x,x,x, x,x,x},
		{x,x,x,x, x,x,x,x, x,x,x,x, x,x,x,x, x,x,x,x, x,x,x,x, x,x,x,x, x,x,x,x, x,x,x,x, x,T,x,x, x,x,x,x, x,x,x,x, x,x,x,x, x,x,x,x, x,x,x,x, x,x,x,x, x,x,x,x, x,x,x,x, x,x,x,x, x,x,x,T, T,T,x,x, x,x,x,x, x,x,x,x, x,x,x,x, x,x,x,x, x,x,x,x, x,x,x,x, x,x,x,x, x,x,x,x, x,x,x,x, x,x,x,x, x,x,x,x, x,x,x,x, x,x,x},
		{x,T,T,T, T,x,x,x, T,x,T,x, x,x,x,x, x,T,T,x, x,T,x,x, x,x,x,x, T,T,x,x, x,x,x,x, x,x,T,x, x,x,T,x, x,x,x,x, x,x,x,T, x,x,x,x, x,x,x,x, x,x,x,x, T,x,x,x, T,x,x,x, x,x,x,x, x,x,x,x, x,T,x,x, x,x,T,T, x,x,T,x, x,T,T,T, T,T,T,T, T,x,x,x, x,x,x,x, x,x,x,x, x,x,x,x, x,x,x,x, x,x,x,x, x,x,T,T, T,T,T,T, x,x,x},
		{T,x,x,x, x,x,x,x, x,x,x,x, x,x,x,x, x,x,x,x, x,x,x,x, x,x,x,x, x,x,x,x, x,T,x,T, x,T,x,x, x,x,x,x, x,x,x,x, x,x,x,x, x,x,x,x, x,x,x,x, x,x,x,x, x,x,x,x, x,x,x,x, x,x,x,x, x,x,x,T, T,x,x,x, x,x,x,x, x,x,x,x, x,x,x,x, x,x,x,x, x,x,x,x, x,x,x,x, x,x,x,x, x,x,x,x, x,x,x,x, x,x,x,x, x,x,x,x, x,x,x,x, x,x,x},
		{T,x,x,x, x,x,x,x, x,x,x,x, x,x,x,x, x,x,x,x, x,x,x,x, x,x,x,x, x,x,x,x, x,T,x,x, T,T,x,x, x,x,x,x, x,x,x,x, x,x,x,x, x,x,x,x, x,x,x,x, x,x,x,x, x,x,x,x, x,x,x,x, x,x,x,x, x,x,x,x, T,x,x,x, x,x,x,x, x,x,x,x, x,x,x,x, x,x,x,x, x,x,x,x, x,x,x,x, x,x,x,x, x,x,x,x, x,x,x,x, x,x,x,x, x,x,x,x, x,x,x,x, x,x,x},
		{x,T,T,T, T,x,x,x, T,x,T,x, x,T,T,x, T,T,T,x, x,T,x,x, x,x,x,x, T,T,x,x, x,x,x,x, x,x,T,x, T,x,T,x, x,x,x,x, x,x,x,x, x,x,x,x, x,x,x,x, x,x,x,x, T,x,x,x, T,x,x,x, x,x,x,x, x,x,x,x, x,x,x,x, x,T,T,x, x,x,x,x, x,T,x,T, T,x,T,x, x,x,x,x, x,x,x,x, x,x,x,x, x,x,x,x, T,T,T,T, T,x,x,T, x,x,T,T, T,T,T,T, x,x,x},
		{T,T,T,T, T,x,x,x, T,x,T,x, x,x,x,x, x,T,T,x, x,T,x,x, x,x,x,x, T,T,x,x, x,x,x,x, x,x,T,x, x,x,T,x, x,x,x,x, x,x,x,T, x,x,x,x, x,x,x,x, x,x,x,x, T,x,x,x, T,x,x,x, x,x,x,x, x,x,x,x, x,T,x,x, x,x,T,T, x,x,T,x, x,T,T,T, T,T,T,T, T,x,x,x, x,x,x,x, x,x,x,x, x,x,x,x, x,x,x,x, x,x,x,x, x,x,T,T, T,T,T,T, x,x,x},
		{x,T,T,T, T,x,x,x, T,x,T,x, x,T,T,x, T,T,T,x, x,T,x,x, x,x,x,x, T,T,x,x, x,x,x,x, x,x,T,x, T,x,T,x, x,x,x,x, x,T,x,T, x,x,x,x, x,x,x,x, x,x,x,x, T,x,x,x, T,x,x,x, x,x,x,x, x,x,x,x, x,x,x,x, x,x,T,x, x,x,x,x, x,T,x,T, T,x,T,x, x,x,x,x, x,x,x,x, x,x,x,x, x,x,x,x, T,T,T,T, T,x,x,T, x,x,T,T, T,T,T,T, x,x,x},
		{x,T,T,T, T,x,x,x, T,x,T,x, x,T,T,x, T,T,T,x, x,T,x,x, x,x,x,x, T,T,x,x, x,x,x,x, x,x,T,x, T,x,T,x, x,x,x,x, x,T,x,x, x,x,x,x, x,x,x,x, x,x,x,x, T,x,x,x, T,x,x,x, x,x,x,x, x,x,x,x, x,x,x,x, x,x,T,x, x,x,x,x, x,T,x,T, T,x,T,x, x,x,x,x, x,x,x,x, x,x,x,x, x,x,x,x, T,T,T,T, T,x,x,T, x,x,T,T, T,T,T,T, x,x,x},
		{x,x,x,x, x,x,x,x, x,x,x,x, x,x,x,x, x,x,x,x, x,x,x,x, x,x,x,x, x,x,x,x, x,T,T,T, x,x,x,x, x,x,x,x, x,x,x,x, x,x,x,x, x,x,x,x, x,x,x,x, x,x,x,x, x,x,x,x, x,x,x,x, x,x,x,x, x,x,x,T, x,x,x,x, x,x,x,x, x,x,x,x, x,x,x,x, x,x,x,x, x,x,x,x, x,x,x,x, x,x,x,x, x,x,x,x, x,x,x,x, x,x,x,x, x,x,x,x, x,x,x,x, x,x,x},
		{x,T,T,T, T,x,x,x, T,x,T,x, x,x,x,x, x,T,T,x, x,T,x,x, x,x,x,x, T,T,T,x, x,x,x,x, x,x,T,T, x,x,T,x, x,x,x,x, x,x,x,T, x,x,x,x, x,x,x,x, x,x,x,x, T,x,x,x, T,x,x,x, x,x,x,x, x,x,x,x, x,T,x,x, x,x,T,T, x,x,T,x, x,T,T,T, T,T,T,T, T,x,x,x, x,x,x,x, x,x,x,x, x,x,x,x, x,x,x,x, x,x,x,x, x,x,T,T, T,T,T,T, x,x,x},
		{x,T,T,T, T,x,x,x, T,x,T,x, x,x,x,x, x,T,T,x, x,T,x,x, x,x,x,x, T,T,T,x, x,x,x,x, x,x,T,T, x,x,T,x, x,x,x,x, x,x,x,T, x,x,x,x, x,x,x,x, x,x,x,x, T,x,x,x, T,x,x,x, x,x,x,x, x,x,x,T, T,T,x,x, x,x,T,T, x,x,T,x, x,T,T,T, T,T,T,T, T,x,x,x, x,x,x,x, x,x,x,x, x,x,x,x, x,x,x,x, x,x,x,x, x,x,T,T, T,T,T,T, x,x,x},
		{x,x,x,x, x,x,x,x, x,x,x,x, x,x,x,x, x,x,x,x, x,x,x,x, x,x,x,x, x,x,x,x, x,x,x,x, x,x,x,x, x,x,x,x, T,T,T,T, T,x,x,x, x,x,x,x, x,x,x,x, x,x,x,x, x,x,x,x, x,x,x,x, x,x,x,x, x,x,x,x, x,x,x,x, x,x,x,x, x,x,x,x, x,x,x,x, x,x,x,x, x,x,T,T, T,T,T,T, T,T,T,T, x,x,x,x, x,x,x,x, x,x,x,x, x,x,x,x, x,x,x,x, x,x,x},
		{x,T,T,T, T,x,x,x, T,x,T,x, x,T,T,x, T,T,T,x, x,T,x,x, x,x,x,x, T,T,x,x, x,x,x,x, x,x,T,x, T,x,T,x, x,x,x,x, x,T,x,x, x,x,x,x, x,x,x,x, x,x,x,x, T,x,x,x, T,x,x,x, x,x,x,x, x,x,x,x, x,x,x,x, x,x,T,x, x,x,x,x, T,T,x,T, T,x,T,x, x,x,x,x, x,x,x,x, x,x,x,x, x,x,x,x, T,T,T,T, T,x,x,T, x,x,T,T, T,T,T,T, x,x,x},
		{x,x,T,T, T,x,x,x, T,x,T,x, x,x,x,x, x,T,T,x, x,T,x,x, x,x,x,x, x,x,x,x, x,x,x,x, x,x,x,x, x,x,T,x, x,x,x,x, x,x,x,x, x,x,x,x, x,x,x,x, x,x,x,x, x,x,x,x, x,x,x,x, x,x,x,x, x,x,x,x, x,x,x,x, x,x,x,x, x,x,x,x, x,x,x,x, x,x,x,x, x,x,x,x, x,x,x,x, x,x,x,x, x,x,x,x, x,x,x,x, x,x,x,x, x,x,T,T, T,T,T,T, x,x,x},
		{T,T,T,T, T,x,x,x, T,x,T,x, x,x,x,x, x,T,T,x, x,T,x,x, x,x,x,x, T,T,T,x, x,x,x,x, x,x,T,T, x,x,T,x, x,x,x,x, x,x,x,T, x,x,x,x, x,x,x,x, x,x,x,x, T,x,x,x, T,x,x,x, x,x,x,x, x,x,x,x, x,T,x,x, x,x,T,T, x,x,T,x, x,T,T,T, T,T,T,T, T,x,x,x, x,x,x,x, x,x,x,x, x,x,x,x, x,x,x,x, x,x,x,x, x,x,T,T, T,T,T,T, x,x,x},
		{x,x,x,x, x,x,x,x, x,x,x,x, x,T,x,x, T,x,x,x, x,x,x,x, x,x,x,x, T,T,x,x, x,x,x,x, x,x,x,x, x,x,x,x, x,x,x,x, x,x,x,x, x,x,x,x, x,x,x,x, x,x,x,x, T,x,x,x, T,x,x,x, x,x,x,x, x,x,x,x, x,x,x,x, x,x,T,x, x,x,x,x, x,T,x,T, T,x,T,x, x,x,x,x, x,x,x,x, x,x,x,x, x,x,x,x, x,x,T,T, T,x,x,x, x,x,x,x, x,x,x,x, x,x,x},
		{T,T,T,T, T,x,x,x, T,x,T,x, x,x,x,x, x,T,T,T, T,T,T,T, T,T,T,T, T,T,T,T, T,T,T,T, T,T,T,T, T,T,T,T, T,T,T,T, T,T,T,T, x,T,T,x, T,x,x,x, x,T,x,T, T,T,T,T, T,T,T,T, x,x,T,T, T,T,T,T, T,T,T,T, T,T,T,T, x,T,T,T, x,T,T,T, T,T,T,T, T,x,T,T, T,T,T,T, T,T,T,T, T,T,T,T, T,x,x,x, x,T,T,T, T,T,T,T, T,T,T,T, T,x,x},
		{T,T,T,T, T,x,x,x, T,x,T,x, x,x,x,x, x,T,T,T, T,T,T,T, x,T,T,T, T,T,T,T, T,T,T,T, T,T,T,T, x,T,T,T, T,T,T,T, T,T,T,T, x,T,T,x, T,x,x,x, x,T,x,T, T,T,T,T, T,T,T,T, x,x,T,T, T,T,T,T, T,T,T,T, T,T,T,T, x,T,T,x, x,T,T,T, T,T,T,T, T,x,T,T, T,T,T,T, T,T,T,T, T,T,T,T, T,x,x,x, x,T,T,T, T,T,T,T, T,T,T,T, T,x,x}

	};
} // end Parser


public class Errors {
	public int count = 0;                                    // number of errors detected
	public System.IO.TextWriter/*!*/ errorStream = Console.Out;   // error messages go to this stream
	public string errMsgFormat = "{0}({1},{2}): error: {3}"; // 0=filename, 1=line, 2=column, 3=text
	public string warningMsgFormat = "{0}({1},{2}): warning: {3}"; // 0=filename, 1=line, 2=column, 3=text

	public void SynErr(string filename, int line, int col, int n) {
		SynErr(filename, line, col, GetSyntaxErrorString(n));
	}

	public virtual void SynErr(string filename, int line, int col, string/*!*/ msg) {
		Contract.Requires(msg != null);
		errorStream.WriteLine(errMsgFormat, filename, line, col, msg);
		count++;
	}

	string GetSyntaxErrorString(int n) {
		string s;
		switch (n) {
			case 0: s = "EOF expected"; break;
			case 1: s = "ident expected"; break;
			case 2: s = "digits expected"; break;
			case 3: s = "hexdigits expected"; break;
			case 4: s = "decimaldigits expected"; break;
			case 5: s = "arrayToken expected"; break;
			case 6: s = "bool expected"; break;
			case 7: s = "char expected"; break;
			case 8: s = "int expected"; break;
			case 9: s = "nat expected"; break;
			case 10: s = "real expected"; break;
			case 11: s = "object expected"; break;
			case 12: s = "string expected"; break;
			case 13: s = "set expected"; break;
			case 14: s = "multiset expected"; break;
			case 15: s = "seq expected"; break;
			case 16: s = "map expected"; break;
			case 17: s = "charToken expected"; break;
			case 18: s = "stringToken expected"; break;
			case 19: s = "colon expected"; break;
			case 20: s = "comma expected"; break;
			case 21: s = "verticalbar expected"; break;
			case 22: s = "doublecolon expected"; break;
			case 23: s = "bullet expected"; break;
			case 24: s = "dot expected"; break;
			case 25: s = "semi expected"; break;
			case 26: s = "darrow expected"; break;
			case 27: s = "arrow expected"; break;
			case 28: s = "assume expected"; break;
			case 29: s = "calc expected"; break;
			case 30: s = "case expected"; break;
			case 31: s = "then expected"; break;
			case 32: s = "else expected"; break;
			case 33: s = "decreases expected"; break;
			case 34: s = "invariant expected"; break;
			case 35: s = "modifies expected"; break;
			case 36: s = "reads expected"; break;
			case 37: s = "requires expected"; break;
			case 38: s = "lbrace expected"; break;
			case 39: s = "rbrace expected"; break;
			case 40: s = "lbracket expected"; break;
			case 41: s = "rbracket expected"; break;
			case 42: s = "openparen expected"; break;
			case 43: s = "closeparen expected"; break;
			case 44: s = "openAngleBracket expected"; break;
			case 45: s = "closeAngleBracket expected"; break;
			case 46: s = "eq expected"; break;
			case 47: s = "neq expected"; break;
			case 48: s = "neqAlt expected"; break;
			case 49: s = "star expected"; break;
			case 50: s = "notIn expected"; break;
			case 51: s = "ellipsis expected"; break;
			case 52: s = "\"include\" expected"; break;
			case 53: s = "\"abstract\" expected"; break;
			case 54: s = "\"module\" expected"; break;
			case 55: s = "\"refines\" expected"; break;
			case 56: s = "\"import\" expected"; break;
			case 57: s = "\"opened\" expected"; break;
			case 58: s = "\"=\" expected"; break;
			case 59: s = "\"as\" expected"; break;
			case 60: s = "\"default\" expected"; break;
			case 61: s = "\"class\" expected"; break;
			case 62: s = "\"extends\" expected"; break;
			case 63: s = "\"trait\" expected"; break;
			case 64: s = "\"ghost\" expected"; break;
			case 65: s = "\"static\" expected"; break;
			case 66: s = "\"datatype\" expected"; break;
			case 67: s = "\"codatatype\" expected"; break;
			case 68: s = "\"var\" expected"; break;
			case 69: s = "\"newtype\" expected"; break;
			case 70: s = "\"type\" expected"; break;
			case 71: s = "\"iterator\" expected"; break;
			case 72: s = "\"yields\" expected"; break;
			case 73: s = "\"returns\" expected"; break;
			case 74: s = "\"method\" expected"; break;
			case 75: s = "\"lemma\" expected"; break;
			case 76: s = "\"colemma\" expected"; break;
			case 77: s = "\"comethod\" expected"; break;
			case 78: s = "\"constructor\" expected"; break;
			case 79: s = "\"free\" expected"; break;
			case 80: s = "\"ensures\" expected"; break;
			case 81: s = "\"yield\" expected"; break;
			case 82: s = "\"function\" expected"; break;
			case 83: s = "\"predicate\" expected"; break;
			case 84: s = "\"copredicate\" expected"; break;
			case 85: s = "\"`\" expected"; break;
			case 86: s = "\"label\" expected"; break;
			case 87: s = "\"break\" expected"; break;
			case 88: s = "\"where\" expected"; break;
			case 89: s = "\":=\" expected"; break;
			case 90: s = "\"return\" expected"; break;
			case 91: s = "\":|\" expected"; break;
			case 92: s = "\"new\" expected"; break;
			case 93: s = "\"if\" expected"; break;
			case 94: s = "\"while\" expected"; break;
			case 95: s = "\"match\" expected"; break;
			case 96: s = "\"assert\" expected"; break;
			case 97: s = "\"print\" expected"; break;
			case 98: s = "\"forall\" expected"; break;
			case 99: s = "\"parallel\" expected"; break;
			case 100: s = "\"modify\" expected"; break;
			case 101: s = "\"#\" expected"; break;
			case 102: s = "\"<=\" expected"; break;
			case 103: s = "\">=\" expected"; break;
			case 104: s = "\"\\u2264\" expected"; break;
			case 105: s = "\"\\u2265\" expected"; break;
			case 106: s = "\"<==>\" expected"; break;
			case 107: s = "\"\\u21d4\" expected"; break;
			case 108: s = "\"==>\" expected"; break;
			case 109: s = "\"\\u21d2\" expected"; break;
			case 110: s = "\"<==\" expected"; break;
			case 111: s = "\"\\u21d0\" expected"; break;
			case 112: s = "\"&&\" expected"; break;
			case 113: s = "\"\\u2227\" expected"; break;
			case 114: s = "\"||\" expected"; break;
			case 115: s = "\"\\u2228\" expected"; break;
			case 116: s = "\"!\" expected"; break;
			case 117: s = "\"\\u00ac\" expected"; break;
			case 118: s = "\"\\u2200\" expected"; break;
			case 119: s = "\"exists\" expected"; break;
			case 120: s = "\"\\u2203\" expected"; break;
			case 121: s = "\"in\" expected"; break;
			case 122: s = "\"+\" expected"; break;
			case 123: s = "\"-\" expected"; break;
			case 124: s = "\"/\" expected"; break;
			case 125: s = "\"%\" expected"; break;
			case 126: s = "\"false\" expected"; break;
			case 127: s = "\"true\" expected"; break;
			case 128: s = "\"null\" expected"; break;
			case 129: s = "\"this\" expected"; break;
			case 130: s = "\"fresh\" expected"; break;
			case 131: s = "\"old\" expected"; break;
			case 132: s = "\"..\" expected"; break;
			case 133: s = "??? expected"; break;
			case 134: s = "this symbol not expected in SubModuleDecl"; break;
			case 135: s = "invalid SubModuleDecl"; break;
			case 136: s = "this symbol not expected in ClassDecl"; break;
			case 137: s = "this symbol not expected in DatatypeDecl"; break;
			case 138: s = "invalid DatatypeDecl"; break;
			case 139: s = "this symbol not expected in DatatypeDecl"; break;
			case 140: s = "invalid NewtypeDecl"; break;
			case 141: s = "invalid OtherTypeDecl"; break;
			case 142: s = "this symbol not expected in OtherTypeDecl"; break;
			case 143: s = "this symbol not expected in IteratorDecl"; break;
			case 144: s = "invalid IteratorDecl"; break;
			case 145: s = "this symbol not expected in TraitDecl"; break;
			case 146: s = "invalid ClassMemberDecl"; break;
			case 147: s = "this symbol not expected in FieldDecl"; break;
			case 148: s = "invalid FunctionDecl"; break;
			case 149: s = "invalid FunctionDecl"; break;
			case 150: s = "invalid FunctionDecl"; break;
			case 151: s = "invalid FunctionDecl"; break;
			case 152: s = "this symbol not expected in MethodDecl"; break;
			case 153: s = "invalid MethodDecl"; break;
			case 154: s = "invalid MethodDecl"; break;
			case 155: s = "invalid FIdentType"; break;
			case 156: s = "this symbol not expected in OldSemi"; break;
			case 157: s = "invalid TypeIdentOptional"; break;
			case 158: s = "invalid TypeAndToken"; break;
			case 159: s = "this symbol not expected in IteratorSpec"; break;
			case 160: s = "invalid IteratorSpec"; break;
			case 161: s = "invalid IteratorSpec"; break;
			case 162: s = "this symbol not expected in MethodSpec"; break;
			case 163: s = "invalid MethodSpec"; break;
			case 164: s = "invalid MethodSpec"; break;
			case 165: s = "invalid FrameExpression"; break;
			case 166: s = "invalid ReferenceType"; break;
			case 167: s = "this symbol not expected in FunctionSpec"; break;
			case 168: s = "invalid FunctionSpec"; break;
			case 169: s = "invalid PossiblyWildFrameExpression"; break;
			case 170: s = "invalid PossiblyWildExpression"; break;
			case 171: s = "this symbol not expected in OneStmt"; break;
			case 172: s = "invalid OneStmt"; break;
			case 173: s = "this symbol not expected in OneStmt"; break;
			case 174: s = "invalid OneStmt"; break;
			case 175: s = "invalid AssertStmt"; break;
			case 176: s = "invalid AssumeStmt"; break;
			case 177: s = "invalid UpdateStmt"; break;
			case 178: s = "invalid UpdateStmt"; break;
			case 179: s = "this symbol not expected in VarDeclStatement"; break;
			case 180: s = "invalid IfStmt"; break;
			case 181: s = "invalid IfStmt"; break;
			case 182: s = "invalid WhileStmt"; break;
			case 183: s = "invalid WhileStmt"; break;
			case 184: s = "invalid MatchStmt"; break;
			case 185: s = "invalid ForallStmt"; break;
			case 186: s = "invalid ForallStmt"; break;
			case 187: s = "invalid CalcStmt"; break;
			case 188: s = "invalid ModifyStmt"; break;
			case 189: s = "this symbol not expected in ModifyStmt"; break;
			case 190: s = "invalid ModifyStmt"; break;
			case 191: s = "invalid ReturnStmt"; break;
			case 192: s = "invalid Rhs"; break;
			case 193: s = "invalid Lhs"; break;
			case 194: s = "invalid Guard"; break;
			case 195: s = "this symbol not expected in LoopSpec"; break;
			case 196: s = "this symbol not expected in LoopSpec"; break;
			case 197: s = "this symbol not expected in LoopSpec"; break;
			case 198: s = "invalid LoopSpec"; break;
			case 199: s = "this symbol not expected in CaseStatement"; break;
			case 200: s = "this symbol not expected in CaseStatement"; break;
			case 201: s = "invalid CalcOp"; break;
			case 202: s = "invalid EquivOp"; break;
			case 203: s = "invalid ImpliesOp"; break;
			case 204: s = "invalid ExpliesOp"; break;
			case 205: s = "invalid AndOp"; break;
			case 206: s = "invalid OrOp"; break;
			case 207: s = "invalid NegOp"; break;
			case 208: s = "invalid Forall"; break;
			case 209: s = "invalid Exists"; break;
			case 210: s = "invalid QSep"; break;
			case 211: s = "invalid ImpliesExpliesExpression"; break;
			case 212: s = "invalid LogicalExpression"; break;
			case 213: s = "invalid RelOp"; break;
			case 214: s = "invalid AddOp"; break;
			case 215: s = "invalid UnaryExpression"; break;
			case 216: s = "invalid MulOp"; break;
			case 217: s = "invalid Suffix"; break;
			case 218: s = "invalid Suffix"; break;
			case 219: s = "invalid Suffix"; break;
			case 220: s = "invalid Suffix"; break;
			case 221: s = "invalid LambdaExpression"; break;
			case 222: s = "invalid EndlessExpression"; break;
			case 223: s = "invalid NameSegment"; break;
			case 224: s = "invalid DisplayExpr"; break;
			case 225: s = "invalid MultiSetExpr"; break;
			case 226: s = "invalid ConstAtomExpression"; break;
			case 227: s = "invalid Nat"; break;
			case 228: s = "invalid LambdaArrow"; break;
			case 229: s = "invalid MatchExpression"; break;
			case 230: s = "invalid QuantifierGuts"; break;
			case 231: s = "invalid StmtInExpr"; break;
			case 232: s = "invalid LetExpr"; break;
			case 233: s = "invalid CasePattern"; break;
			case 234: s = "invalid DotSuffix"; break;

			default: s = "error " + n; break;
		}
		return s;
	}

	public void SemErr(IToken/*!*/ tok, string/*!*/ msg) {  // semantic errors
		Contract.Requires(tok != null);
		Contract.Requires(msg != null);
		SemErr(tok.filename, tok.line, tok.col, msg);
	}

	public virtual void SemErr(string filename, int line, int col, string/*!*/ msg) {
		Contract.Requires(msg != null);
		errorStream.WriteLine(errMsgFormat, filename, line, col, msg);
		count++;
	}

	public void Warning(IToken/*!*/ tok, string/*!*/ msg) {  // warnings
		Contract.Requires(tok != null);
		Contract.Requires(msg != null);
		Warning(tok.filename, tok.line, tok.col, msg);
	}

	public virtual void Warning(string filename, int line, int col, string msg) {
		Contract.Requires(msg != null);
		errorStream.WriteLine(warningMsgFormat, filename, line, col, msg);
	}
} // Errors


public class FatalError: Exception {
	public FatalError(string m): base(m) {}
}


}<|MERGE_RESOLUTION|>--- conflicted
+++ resolved
@@ -1,4463 +1,4458 @@
-using System.Collections.Generic;
-using System.Numerics;
-using Microsoft.Boogie;
-using System.IO;
-using System.Text;
-
-
-using System;
-using System.Diagnostics.Contracts;
-
-namespace Microsoft.Dafny {
-
-
-
-public class Parser {
-	public const int _EOF = 0;
-	public const int _ident = 1;
-	public const int _digits = 2;
-	public const int _hexdigits = 3;
-	public const int _decimaldigits = 4;
-	public const int _arrayToken = 5;
-	public const int _bool = 6;
-	public const int _char = 7;
-	public const int _int = 8;
-	public const int _nat = 9;
-	public const int _real = 10;
-	public const int _object = 11;
-	public const int _string = 12;
-	public const int _set = 13;
-	public const int _multiset = 14;
-	public const int _seq = 15;
-	public const int _map = 16;
-	public const int _charToken = 17;
-	public const int _stringToken = 18;
-	public const int _colon = 19;
-	public const int _comma = 20;
-	public const int _verticalbar = 21;
-	public const int _doublecolon = 22;
-	public const int _bullet = 23;
-	public const int _dot = 24;
-	public const int _semi = 25;
-	public const int _darrow = 26;
-	public const int _arrow = 27;
-	public const int _assume = 28;
-	public const int _calc = 29;
-	public const int _case = 30;
-	public const int _then = 31;
-	public const int _else = 32;
-	public const int _decreases = 33;
-	public const int _invariant = 34;
-	public const int _modifies = 35;
-	public const int _reads = 36;
-	public const int _requires = 37;
-	public const int _lbrace = 38;
-	public const int _rbrace = 39;
-	public const int _lbracket = 40;
-	public const int _rbracket = 41;
-	public const int _openparen = 42;
-	public const int _closeparen = 43;
-	public const int _openAngleBracket = 44;
-	public const int _closeAngleBracket = 45;
-	public const int _eq = 46;
-	public const int _neq = 47;
-	public const int _neqAlt = 48;
-	public const int _star = 49;
-	public const int _notIn = 50;
-	public const int _ellipsis = 51;
-	public const int maxT = 133;
-
-	const bool T = true;
-	const bool x = false;
-	const int minErrDist = 2;
-
-	public Scanner/*!*/ scanner;
-	public Errors/*!*/  errors;
-
-	public Token/*!*/ t;    // last recognized token
-	public Token/*!*/ la;   // lookahead token
-	int errDist = minErrDist;
-
-readonly Expression/*!*/ dummyExpr;
-readonly AssignmentRhs/*!*/ dummyRhs;
-readonly FrameExpression/*!*/ dummyFrameExpr;
-readonly Statement/*!*/ dummyStmt;
-readonly ModuleDecl theModule;
-readonly BuiltIns theBuiltIns;
-readonly bool theVerifyThisFile;
-int anonymousIds = 0;
-
-struct MemberModifiers {
-  public bool IsGhost;
-  public bool IsStatic;
-}
-
-///<summary>
-/// Parses top-level things (modules, classes, datatypes, class members) from "filename"
-/// and appends them in appropriate form to "module".
-/// Returns the number of parsing errors encountered.
-/// Note: first initialize the Scanner.
-///</summary>
-public static int Parse (string/*!*/ filename, ModuleDecl module, BuiltIns builtIns, Errors/*!*/ errors, bool verifyThisFile=true) /* throws System.IO.IOException */ {
-  Contract.Requires(filename != null);
-  Contract.Requires(module != null);
-  string s;
-  if (filename == "stdin.dfy") {
-    s = Microsoft.Boogie.ParserHelper.Fill(System.Console.In, new List<string>());
-    return Parse(s, filename, module, builtIns, errors, verifyThisFile);
-  } else {
-    using (System.IO.StreamReader reader = new System.IO.StreamReader(filename)) {
-      s = Microsoft.Boogie.ParserHelper.Fill(reader, new List<string>());
-      return Parse(s, DafnyOptions.Clo.UseBaseNameForFileName ? Path.GetFileName(filename) : filename, module, builtIns, errors, verifyThisFile);
-    }
-  }
-}
-///<summary>
-/// Parses top-level things (modules, classes, datatypes, class members)
-/// and appends them in appropriate form to "module".
-/// Returns the number of parsing errors encountered.
-/// Note: first initialize the Scanner.
-///</summary>
-public static int Parse (string/*!*/ s, string/*!*/ filename, ModuleDecl module, BuiltIns builtIns, bool verifyThisFile=true) {
-  Contract.Requires(s != null);
-  Contract.Requires(filename != null);
-  Contract.Requires(module != null);
-  Errors errors = new Errors();
-  return Parse(s, filename, module, builtIns, errors, verifyThisFile);
-}
-///<summary>
-/// Parses top-level things (modules, classes, datatypes, class members)
-/// and appends them in appropriate form to "module".
-/// Returns the number of parsing errors encountered.
-/// Note: first initialize the Scanner with the given Errors sink.
-///</summary>
-public static int Parse (string/*!*/ s, string/*!*/ filename, ModuleDecl module, BuiltIns builtIns,
-                         Errors/*!*/ errors, bool verifyThisFile=true) {
-  Contract.Requires(s != null);
-  Contract.Requires(filename != null);
-  Contract.Requires(module != null);
-  Contract.Requires(errors != null);
-  byte[]/*!*/ buffer = cce.NonNull( UTF8Encoding.Default.GetBytes(s));
-  MemoryStream ms = new MemoryStream(buffer,false);
-  Scanner scanner = new Scanner(ms, errors, filename);
-  Parser parser = new Parser(scanner, errors, module, builtIns, verifyThisFile);
-  parser.Parse();
-  return parser.errors.count;
-}
-public Parser(Scanner/*!*/ scanner, Errors/*!*/ errors, ModuleDecl module, BuiltIns builtIns, bool verifyThisFile=true)
-  : this(scanner, errors)  // the real work
-{
-  // initialize readonly fields
-  dummyExpr = new LiteralExpr(Token.NoToken);
-  dummyRhs = new ExprRhs(dummyExpr, null);
-  dummyFrameExpr = new FrameExpression(dummyExpr.tok, dummyExpr, null);
-  dummyStmt = new ReturnStmt(Token.NoToken, Token.NoToken, null);
-  theModule = module;
-  theBuiltIns = builtIns;
-  theVerifyThisFile = verifyThisFile;
-}
-
-bool IsAttribute() {
-  Token x = scanner.Peek();
-  return la.kind == _lbrace && x.kind == _colon;
-}
-
-bool IsAlternative() {
-  Token x = scanner.Peek();
-  return la.kind == _lbrace && x.kind == _case;
-}
-
-bool IsLoopSpec() {
-  return la.kind == _invariant | la.kind == _decreases | la.kind == _modifies;
-}
-
-bool IsParenStar() {
-  scanner.ResetPeek();
-  Token x = scanner.Peek();
-  return la.kind == _openparen && x.kind == _star;
-}
-
-bool IsEquivOp() {
-  return la.val == "<==>" || la.val == "\u21d4";
-}
-bool IsImpliesOp() {
-  return la.val == "==>" || la.val == "\u21d2";
-}
-bool IsExpliesOp() {
-  return la.val == "<==" || la.val == "\u21d0";
-}
-bool IsAndOp() {
-  return la.val == "&&" || la.val == "\u2227";
-}
-bool IsOrOp() {
-  return la.val == "||" || la.val == "\u2228";
-}
-bool IsRelOp() {
-  return la.val == "=="
-      || la.val == "<"
-      || la.val == ">"
-      || la.val == "<="
-      || la.val == ">="
-      || la.val == "!="
-      || la.val == "in"
-      || la.kind == _notIn
-      || la.val =="!"
-      || la.val == "\u2260"
-      || la.val == "\u2264"
-      || la.val == "\u2265";
-}
-bool IsAddOp() {
-  return la.val == "+" || la.val == "-";
-}
-bool IsMulOp() {
-  return la.kind == _star || la.val == "/" || la.val == "%";
-}
-bool IsQSep() {
-  return la.kind == _doublecolon || la.kind == _bullet;
-}
-
-bool IsNonFinalColon() {
-  return la.kind == _colon && scanner.Peek().kind != _rbracket;
-}
-bool IsMapDisplay() {
-  return la.kind == _map && scanner.Peek().kind == _lbracket;
-}
-
-bool IsSuffix() {
-  return la.kind == _dot || la.kind == _lbracket || la.kind == _openparen;
-}
-
-string UnwildIdent(string x, bool allowWildcardId) {
-  if (x.StartsWith("_")) {
-    if (allowWildcardId && x.Length == 1) {
-      return "_v" + anonymousIds++;
-    } else {
-      SemErr("cannot declare identifier beginning with underscore");
-    }
-  }
-  return x;
-}
-
-bool IsLambda(bool allowLambda)
-{
-  if (!allowLambda) {
-    return false;
-  }
-  scanner.ResetPeek();
-  Token x;
-  // peek at what might be a signature of a lambda expression
-  if (la.kind == _ident) {
-    // cool, that's the entire candidate signature
-  } else if (la.kind != _openparen) {
-    return false;  // this is not a lambda expression
-  } else {
-    int identCount = 0;
-    x = scanner.Peek();
-    while (x.kind != _closeparen) {
-      if (identCount != 0) {
-        if (x.kind != _comma) {
-          return false;  // not the signature of a lambda
-        }
-        x = scanner.Peek();
-      }
-      if (x.kind != _ident) {
-        return false;  // not a lambda expression
-      }
-      identCount++;
-      x = scanner.Peek();
-      if (x.kind == _colon) {
-        // a colon belongs only in a lamdba signature, so this must be a lambda (or something ill-formed)
-        return true;
-      }
-    }
-  }
-  // What we have seen so far could have been a lambda signature or could have been some
-  // other expression (in particular, an identifier, a parenthesized identifier, or a
-  // tuple all of whose subexpressions are identifiers).
-  // It is a lambda expression if what follows is something that must be a lambda.
-  x = scanner.Peek();
-  return x.kind == _darrow || x.kind == _arrow || x.kind == _reads || x.kind == _requires;
-}
-
-bool IsIdentParen() {
-  Token x = scanner.Peek();
-  return la.kind == _ident && x.kind == _openparen;
-}
-
-bool IsIdentColonOrBar() {
-  Token x = scanner.Peek();
-  return la.kind == _ident && (x.kind == _colon || x.kind == _verticalbar);
-}
-
-bool SemiFollowsCall(bool allowSemi, Expression e) {
-  return allowSemi && la.kind == _semi && e is ApplySuffix;
-}
-
-bool CloseOptionalBrace(bool usesOptionalBrace) {
-  return usesOptionalBrace && la.kind == _rbrace;
-}
-
-bool IsNotEndOfCase() {
-  return la.kind != _EOF && la.kind != _rbrace && la.kind != _case;
-}
-
-/* The following is the largest lookahead there is. It needs to check if what follows
- * can be nothing but "<" Type { "," Type } ">".
- */
-bool IsGenericInstantiation() {
-  scanner.ResetPeek();
-  IToken pt = la;
-  if (!IsTypeList(ref pt)) {
-    return false;
-  }
-  /* There are ambiguities in the parsing.  For example:
-   *     F( a < b , c > (d) )
-   * can either be a unary function F whose argument is a function "a" with type arguments "<b,c>" and
-   * parameter "d", or can be a binary function F with the two boolean arguments "a < b" and "c > (d)".
-   * To make the situation a little better, we (somewhat heuristically) look at the character that
-   * follows the ">".  Note that if we, contrary to a user's intentions, pick "a<b,c>" out as a function
-   * with a type instantiation, the user can disambiguate it by making sure the ">" sits inside some
-   * parentheses, like:
-   *     F( a < b , (c > (d)) )
-   */
-  switch (pt.kind) {
-    case _dot:  // here, we're sure it must have been a type instantiation we saw, because an expression cannot begin with dot
-    case _openparen:  // it was probably a type instantiation of a function/method
-    case _lbracket:  // it is possible that it was a type instantiation
-    case _lbrace:  // it was probably a type instantiation of a function/method
-    // In the following cases, we're sure we must have read a type instantiation that just ended an expression
-    case _closeparen:
-    case _rbracket:
-    case _rbrace:
-    case _semi:
-    case _then:
-    case _else:
-    case _case:
-    case _eq:
-    case _neq:
-    case _neqAlt:
-    case _openAngleBracket:
-    case _closeAngleBracket:
-      return true;
-    default:
-      return false;
-  }
-}
-bool IsTypeList(ref IToken pt) {
-  if (pt.kind != _openAngleBracket) {
-    return false;
-  }
-  pt = scanner.Peek();
-  return IsTypeSequence(ref pt, _closeAngleBracket);
-}
-bool IsTypeSequence(ref IToken pt, int endBracketKind) {
-  while (true) {
-    if (!IsType(ref pt)) {
-      return false;
-    }
-    if (pt.kind == endBracketKind) {
-      // end of type list
-      pt = scanner.Peek();
-      return true;
-    } else if (pt.kind == _comma) {
-      // type list continues
-      pt = scanner.Peek();
-    } else {
-      // not a type list
-      return false;
-    }
-  }
-}
-bool IsType(ref IToken pt) {
-  switch (pt.kind) {
-    case _bool:
-    case _char:
-    case _nat:
-    case _int:
-    case _real:
-    case _object:
-    case _string:
-      pt = scanner.Peek();
-      return true;
-    case _arrayToken:
-    case _set:
-    case _multiset:
-    case _seq:
-    case _map:
-      pt = scanner.Peek();
-      return IsTypeList(ref pt);
-    case _ident:
-      while (true) {
-        // invariant: next token is an ident
-        pt = scanner.Peek();
-        if (pt.kind == _openAngleBracket && !IsTypeList(ref pt)) {
-          return false;
-        }
-        if (pt.kind != _dot) {
-          // end of the type
-          return true;
-        }
-        pt = scanner.Peek();  // get the _dot
-        if (pt.kind != _ident) {
-          return false;
-        }
-      }
-    case _openparen:
-      pt = scanner.Peek();
-      return IsTypeSequence(ref pt, _closeparen);
-    default:
-      return false;
-  }
-}
-
-/*--------------------------------------------------------------------------*/
-
-
-	public Parser(Scanner/*!*/ scanner, Errors/*!*/ errors) {
-		this.scanner = scanner;
-		this.errors = errors;
-		Token/*!*/ tok = new Token();
-		tok.val = "";
-		this.la = tok;
-		this.t = new Token(); // just to satisfy its non-null constraint
-	}
-
-	void SynErr (int n) {
-		if (errDist >= minErrDist) errors.SynErr(la.filename, la.line, la.col, n);
-		errDist = 0;
-	}
-
-	public void SemErr (string/*!*/ msg) {
-		Contract.Requires(msg != null);
-		if (errDist >= minErrDist) errors.SemErr(t, msg);
-		errDist = 0;
-	}
-
-	public void SemErr(IToken/*!*/ tok, string/*!*/ msg) {
-	  Contract.Requires(tok != null);
-	  Contract.Requires(msg != null);
-	  errors.SemErr(tok, msg);
-	}
-
-	void Get () {
-		for (;;) {
-			t = la;
-			la = scanner.Scan();
-			if (la.kind <= maxT) { ++errDist; break; }
-
-			la = t;
-		}
-	}
-
-	void Expect (int n) {
-		if (la.kind==n) Get(); else { SynErr(n); }
-	}
-
-	bool StartOf (int s) {
-		return set[s, la.kind];
-	}
-
-	void ExpectWeak (int n, int follow) {
-		if (la.kind == n) Get();
-		else {
-			SynErr(n);
-			while (!StartOf(follow)) Get();
-		}
-	}
-
-
-	bool WeakSeparator(int n, int syFol, int repFol) {
-		int kind = la.kind;
-		if (kind == n) {Get(); return true;}
-		else if (StartOf(repFol)) {return false;}
-		else {
-			SynErr(n);
-			while (!(set[syFol, kind] || set[repFol, kind] || set[0, kind])) {
-				Get();
-				kind = la.kind;
-			}
-			return StartOf(syFol);
-		}
-	}
-
-
-	void Dafny() {
-		ClassDecl/*!*/ c; DatatypeDecl/*!*/ dt; TopLevelDecl td; IteratorDecl iter;
-		List<MemberDecl/*!*/> membersDefaultClass = new List<MemberDecl/*!*/>();
-		ModuleDecl submodule;
-		// to support multiple files, create a default module only if theModule is null
-		DefaultModuleDecl defaultModule = (DefaultModuleDecl)((LiteralModuleDecl)theModule).ModuleDef;
-		// theModule should be a DefaultModuleDecl (actually, the singular DefaultModuleDecl)
-		TraitDecl/*!*/ trait;
-		Contract.Assert(defaultModule != null);
-		
-		while (la.kind == 52) {
-			Get();
-			Expect(18);
-			{
-			 string parsedFile = t.filename;
-			 bool isVerbatimString;
-			 string includedFile = Util.RemoveParsedStringQuotes(t.val, out isVerbatimString);
-			 includedFile = Util.RemoveEscaping(includedFile, isVerbatimString);
-			 string fullPath = includedFile;
-			 if (!Path.IsPathRooted(includedFile)) {
-			   string basePath = Path.GetDirectoryName(parsedFile);
-			   includedFile = Path.Combine(basePath, includedFile);
-			   fullPath = Path.GetFullPath(includedFile);
-			 }
-			 defaultModule.Includes.Add(new Include(t, includedFile, fullPath));
-			}
-			
-		}
-		while (StartOf(1)) {
-			switch (la.kind) {
-			case 53: case 54: case 56: {
-				SubModuleDecl(defaultModule, out submodule);
-				defaultModule.TopLevelDecls.Add(submodule); 
-				break;
-			}
-			case 61: {
-				ClassDecl(defaultModule, out c);
-				defaultModule.TopLevelDecls.Add(c); 
-				break;
-			}
-			case 66: case 67: {
-				DatatypeDecl(defaultModule, out dt);
-				defaultModule.TopLevelDecls.Add(dt); 
-				break;
-			}
-			case 69: {
-				NewtypeDecl(defaultModule, out td);
-				defaultModule.TopLevelDecls.Add(td); 
-				break;
-			}
-			case 70: {
-				OtherTypeDecl(defaultModule, out td);
-				defaultModule.TopLevelDecls.Add(td); 
-				break;
-			}
-			case 71: {
-				IteratorDecl(defaultModule, out iter);
-				defaultModule.TopLevelDecls.Add(iter); 
-				break;
-			}
-			case 63: {
-				TraitDecl(defaultModule, out trait);
-				defaultModule.TopLevelDecls.Add(trait); 
-				break;
-			}
-			case 64: case 65: case 68: case 74: case 75: case 76: case 77: case 78: case 82: case 83: case 84: {
-				ClassMemberDecl(membersDefaultClass, false);
-				break;
-			}
-			}
-		}
-		DefaultClassDecl defaultClass = null;
-		foreach (TopLevelDecl topleveldecl in defaultModule.TopLevelDecls) {
-		 defaultClass = topleveldecl as DefaultClassDecl;
-		 if (defaultClass != null) {
-		   defaultClass.Members.AddRange(membersDefaultClass);
-		   break;
-		 }
-		}
-		if (defaultClass == null) { // create the default class here, because it wasn't found
-		 defaultClass = new DefaultClassDecl(defaultModule, membersDefaultClass);
-		 defaultModule.TopLevelDecls.Add(defaultClass);
-		} 
-		Expect(0);
-	}
-
-	void SubModuleDecl(ModuleDefinition parent, out ModuleDecl submodule) {
-		ClassDecl/*!*/ c; DatatypeDecl/*!*/ dt; TopLevelDecl td; IteratorDecl iter;
-		Attributes attrs = null;  IToken/*!*/ id;
-		TraitDecl/*!*/ trait;
-		List<MemberDecl/*!*/> namedModuleDefaultClassMembers = new List<MemberDecl>();;
-		List<IToken> idRefined = null, idPath = null, idAssignment = null;
-		ModuleDefinition module;
-		ModuleDecl sm;
-		submodule = null; // appease compiler
-		bool isAbstract = false;
-		bool opened = false;
-		
-		if (la.kind == 53 || la.kind == 54) {
-			if (la.kind == 53) {
-				Get();
-				isAbstract = true; 
-			}
-			Expect(54);
-			while (la.kind == 38) {
-				Attribute(ref attrs);
-			}
-			NoUSIdent(out id);
-			if (la.kind == 55) {
-				Get();
-				QualifiedModuleName(out idRefined);
-			}
-			module = new ModuleDefinition(id, id.val, isAbstract, false, idRefined == null ? null : idRefined, parent, attrs, false); 
-			Expect(38);
-			module.BodyStartTok = t; 
-			while (StartOf(1)) {
-				switch (la.kind) {
-				case 53: case 54: case 56: {
-					SubModuleDecl(module, out sm);
-					module.TopLevelDecls.Add(sm); 
-					break;
-				}
-				case 61: {
-					ClassDecl(module, out c);
-					module.TopLevelDecls.Add(c); 
-					break;
-				}
-				case 63: {
-					TraitDecl(module, out trait);
-					module.TopLevelDecls.Add(trait); 
-					break;
-				}
-				case 66: case 67: {
-					DatatypeDecl(module, out dt);
-					module.TopLevelDecls.Add(dt); 
-					break;
-				}
-				case 69: {
-					NewtypeDecl(module, out td);
-					module.TopLevelDecls.Add(td); 
-					break;
-				}
-				case 70: {
-					OtherTypeDecl(module, out td);
-					module.TopLevelDecls.Add(td); 
-					break;
-				}
-				case 71: {
-					IteratorDecl(module, out iter);
-					module.TopLevelDecls.Add(iter); 
-					break;
-				}
-				case 64: case 65: case 68: case 74: case 75: case 76: case 77: case 78: case 82: case 83: case 84: {
-					ClassMemberDecl(namedModuleDefaultClassMembers, false);
-					break;
-				}
-				}
-			}
-			Expect(39);
-			module.BodyEndTok = t;
-			module.TopLevelDecls.Add(new DefaultClassDecl(module, namedModuleDefaultClassMembers));
-			submodule = new LiteralModuleDecl(module, parent); 
-		} else if (la.kind == 56) {
-			Get();
-			if (la.kind == 57) {
-				Get();
-				opened = true;
-			}
-			NoUSIdent(out id);
-			if (la.kind == 58 || la.kind == 59) {
-				if (la.kind == 58) {
-					Get();
-					QualifiedModuleName(out idPath);
-					submodule = new AliasModuleDecl(idPath, id, parent, opened); 
-				} else {
-					Get();
-					QualifiedModuleName(out idPath);
-					if (la.kind == 60) {
-						Get();
-						QualifiedModuleName(out idAssignment);
-					}
-					submodule = new ModuleFacadeDecl(idPath, id, parent, idAssignment, opened); 
-				}
-			}
-			if (la.kind == 25) {
-				while (!(la.kind == 0 || la.kind == 25)) {SynErr(134); Get();}
-				Get();
-			}
-			if (submodule == null) {
-			 idPath = new List<IToken>();
-			 idPath.Add(id);
-			 submodule = new AliasModuleDecl(idPath, id, parent, opened);
-			}
-			
-		} else SynErr(135);
-	}
-
-	void ClassDecl(ModuleDefinition/*!*/ module, out ClassDecl/*!*/ c) {
-		Contract.Requires(module != null);
-		Contract.Ensures(Contract.ValueAtReturn(out c) != null);
-		IToken/*!*/ id;
-		Type trait = null;
-		List<Type>/*!*/ traits = new List<Type>();
-		Attributes attrs = null;
-		List<TypeParameter/*!*/> typeArgs = new List<TypeParameter/*!*/>();
-		List<MemberDecl/*!*/> members = new List<MemberDecl/*!*/>();
-		IToken bodyStart;
-		
-		while (!(la.kind == 0 || la.kind == 61)) {SynErr(136); Get();}
-		Expect(61);
-		while (la.kind == 38) {
-			Attribute(ref attrs);
-		}
-		NoUSIdent(out id);
-		if (la.kind == 44) {
-			GenericParameters(typeArgs);
-		}
-		if (la.kind == 62) {
-			Get();
-			Type(out trait);
-			traits.Add(trait); 
-			while (la.kind == 9) {
-				Get();
-				Type(out trait);
-				traits.Add(trait); 
-			}
-		}
-		Expect(38);
-		bodyStart = t;  
-		while (StartOf(2)) {
-			ClassMemberDecl(members, true);
-		}
-<<<<<<< HEAD
-		Expect(39);
-		c = new ClassDecl(id, id.val, module, typeArgs, members, attrs, trait);
-=======
-		Expect(26);
-		c = new ClassDecl(id, id.val, module, typeArgs, members, attrs, traits);
->>>>>>> 75e68886
-		c.BodyStartTok = bodyStart;
-		c.BodyEndTok = t;
-		
-	}
-
-	void DatatypeDecl(ModuleDefinition/*!*/ module, out DatatypeDecl/*!*/ dt) {
-		Contract.Requires(module != null);
-		Contract.Ensures(Contract.ValueAtReturn(out dt)!=null);
-		IToken/*!*/ id;
-		Attributes attrs = null;
-		List<TypeParameter/*!*/> typeArgs = new List<TypeParameter/*!*/>();
-		List<DatatypeCtor/*!*/> ctors = new List<DatatypeCtor/*!*/>();
-		IToken bodyStart = Token.NoToken;  // dummy assignment
-		bool co = false;
-		
-		while (!(la.kind == 0 || la.kind == 66 || la.kind == 67)) {SynErr(137); Get();}
-		if (la.kind == 66) {
-			Get();
-		} else if (la.kind == 67) {
-			Get();
-			co = true; 
-		} else SynErr(138);
-		while (la.kind == 38) {
-			Attribute(ref attrs);
-		}
-		NoUSIdent(out id);
-		if (la.kind == 44) {
-			GenericParameters(typeArgs);
-		}
-		Expect(58);
-		bodyStart = t; 
-		DatatypeMemberDecl(ctors);
-		while (la.kind == 21) {
-			Get();
-			DatatypeMemberDecl(ctors);
-		}
-		if (la.kind == 25) {
-			while (!(la.kind == 0 || la.kind == 25)) {SynErr(139); Get();}
-			Get();
-		}
-		if (co) {
-		 dt = new CoDatatypeDecl(id, id.val, module, typeArgs, ctors, attrs);
-		} else {
-		 dt = new IndDatatypeDecl(id, id.val, module, typeArgs, ctors, attrs);
-		}
-		dt.BodyStartTok = bodyStart;
-		dt.BodyEndTok = t;
-		
-	}
-
-	void NewtypeDecl(ModuleDefinition module, out TopLevelDecl td) {
-		IToken id, bvId;
-		Attributes attrs = null;
-		td = null;
-		Type baseType = null;
-		Expression wh;
-		
-		Expect(69);
-		while (la.kind == 38) {
-			Attribute(ref attrs);
-		}
-		NoUSIdent(out id);
-		Expect(58);
-		if (IsIdentColonOrBar()) {
-			NoUSIdent(out bvId);
-			if (la.kind == 19) {
-				Get();
-				Type(out baseType);
-			}
-			if (baseType == null) { baseType = new OperationTypeProxy(true, true, false, false, false); } 
-			Expect(21);
-			Expression(out wh, false, true);
-			td = new NewtypeDecl(id, id.val, module, new BoundVar(bvId, bvId.val, baseType), wh, attrs); 
-		} else if (StartOf(3)) {
-			Type(out baseType);
-			td = new NewtypeDecl(id, id.val, module, baseType, attrs); 
-		} else SynErr(140);
-	}
-
-	void OtherTypeDecl(ModuleDefinition module, out TopLevelDecl td) {
-		IToken id;
-		Attributes attrs = null;
-		var eqSupport = TypeParameter.EqualitySupportValue.Unspecified;
-		var typeArgs = new List<TypeParameter>();
-		td = null;
-		Type ty;
-		
-		Expect(70);
-		while (la.kind == 38) {
-			Attribute(ref attrs);
-		}
-		NoUSIdent(out id);
-		if (la.kind == 42) {
-			Get();
-			Expect(46);
-			Expect(43);
-			eqSupport = TypeParameter.EqualitySupportValue.Required; 
-			if (la.kind == 44) {
-				GenericParameters(typeArgs);
-			}
-		} else if (StartOf(4)) {
-			if (la.kind == 44) {
-				GenericParameters(typeArgs);
-			}
-			if (la.kind == 58) {
-				Get();
-				Type(out ty);
-				td = new TypeSynonymDecl(id, id.val, typeArgs, module, ty, attrs); 
-			}
-		} else SynErr(141);
-		if (td == null) {
-		 td = new OpaqueTypeDecl(id, id.val, module, eqSupport, typeArgs, attrs);
-		}
-		
-		if (la.kind == 25) {
-			while (!(la.kind == 0 || la.kind == 25)) {SynErr(142); Get();}
-			Get();
-		}
-	}
-
-	void IteratorDecl(ModuleDefinition module, out IteratorDecl/*!*/ iter) {
-		Contract.Ensures(Contract.ValueAtReturn(out iter) != null);
-		IToken/*!*/ id;
-		Attributes attrs = null;
-		List<TypeParameter/*!*/>/*!*/ typeArgs = new List<TypeParameter/*!*/>();
-		List<Formal/*!*/> ins = new List<Formal/*!*/>();
-		List<Formal/*!*/> outs = new List<Formal/*!*/>();
-		List<FrameExpression/*!*/> reads = new List<FrameExpression/*!*/>();
-		List<FrameExpression/*!*/> mod = new List<FrameExpression/*!*/>();
-		List<Expression/*!*/> decreases = new List<Expression>();
-		List<MaybeFreeExpression/*!*/> req = new List<MaybeFreeExpression/*!*/>();
-		List<MaybeFreeExpression/*!*/> ens = new List<MaybeFreeExpression/*!*/>();
-		List<MaybeFreeExpression/*!*/> yieldReq = new List<MaybeFreeExpression/*!*/>();
-		List<MaybeFreeExpression/*!*/> yieldEns = new List<MaybeFreeExpression/*!*/>();
-		List<Expression/*!*/> dec = new List<Expression/*!*/>();
-		Attributes readsAttrs = null;
-		Attributes modAttrs = null;
-		Attributes decrAttrs = null;
-		BlockStmt body = null;
-		IToken signatureEllipsis = null;
-		IToken bodyStart = Token.NoToken;
-		IToken bodyEnd = Token.NoToken;
-		
-		while (!(la.kind == 0 || la.kind == 71)) {SynErr(143); Get();}
-		Expect(71);
-		while (la.kind == 38) {
-			Attribute(ref attrs);
-		}
-		NoUSIdent(out id);
-		if (la.kind == 42 || la.kind == 44) {
-			if (la.kind == 44) {
-				GenericParameters(typeArgs);
-			}
-			Formals(true, true, ins);
-			if (la.kind == 72 || la.kind == 73) {
-				if (la.kind == 72) {
-					Get();
-				} else {
-					Get();
-					SemErr(t, "iterators don't have a 'returns' clause; did you mean 'yields'?"); 
-				}
-				Formals(false, true, outs);
-			}
-		} else if (la.kind == 51) {
-			Get();
-			signatureEllipsis = t; 
-		} else SynErr(144);
-		while (StartOf(5)) {
-			IteratorSpec(reads, mod, decreases, req, ens, yieldReq, yieldEns, ref readsAttrs, ref modAttrs, ref decrAttrs);
-		}
-		if (la.kind == 38) {
-			BlockStmt(out body, out bodyStart, out bodyEnd);
-		}
-		iter = new IteratorDecl(id, id.val, module, typeArgs, ins, outs,
-		                       new Specification<FrameExpression>(reads, readsAttrs),
-		                       new Specification<FrameExpression>(mod, modAttrs),
-		                       new Specification<Expression>(decreases, decrAttrs),
-		                       req, ens, yieldReq, yieldEns,
-		                       body, attrs, signatureEllipsis);
-		iter.BodyStartTok = bodyStart;
-		iter.BodyEndTok = bodyEnd;
-		
-	}
-
-	void TraitDecl(ModuleDefinition/*!*/ module, out TraitDecl/*!*/ trait) {
-		Contract.Requires(module != null);
-		Contract.Ensures(Contract.ValueAtReturn(out trait) != null);
-		IToken/*!*/ id;
-		Attributes attrs = null;
-		List<TypeParameter/*!*/> typeArgs = new List<TypeParameter/*!*/>(); //traits should not support type parameters at the moment
-		List<MemberDecl/*!*/> members = new List<MemberDecl/*!*/>();
-		IToken bodyStart;
-		
-		while (!(la.kind == 0 || la.kind == 63)) {SynErr(145); Get();}
-		Expect(63);
-		while (la.kind == 38) {
-			Attribute(ref attrs);
-		}
-		NoUSIdent(out id);
-		if (la.kind == 44) {
-			GenericParameters(typeArgs);
-		}
-		Expect(38);
-		bodyStart = t; 
-		while (StartOf(2)) {
-			ClassMemberDecl(members, true);
-		}
-		Expect(39);
-		trait = new TraitDecl(id, id.val, module, typeArgs, members, attrs);
-		trait.BodyStartTok = bodyStart;
-		trait.BodyEndTok = t;
-		
-	}
-
-	void ClassMemberDecl(List<MemberDecl/*!*/>/*!*/ mm, bool allowConstructors) {
-		Contract.Requires(cce.NonNullElements(mm));
-		Method/*!*/ m;
-		Function/*!*/ f;
-		MemberModifiers mmod = new MemberModifiers();
-		
-		while (la.kind == 64 || la.kind == 65) {
-			if (la.kind == 64) {
-				Get();
-				mmod.IsGhost = true; 
-			} else {
-				Get();
-				mmod.IsStatic = true; 
-			}
-		}
-		if (la.kind == 68) {
-			FieldDecl(mmod, mm);
-		} else if (la.kind == 82 || la.kind == 83 || la.kind == 84) {
-			FunctionDecl(mmod, out f);
-			mm.Add(f); 
-		} else if (StartOf(6)) {
-			MethodDecl(mmod, allowConstructors, out m);
-			mm.Add(m); 
-		} else SynErr(146);
-	}
-
-	void Attribute(ref Attributes attrs) {
-		string name;
-		var args = new List<Expression>();
-		
-		Expect(38);
-		Expect(19);
-		Expect(1);
-		name = t.val; 
-		if (StartOf(7)) {
-			Expressions(args);
-		}
-		Expect(39);
-		attrs = new Attributes(name, args, attrs); 
-	}
-
-	void NoUSIdent(out IToken/*!*/ x) {
-		Contract.Ensures(Contract.ValueAtReturn(out x) != null); 
-		Expect(1);
-		x = t;
-		if (x.val.StartsWith("_")) {
-		 SemErr("cannot declare identifier beginning with underscore");
-		}
-		
-	}
-
-	void QualifiedModuleName(out List<IToken> ids) {
-		IToken id; ids = new List<IToken>(); 
-		Ident(out id);
-		ids.Add(id); 
-		while (la.kind == 24) {
-			Get();
-			Ident(out id);
-			ids.Add(id); 
-		}
-	}
-
-	void Ident(out IToken/*!*/ x) {
-		Contract.Ensures(Contract.ValueAtReturn(out x) != null); 
-		Expect(1);
-		x = t; 
-	}
-
-	void GenericParameters(List<TypeParameter/*!*/>/*!*/ typeArgs) {
-		Contract.Requires(cce.NonNullElements(typeArgs));
-		IToken/*!*/ id;
-		TypeParameter.EqualitySupportValue eqSupport;
-		
-		Expect(44);
-		NoUSIdent(out id);
-		eqSupport = TypeParameter.EqualitySupportValue.Unspecified; 
-		if (la.kind == 42) {
-			Get();
-			Expect(46);
-			Expect(43);
-			eqSupport = TypeParameter.EqualitySupportValue.Required; 
-		}
-		typeArgs.Add(new TypeParameter(id, id.val, eqSupport)); 
-		while (la.kind == 20) {
-			Get();
-			NoUSIdent(out id);
-			eqSupport = TypeParameter.EqualitySupportValue.Unspecified; 
-			if (la.kind == 42) {
-				Get();
-				Expect(46);
-				Expect(43);
-				eqSupport = TypeParameter.EqualitySupportValue.Required; 
-			}
-			typeArgs.Add(new TypeParameter(id, id.val, eqSupport)); 
-		}
-		Expect(45);
-	}
-
-	void Type(out Type ty) {
-		Contract.Ensures(Contract.ValueAtReturn(out ty) != null); IToken/*!*/ tok; 
-		TypeAndToken(out tok, out ty);
-	}
-
-	void FieldDecl(MemberModifiers mmod, List<MemberDecl/*!*/>/*!*/ mm) {
-		Contract.Requires(cce.NonNullElements(mm));
-		Attributes attrs = null;
-		IToken/*!*/ id;  Type/*!*/ ty;
-		
-		while (!(la.kind == 0 || la.kind == 68)) {SynErr(147); Get();}
-		Expect(68);
-		if (mmod.IsStatic) { SemErr(t, "fields cannot be declared 'static'"); }
-		
-		while (la.kind == 38) {
-			Attribute(ref attrs);
-		}
-		FIdentType(out id, out ty);
-		mm.Add(new Field(id, id.val, mmod.IsGhost, ty, attrs)); 
-		while (la.kind == 20) {
-			Get();
-			FIdentType(out id, out ty);
-			mm.Add(new Field(id, id.val, mmod.IsGhost, ty, attrs)); 
-		}
-		OldSemi();
-	}
-
-	void FunctionDecl(MemberModifiers mmod, out Function/*!*/ f) {
-		Contract.Ensures(Contract.ValueAtReturn(out f)!=null);
-		Attributes attrs = null;
-		IToken/*!*/ id = Token.NoToken;  // to please compiler
-		List<TypeParameter/*!*/> typeArgs = new List<TypeParameter/*!*/>();
-		List<Formal/*!*/> formals = new List<Formal/*!*/>();
-		Type/*!*/ returnType = new BoolType();
-		List<Expression/*!*/> reqs = new List<Expression/*!*/>();
-		List<Expression/*!*/> ens = new List<Expression/*!*/>();
-		List<FrameExpression/*!*/> reads = new List<FrameExpression/*!*/>();
-		List<Expression/*!*/> decreases;
-		Expression body = null;
-		bool isPredicate = false;  bool isCoPredicate = false;
-		bool isFunctionMethod = false;
-		IToken bodyStart = Token.NoToken;
-		IToken bodyEnd = Token.NoToken;
-		IToken signatureEllipsis = null;
-		bool missingOpenParen;
-		
-		if (la.kind == 82) {
-			Get();
-			if (la.kind == 74) {
-				Get();
-				isFunctionMethod = true; 
-			}
-			if (mmod.IsGhost) { SemErr(t, "functions cannot be declared 'ghost' (they are ghost by default)"); }
-			
-			while (la.kind == 38) {
-				Attribute(ref attrs);
-			}
-			NoUSIdent(out id);
-			if (la.kind == 42 || la.kind == 44) {
-				if (la.kind == 44) {
-					GenericParameters(typeArgs);
-				}
-				Formals(true, isFunctionMethod, formals);
-				Expect(19);
-				Type(out returnType);
-			} else if (la.kind == 51) {
-				Get();
-				signatureEllipsis = t; 
-			} else SynErr(148);
-		} else if (la.kind == 83) {
-			Get();
-			isPredicate = true; 
-			if (la.kind == 74) {
-				Get();
-				isFunctionMethod = true; 
-			}
-			if (mmod.IsGhost) { SemErr(t, "predicates cannot be declared 'ghost' (they are ghost by default)"); }
-			
-			while (la.kind == 38) {
-				Attribute(ref attrs);
-			}
-			NoUSIdent(out id);
-			if (StartOf(8)) {
-				if (la.kind == 44) {
-					GenericParameters(typeArgs);
-				}
-				missingOpenParen = true; 
-				if (la.kind == 42) {
-					Formals(true, isFunctionMethod, formals);
-					missingOpenParen = false; 
-				}
-				if (missingOpenParen) { errors.Warning(t, "with the new support of higher-order functions in Dafny, parentheses-less predicates are no longer supported; in the new syntax, parentheses are required for the declaration and uses of predicates, even if the predicate takes no additional arguments"); } 
-				if (la.kind == 19) {
-					Get();
-					SemErr(t, "predicates do not have an explicitly declared return type; it is always bool"); 
-				}
-			} else if (la.kind == 51) {
-				Get();
-				signatureEllipsis = t; 
-			} else SynErr(149);
-		} else if (la.kind == 84) {
-			Get();
-			isCoPredicate = true; 
-			if (mmod.IsGhost) { SemErr(t, "copredicates cannot be declared 'ghost' (they are ghost by default)"); }
-			
-			while (la.kind == 38) {
-				Attribute(ref attrs);
-			}
-			NoUSIdent(out id);
-			if (StartOf(8)) {
-				if (la.kind == 44) {
-					GenericParameters(typeArgs);
-				}
-				missingOpenParen = true; 
-				if (la.kind == 42) {
-					Formals(true, isFunctionMethod, formals);
-					missingOpenParen = false; 
-				}
-				if (missingOpenParen) { errors.Warning(t, "with the new support of higher-order functions in Dafny, parentheses-less co-predicates are no longer supported; in the new syntax, parentheses are required for the declaration and uses of predicates, even if the co-predicate takes no additional arguments"); } 
-				if (la.kind == 19) {
-					Get();
-					SemErr(t, "copredicates do not have an explicitly declared return type; it is always bool"); 
-				}
-			} else if (la.kind == 51) {
-				Get();
-				signatureEllipsis = t; 
-			} else SynErr(150);
-		} else SynErr(151);
-		decreases = isCoPredicate ? null : new List<Expression/*!*/>(); 
-		while (StartOf(9)) {
-			FunctionSpec(reqs, reads, ens, decreases);
-		}
-		if (la.kind == 38) {
-			FunctionBody(out body, out bodyStart, out bodyEnd);
-		}
-		if (DafnyOptions.O.DisallowSoundnessCheating && body == null && ens.Count > 0 && !Attributes.Contains(attrs, "axiom") && !Attributes.Contains(attrs, "imported")) {
-		  SemErr(t, "a function with an ensures clause must have a body, unless given the :axiom attribute");
-		}
-		
-		IToken tok = theVerifyThisFile ? id : new IncludeToken(id);
-		if (isPredicate) {
-		  f = new Predicate(tok, id.val, mmod.IsStatic, !isFunctionMethod, typeArgs, formals,
-		                    reqs, reads, ens, new Specification<Expression>(decreases, null), body, Predicate.BodyOriginKind.OriginalOrInherited, attrs, signatureEllipsis);
-		} else if (isCoPredicate) {
-		  f = new CoPredicate(tok, id.val, mmod.IsStatic, typeArgs, formals,
-		                    reqs, reads, ens, body, attrs, signatureEllipsis);
-		} else {
-		  f = new Function(tok, id.val, mmod.IsStatic, !isFunctionMethod, typeArgs, formals, returnType,
-		                   reqs, reads, ens, new Specification<Expression>(decreases, null), body, attrs, signatureEllipsis);
-		}
-		f.BodyStartTok = bodyStart;
-		f.BodyEndTok = bodyEnd;
-		theBuiltIns.CreateArrowTypeDecl(formals.Count);
-		if (isCoPredicate) {
-		 // also create an arrow type for the corresponding prefix predicate
-		 theBuiltIns.CreateArrowTypeDecl(formals.Count + 1);
-		}
-		
-	}
-
-	void MethodDecl(MemberModifiers mmod, bool allowConstructor, out Method/*!*/ m) {
-		Contract.Ensures(Contract.ValueAtReturn(out m) !=null);
-		IToken/*!*/ id = Token.NoToken;
-		bool hasName = false;  IToken keywordToken;
-		Attributes attrs = null;
-		List<TypeParameter/*!*/>/*!*/ typeArgs = new List<TypeParameter/*!*/>();
-		List<Formal/*!*/> ins = new List<Formal/*!*/>();
-		List<Formal/*!*/> outs = new List<Formal/*!*/>();
-		List<MaybeFreeExpression/*!*/> req = new List<MaybeFreeExpression/*!*/>();
-		List<FrameExpression/*!*/> mod = new List<FrameExpression/*!*/>();
-		List<MaybeFreeExpression/*!*/> ens = new List<MaybeFreeExpression/*!*/>();
-		List<Expression/*!*/> dec = new List<Expression/*!*/>();
-		Attributes decAttrs = null;
-		Attributes modAttrs = null;
-		BlockStmt body = null;
-		bool isLemma = false;
-		bool isConstructor = false;
-		bool isCoLemma = false;
-		IToken signatureEllipsis = null;
-		IToken bodyStart = Token.NoToken;
-		IToken bodyEnd = Token.NoToken;
-		
-		while (!(StartOf(10))) {SynErr(152); Get();}
-		if (la.kind == 74) {
-			Get();
-		} else if (la.kind == 75) {
-			Get();
-			isLemma = true; 
-		} else if (la.kind == 76) {
-			Get();
-			isCoLemma = true; 
-		} else if (la.kind == 77) {
-			Get();
-			isCoLemma = true;
-			errors.Warning(t, "the 'comethod' keyword has been deprecated; it has been renamed to 'colemma'");
-			
-		} else if (la.kind == 78) {
-			Get();
-			if (allowConstructor) {
-			 isConstructor = true;
-			} else {
-			 SemErr(t, "constructors are allowed only in classes");
-			}
-			
-		} else SynErr(153);
-		keywordToken = t; 
-		if (isLemma) {
-		 if (mmod.IsGhost) {
-		   SemErr(t, "lemmas cannot be declared 'ghost' (they are automatically 'ghost')");
-		 }
-		} else if (isConstructor) {
-		 if (mmod.IsGhost) {
-		   SemErr(t, "constructors cannot be declared 'ghost'");
-		 }
-		 if (mmod.IsStatic) {
-		   SemErr(t, "constructors cannot be declared 'static'");
-		 }
-		} else if (isCoLemma) {
-		 if (mmod.IsGhost) {
-		   SemErr(t, "colemmas cannot be declared 'ghost' (they are automatically 'ghost')");
-		 }
-		}
-		
-		while (la.kind == 38) {
-			Attribute(ref attrs);
-		}
-		if (la.kind == 1) {
-			NoUSIdent(out id);
-			hasName = true; 
-		}
-		if (!hasName) {
-		 id = keywordToken;
-		 if (!isConstructor) {
-		   SemErr(la, "a method must be given a name (expecting identifier)");
-		 }
-		}
-		
-		if (la.kind == 42 || la.kind == 44) {
-			if (la.kind == 44) {
-				GenericParameters(typeArgs);
-			}
-			Formals(true, !mmod.IsGhost, ins);
-			if (la.kind == 73) {
-				Get();
-				if (isConstructor) { SemErr(t, "constructors cannot have out-parameters"); } 
-				Formals(false, !mmod.IsGhost, outs);
-			}
-		} else if (la.kind == 51) {
-			Get();
-			signatureEllipsis = t; 
-		} else SynErr(154);
-		while (StartOf(11)) {
-			MethodSpec(req, mod, ens, dec, ref decAttrs, ref modAttrs);
-		}
-		if (la.kind == 38) {
-			BlockStmt(out body, out bodyStart, out bodyEnd);
-		}
-		if (DafnyOptions.O.DisallowSoundnessCheating && body == null && ens.Count > 0 && !Attributes.Contains(attrs, "axiom") && !Attributes.Contains(attrs, "imported") && !Attributes.Contains(attrs, "decl") && theVerifyThisFile) {
-		  SemErr(t, "a method with an ensures clause must have a body, unless given the :axiom attribute");
-		}
-		
-		IToken tok = theVerifyThisFile ? id : new IncludeToken(id);
-		if (isConstructor) {
-		 m = new Constructor(tok, hasName ? id.val : "_ctor", typeArgs, ins,
-		                     req, new Specification<FrameExpression>(mod, modAttrs), ens, new Specification<Expression>(dec, decAttrs), body, attrs, signatureEllipsis);
-		} else if (isCoLemma) {
-		 m = new CoLemma(tok, id.val, mmod.IsStatic, typeArgs, ins, outs,
-		                 req, new Specification<FrameExpression>(mod, modAttrs), ens, new Specification<Expression>(dec, decAttrs), body, attrs, signatureEllipsis);
-		} else if (isLemma) {
-		 m = new Lemma(tok, id.val, mmod.IsStatic, typeArgs, ins, outs,
-		               req, new Specification<FrameExpression>(mod, modAttrs), ens, new Specification<Expression>(dec, decAttrs), body, attrs, signatureEllipsis);
-		} else {
-		 m = new Method(tok, id.val, mmod.IsStatic, mmod.IsGhost, typeArgs, ins, outs,
-		                req, new Specification<FrameExpression>(mod, modAttrs), ens, new Specification<Expression>(dec, decAttrs), body, attrs, signatureEllipsis);
-		}
-		m.BodyStartTok = bodyStart;
-		m.BodyEndTok = bodyEnd;
-		
-	}
-
-	void DatatypeMemberDecl(List<DatatypeCtor/*!*/>/*!*/ ctors) {
-		Contract.Requires(cce.NonNullElements(ctors));
-		Attributes attrs = null;
-		IToken/*!*/ id;
-		List<Formal/*!*/> formals = new List<Formal/*!*/>();
-		
-		while (la.kind == 38) {
-			Attribute(ref attrs);
-		}
-		NoUSIdent(out id);
-		if (la.kind == 42) {
-			FormalsOptionalIds(formals);
-		}
-		ctors.Add(new DatatypeCtor(id, id.val, formals, attrs)); 
-	}
-
-	void FormalsOptionalIds(List<Formal/*!*/>/*!*/ formals) {
-		Contract.Requires(cce.NonNullElements(formals)); IToken/*!*/ id;  Type/*!*/ ty;  string/*!*/ name;  bool isGhost; 
-		Expect(42);
-		if (StartOf(12)) {
-			TypeIdentOptional(out id, out name, out ty, out isGhost);
-			formals.Add(new Formal(id, name, ty, true, isGhost)); 
-			while (la.kind == 20) {
-				Get();
-				TypeIdentOptional(out id, out name, out ty, out isGhost);
-				formals.Add(new Formal(id, name, ty, true, isGhost)); 
-			}
-		}
-		Expect(43);
-	}
-
-	void FIdentType(out IToken/*!*/ id, out Type/*!*/ ty) {
-		Contract.Ensures(Contract.ValueAtReturn(out id) != null); Contract.Ensures(Contract.ValueAtReturn(out ty) != null);
-		id = Token.NoToken;
-		
-		if (la.kind == 1) {
-			WildIdent(out id, false);
-		} else if (la.kind == 2) {
-			Get();
-			id = t; 
-		} else SynErr(155);
-		Expect(19);
-		Type(out ty);
-	}
-
-	void OldSemi() {
-		if (la.kind == 25) {
-			while (!(la.kind == 0 || la.kind == 25)) {SynErr(156); Get();}
-			Get();
-		}
-	}
-
-	void Expression(out Expression e, bool allowSemi, bool allowLambda) {
-		Expression e0; IToken endTok; 
-		EquivExpression(out e, allowSemi, allowLambda);
-		if (SemiFollowsCall(allowSemi, e)) {
-			Expect(25);
-			endTok = t; 
-			Expression(out e0, allowSemi, allowLambda);
-			e = new StmtExpr(e.tok,
-			     new UpdateStmt(e.tok, endTok, new List<Expression>(), new List<AssignmentRhs>() { new ExprRhs(e, null) }),
-			     e0);
-			
-		}
-	}
-
-	void GIdentType(bool allowGhostKeyword, out IToken/*!*/ id, out Type/*!*/ ty, out bool isGhost) {
-		Contract.Ensures(Contract.ValueAtReturn(out id)!=null);
-		Contract.Ensures(Contract.ValueAtReturn(out ty)!=null);
-		isGhost = false; 
-		if (la.kind == 64) {
-			Get();
-			if (allowGhostKeyword) { isGhost = true; } else { SemErr(t, "formal cannot be declared 'ghost' in this context"); } 
-		}
-		IdentType(out id, out ty, true);
-	}
-
-	void IdentType(out IToken/*!*/ id, out Type/*!*/ ty, bool allowWildcardId) {
-		Contract.Ensures(Contract.ValueAtReturn(out id) != null); Contract.Ensures(Contract.ValueAtReturn(out ty) != null);
-		WildIdent(out id, allowWildcardId);
-		Expect(19);
-		Type(out ty);
-	}
-
-	void WildIdent(out IToken x, bool allowWildcardId) {
-		Contract.Ensures(Contract.ValueAtReturn(out x) != null); 
-		Expect(1);
-		x = t;
-		t.val = UnwildIdent(t.val, allowWildcardId);
-		
-	}
-
-	void LocalIdentTypeOptional(out LocalVariable var, bool isGhost) {
-		IToken id;  Type ty;  Type optType = null;
-		
-		WildIdent(out id, true);
-		if (la.kind == 19) {
-			Get();
-			Type(out ty);
-			optType = ty; 
-		}
-		var = new LocalVariable(id, id, id.val, optType == null ? new InferredTypeProxy() : optType, isGhost); 
-	}
-
-	void IdentTypeOptional(out BoundVar var) {
-		Contract.Ensures(Contract.ValueAtReturn(out var) != null);
-		IToken id;  Type ty;  Type optType = null;
-		
-		WildIdent(out id, true);
-		if (la.kind == 19) {
-			Get();
-			Type(out ty);
-			optType = ty; 
-		}
-		var = new BoundVar(id, id.val, optType == null ? new InferredTypeProxy() : optType); 
-	}
-
-	void TypeIdentOptional(out IToken/*!*/ id, out string/*!*/ identName, out Type/*!*/ ty, out bool isGhost) {
-		Contract.Ensures(Contract.ValueAtReturn(out id)!=null);
-		Contract.Ensures(Contract.ValueAtReturn(out ty)!=null);
-		Contract.Ensures(Contract.ValueAtReturn(out identName)!=null);
-		string name = null; id = Token.NoToken; ty = new BoolType()/*dummy*/; isGhost = false; 
-		if (la.kind == 64) {
-			Get();
-			isGhost = true; 
-		}
-		if (StartOf(3)) {
-			TypeAndToken(out id, out ty);
-			if (la.kind == 19) {
-				Get();
-				UserDefinedType udt = ty as UserDefinedType;
-				if (udt != null && udt.TypeArgs.Count == 0) {
-				 name = udt.Name;
-				} else {
-				 SemErr(id, "invalid formal-parameter name in datatype constructor");
-				}
-				
-				Type(out ty);
-			}
-		} else if (la.kind == 2) {
-			Get();
-			id = t; name = id.val;
-			Expect(19);
-			Type(out ty);
-		} else SynErr(157);
-		if (name != null) {
-		 identName = name;
-		} else {
-		 identName = "#" + anonymousIds++;
-		}
-		
-	}
-
-	void TypeAndToken(out IToken tok, out Type ty) {
-		Contract.Ensures(Contract.ValueAtReturn(out tok)!=null); Contract.Ensures(Contract.ValueAtReturn(out ty) != null);
-		tok = Token.NoToken;  ty = new BoolType();  /*keep compiler happy*/
-		List<Type> gt = null;
-		
-		switch (la.kind) {
-		case 6: {
-			Get();
-			tok = t; 
-			break;
-		}
-		case 7: {
-			Get();
-			tok = t;  ty = new CharType(); 
-			break;
-		}
-		case 9: {
-			Get();
-			tok = t;  ty = new NatType(); 
-			break;
-		}
-		case 8: {
-			Get();
-			tok = t;  ty = new IntType(); 
-			break;
-		}
-		case 10: {
-			Get();
-			tok = t;  ty = new RealType(); 
-			break;
-		}
-		case 13: {
-			Get();
-			tok = t;  gt = new List<Type/*!*/>(); 
-			if (la.kind == 44) {
-				GenericInstantiation(gt);
-			}
-			if (gt.Count > 1) {
-			 SemErr("set type expects only one type argument");
-			}
-			ty = new SetType(gt.Count == 1 ? gt[0] : null);
-			
-			break;
-		}
-		case 14: {
-			Get();
-			tok = t;  gt = new List<Type/*!*/>(); 
-			if (la.kind == 44) {
-				GenericInstantiation(gt);
-			}
-			if (gt.Count > 1) {
-			 SemErr("multiset type expects only one type argument");
-			}
-			ty = new MultiSetType(gt.Count == 1 ? gt[0] : null);
-			
-			break;
-		}
-		case 15: {
-			Get();
-			tok = t;  gt = new List<Type/*!*/>(); 
-			if (la.kind == 44) {
-				GenericInstantiation(gt);
-			}
-			if (gt.Count > 1) {
-			 SemErr("seq type expects only one type argument");
-			}
-			ty = new SeqType(gt.Count == 1 ? gt[0] : null);
-			
-			break;
-		}
-		case 12: {
-			Get();
-			tok = t;  ty = new UserDefinedType(tok, tok.val, new List<Type>(), new List<IToken>()); 
-			break;
-		}
-		case 16: {
-			Get();
-			tok = t;  gt = new List<Type/*!*/>(); 
-			if (la.kind == 44) {
-				GenericInstantiation(gt);
-			}
-			if (gt.Count == 0) {
-			 ty = new MapType(null, null);
-			} else if (gt.Count != 2) {
-			 SemErr("map type expects two type arguments");
-			 ty = new MapType(gt[0], gt.Count == 1 ? new InferredTypeProxy() : gt[1]);
-			} else {
-			 ty = new MapType(gt[0], gt[1]);
-			}
-			
-			break;
-		}
-		case 42: {
-			Get();
-			tok = t; gt = new List<Type>(); 
-			if (StartOf(3)) {
-				Type(out ty);
-				gt.Add(ty); 
-				while (la.kind == 20) {
-					Get();
-					Type(out ty);
-					gt.Add(ty); 
-				}
-			}
-			Expect(43);
-			if (gt.Count == 1) {
-			 // just return the type 'ty'
-			} else {
-			 // make sure the nullary tuple type exists
-			 var dims = gt.Count;
-			 var tmp = theBuiltIns.TupleType(tok, dims, true);
-			 ty = new UserDefinedType(tok, BuiltIns.TupleTypeName(dims), gt, new List<IToken>());
-			}
-			
-			break;
-		}
-		case 1: case 5: case 11: {
-			ReferenceType(out tok, out ty);
-			break;
-		}
-		default: SynErr(158); break;
-		}
-		if (la.kind == 27) {
-			Type t2; 
-			Get();
-			tok = t; 
-			Type(out t2);
-			if (gt == null) {
-			 gt = new List<Type>{ ty };
-			}
-			ty = new ArrowType(tok, gt, t2);
-			theBuiltIns.CreateArrowTypeDecl(gt.Count);
-			
-		}
-	}
-
-	void Formals(bool incoming, bool allowGhostKeyword, List<Formal> formals) {
-		Contract.Requires(cce.NonNullElements(formals)); IToken id;  Type ty;  bool isGhost; 
-		Expect(42);
-		if (la.kind == 1 || la.kind == 64) {
-			GIdentType(allowGhostKeyword, out id, out ty, out isGhost);
-			formals.Add(new Formal(id, id.val, ty, incoming, isGhost)); 
-			while (la.kind == 20) {
-				Get();
-				GIdentType(allowGhostKeyword, out id, out ty, out isGhost);
-				formals.Add(new Formal(id, id.val, ty, incoming, isGhost)); 
-			}
-		}
-		Expect(43);
-	}
-
-	void IteratorSpec(List<FrameExpression/*!*/>/*!*/ reads, List<FrameExpression/*!*/>/*!*/ mod, List<Expression/*!*/> decreases,
-List<MaybeFreeExpression/*!*/>/*!*/ req, List<MaybeFreeExpression/*!*/>/*!*/ ens,
-List<MaybeFreeExpression/*!*/>/*!*/ yieldReq, List<MaybeFreeExpression/*!*/>/*!*/ yieldEns,
-ref Attributes readsAttrs, ref Attributes modAttrs, ref Attributes decrAttrs) {
-		Expression/*!*/ e; FrameExpression/*!*/ fe; bool isFree = false; bool isYield = false; Attributes ensAttrs = null;
-		
-		while (!(StartOf(13))) {SynErr(159); Get();}
-		if (la.kind == 36) {
-			Get();
-			while (IsAttribute()) {
-				Attribute(ref readsAttrs);
-			}
-			FrameExpression(out fe, false, false);
-			reads.Add(fe); 
-			while (la.kind == 20) {
-				Get();
-				FrameExpression(out fe, false, false);
-				reads.Add(fe); 
-			}
-			OldSemi();
-		} else if (la.kind == 35) {
-			Get();
-			while (IsAttribute()) {
-				Attribute(ref modAttrs);
-			}
-			FrameExpression(out fe, false, false);
-			mod.Add(fe); 
-			while (la.kind == 20) {
-				Get();
-				FrameExpression(out fe, false, false);
-				mod.Add(fe); 
-			}
-			OldSemi();
-		} else if (StartOf(14)) {
-			if (la.kind == 79) {
-				Get();
-				isFree = true;
-				errors.Warning(t, "the 'free' keyword is soon to be deprecated");
-				
-			}
-			if (la.kind == 81) {
-				Get();
-				isYield = true; 
-			}
-			if (la.kind == 37) {
-				Get();
-				Expression(out e, false, false);
-				OldSemi();
-				if (isYield) {
-				 yieldReq.Add(new MaybeFreeExpression(e, isFree));
-				} else {
-				 req.Add(new MaybeFreeExpression(e, isFree));
-				}
-				
-			} else if (la.kind == 80) {
-				Get();
-				while (IsAttribute()) {
-					Attribute(ref ensAttrs);
-				}
-				Expression(out e, false, false);
-				OldSemi();
-				if (isYield) {
-				 yieldEns.Add(new MaybeFreeExpression(e, isFree, ensAttrs));
-				} else {
-				 ens.Add(new MaybeFreeExpression(e, isFree, ensAttrs));
-				}
-				
-			} else SynErr(160);
-		} else if (la.kind == 33) {
-			Get();
-			while (IsAttribute()) {
-				Attribute(ref decrAttrs);
-			}
-			DecreasesList(decreases, false, false);
-			OldSemi();
-		} else SynErr(161);
-	}
-
-	void BlockStmt(out BlockStmt/*!*/ block, out IToken bodyStart, out IToken bodyEnd) {
-		Contract.Ensures(Contract.ValueAtReturn(out block) != null);
-		List<Statement/*!*/> body = new List<Statement/*!*/>();
-		
-		Expect(38);
-		bodyStart = t; 
-		while (StartOf(15)) {
-			Stmt(body);
-		}
-		Expect(39);
-		bodyEnd = t;
-		block = new BlockStmt(bodyStart, bodyEnd, body); 
-	}
-
-	void MethodSpec(List<MaybeFreeExpression/*!*/>/*!*/ req, List<FrameExpression/*!*/>/*!*/ mod, List<MaybeFreeExpression/*!*/>/*!*/ ens,
-List<Expression/*!*/>/*!*/ decreases, ref Attributes decAttrs, ref Attributes modAttrs) {
-		Contract.Requires(cce.NonNullElements(req)); Contract.Requires(cce.NonNullElements(mod)); Contract.Requires(cce.NonNullElements(ens)); Contract.Requires(cce.NonNullElements(decreases));
-		Expression/*!*/ e;  FrameExpression/*!*/ fe;  bool isFree = false; Attributes ensAttrs = null;
-		
-		while (!(StartOf(16))) {SynErr(162); Get();}
-		if (la.kind == 35) {
-			Get();
-			while (IsAttribute()) {
-				Attribute(ref modAttrs);
-			}
-			FrameExpression(out fe, false, false);
-			mod.Add(fe); 
-			while (la.kind == 20) {
-				Get();
-				FrameExpression(out fe, false, false);
-				mod.Add(fe); 
-			}
-			OldSemi();
-		} else if (la.kind == 37 || la.kind == 79 || la.kind == 80) {
-			if (la.kind == 79) {
-				Get();
-				isFree = true;
-				errors.Warning(t, "the 'free' keyword is soon to be deprecated");
-				
-			}
-			if (la.kind == 37) {
-				Get();
-				Expression(out e, false, false);
-				OldSemi();
-				req.Add(new MaybeFreeExpression(e, isFree)); 
-			} else if (la.kind == 80) {
-				Get();
-				while (IsAttribute()) {
-					Attribute(ref ensAttrs);
-				}
-				Expression(out e, false, false);
-				OldSemi();
-				ens.Add(new MaybeFreeExpression(e, isFree, ensAttrs)); 
-			} else SynErr(163);
-		} else if (la.kind == 33) {
-			Get();
-			while (IsAttribute()) {
-				Attribute(ref decAttrs);
-			}
-			DecreasesList(decreases, true, false);
-			OldSemi();
-		} else SynErr(164);
-	}
-
-	void FrameExpression(out FrameExpression fe, bool allowSemi, bool allowLambda) {
-		Contract.Ensures(Contract.ValueAtReturn(out fe) != null);
-		Expression/*!*/ e;
-		IToken/*!*/ id;
-		string fieldName = null;  IToken feTok = null;
-		fe = null;
-		
-		if (StartOf(7)) {
-			Expression(out e, allowSemi, allowLambda);
-			feTok = e.tok; 
-			if (la.kind == 85) {
-				Get();
-				Ident(out id);
-				fieldName = id.val;  feTok = id; 
-			}
-			fe = new FrameExpression(feTok, e, fieldName); 
-		} else if (la.kind == 85) {
-			Get();
-			Ident(out id);
-			fieldName = id.val; 
-			fe = new FrameExpression(id, new ImplicitThisExpr(id), fieldName); 
-		} else SynErr(165);
-	}
-
-	void DecreasesList(List<Expression> decreases, bool allowWildcard, bool allowLambda) {
-		Expression e; 
-		PossiblyWildExpression(out e, allowLambda);
-		if (!allowWildcard && e is WildcardExpr) {
-		 SemErr(e.tok, "'decreases *' is allowed only on loops and tail-recursive methods");
-		} else {
-		 decreases.Add(e);
-		}
-		
-		while (la.kind == 20) {
-			Get();
-			PossiblyWildExpression(out e, allowLambda);
-			if (!allowWildcard && e is WildcardExpr) {
-			 SemErr(e.tok, "'decreases *' is allowed only on loops and tail-recursive methods");
-			} else {
-			 decreases.Add(e);
-			}
-			
-		}
-	}
-
-	void GenericInstantiation(List<Type/*!*/>/*!*/ gt) {
-		Contract.Requires(cce.NonNullElements(gt)); Type/*!*/ ty; 
-		Expect(44);
-		Type(out ty);
-		gt.Add(ty); 
-		while (la.kind == 20) {
-			Get();
-			Type(out ty);
-			gt.Add(ty); 
-		}
-		Expect(45);
-	}
-
-	void ReferenceType(out IToken/*!*/ tok, out Type/*!*/ ty) {
-		Contract.Ensures(Contract.ValueAtReturn(out tok) != null); Contract.Ensures(Contract.ValueAtReturn(out ty) != null);
-		tok = Token.NoToken;  ty = new BoolType();  /*keep compiler happy*/
-		List<Type> gt;
-		List<IToken> path;
-		
-		if (la.kind == 11) {
-			Get();
-			tok = t;  ty = new ObjectType(); 
-		} else if (la.kind == 5) {
-			Get();
-			tok = t;  gt = new List<Type>(); 
-			if (la.kind == 44) {
-				GenericInstantiation(gt);
-			}
-			int dims = tok.val.Length == 5 ? 1 : int.Parse(tok.val.Substring(5));
-			ty = theBuiltIns.ArrayType(tok, dims, gt, true);
-			
-		} else if (la.kind == 1) {
-			Ident(out tok);
-			gt = new List<Type>();
-			path = new List<IToken>(); 
-			while (la.kind == _dot) {
-				path.Add(tok); 
-				Expect(24);
-				Ident(out tok);
-			}
-			if (la.kind == 44) {
-				GenericInstantiation(gt);
-			}
-			ty = new UserDefinedType(tok, tok.val, gt, path); 
-		} else SynErr(166);
-	}
-
-	void FunctionSpec(List<Expression/*!*/>/*!*/ reqs, List<FrameExpression/*!*/>/*!*/ reads, List<Expression/*!*/>/*!*/ ens, List<Expression/*!*/> decreases) {
-		Contract.Requires(cce.NonNullElements(reqs));
-		Contract.Requires(cce.NonNullElements(reads));
-		Contract.Requires(decreases == null || cce.NonNullElements(decreases));
-		Expression/*!*/ e;  FrameExpression/*!*/ fe; 
-		while (!(StartOf(17))) {SynErr(167); Get();}
-		if (la.kind == 37) {
-			Get();
-			Expression(out e, false, false);
-			OldSemi();
-			reqs.Add(e); 
-		} else if (la.kind == 36) {
-			Get();
-			PossiblyWildFrameExpression(out fe, false);
-			reads.Add(fe); 
-			while (la.kind == 20) {
-				Get();
-				PossiblyWildFrameExpression(out fe, false);
-				reads.Add(fe); 
-			}
-			OldSemi();
-		} else if (la.kind == 80) {
-			Get();
-			Expression(out e, false, false);
-			OldSemi();
-			ens.Add(e); 
-		} else if (la.kind == 33) {
-			Get();
-			if (decreases == null) {
-			 SemErr(t, "'decreases' clauses are meaningless for copredicates, so they are not allowed");
-			 decreases = new List<Expression/*!*/>();
-			}
-			
-			DecreasesList(decreases, false, false);
-			OldSemi();
-		} else SynErr(168);
-	}
-
-	void FunctionBody(out Expression/*!*/ e, out IToken bodyStart, out IToken bodyEnd) {
-		Contract.Ensures(Contract.ValueAtReturn(out e) != null); e = dummyExpr; 
-		Expect(38);
-		bodyStart = t; 
-		Expression(out e, true, true);
-		Expect(39);
-		bodyEnd = t; 
-	}
-
-	void PossiblyWildFrameExpression(out FrameExpression fe, bool allowSemi) {
-		Contract.Ensures(Contract.ValueAtReturn(out fe) != null); fe = dummyFrameExpr; 
-		if (la.kind == 49) {
-			Get();
-			fe = new FrameExpression(t, new WildcardExpr(t), null); 
-		} else if (StartOf(18)) {
-			FrameExpression(out fe, allowSemi, false);
-		} else SynErr(169);
-	}
-
-	void PossiblyWildExpression(out Expression e, bool allowLambda) {
-		Contract.Ensures(Contract.ValueAtReturn(out e)!=null);
-		e = dummyExpr; 
-		if (la.kind == 49) {
-			Get();
-			e = new WildcardExpr(t); 
-		} else if (StartOf(7)) {
-			Expression(out e, false, allowLambda);
-		} else SynErr(170);
-	}
-
-	void Stmt(List<Statement/*!*/>/*!*/ ss) {
-		Statement/*!*/ s;
-		
-		OneStmt(out s);
-		ss.Add(s); 
-	}
-
-	void OneStmt(out Statement/*!*/ s) {
-		Contract.Ensures(Contract.ValueAtReturn(out s) != null); IToken/*!*/ x;  IToken/*!*/ id;  string label = null;
-		s = dummyStmt;  /* to please the compiler */
-		BlockStmt bs;
-		IToken bodyStart, bodyEnd;
-		int breakCount;
-		
-		while (!(StartOf(19))) {SynErr(171); Get();}
-		switch (la.kind) {
-		case 38: {
-			BlockStmt(out bs, out bodyStart, out bodyEnd);
-			s = bs; 
-			break;
-		}
-		case 96: {
-			AssertStmt(out s);
-			break;
-		}
-		case 28: {
-			AssumeStmt(out s);
-			break;
-		}
-		case 97: {
-			PrintStmt(out s);
-			break;
-		}
-		case 1: case 2: case 3: case 4: case 8: case 10: case 17: case 18: case 21: case 42: case 126: case 127: case 128: case 129: case 130: case 131: {
-			UpdateStmt(out s);
-			break;
-		}
-		case 64: case 68: {
-			VarDeclStatement(out s);
-			break;
-		}
-		case 93: {
-			IfStmt(out s);
-			break;
-		}
-		case 94: {
-			WhileStmt(out s);
-			break;
-		}
-		case 95: {
-			MatchStmt(out s);
-			break;
-		}
-		case 98: case 99: {
-			ForallStmt(out s);
-			break;
-		}
-		case 29: {
-			CalcStmt(out s);
-			break;
-		}
-		case 100: {
-			ModifyStmt(out s);
-			break;
-		}
-		case 86: {
-			Get();
-			x = t; 
-			NoUSIdent(out id);
-			Expect(19);
-			OneStmt(out s);
-			s.Labels = new LList<Label>(new Label(x, id.val), s.Labels); 
-			break;
-		}
-		case 87: {
-			Get();
-			x = t; breakCount = 1; label = null; 
-			if (la.kind == 1) {
-				NoUSIdent(out id);
-				label = id.val; 
-			} else if (la.kind == 25 || la.kind == 87) {
-				while (la.kind == 87) {
-					Get();
-					breakCount++; 
-				}
-			} else SynErr(172);
-			while (!(la.kind == 0 || la.kind == 25)) {SynErr(173); Get();}
-			Expect(25);
-			s = label != null ? new BreakStmt(x, t, label) : new BreakStmt(x, t, breakCount); 
-			break;
-		}
-		case 81: case 90: {
-			ReturnStmt(out s);
-			break;
-		}
-		case 51: {
-			SkeletonStmt(out s);
-			break;
-		}
-		default: SynErr(174); break;
-		}
-	}
-
-	void AssertStmt(out Statement/*!*/ s) {
-		Contract.Ensures(Contract.ValueAtReturn(out s) != null); IToken/*!*/ x;
-		Expression e = dummyExpr; Attributes attrs = null;
-		IToken dotdotdot = null;
-		
-		Expect(96);
-		x = t; 
-		while (IsAttribute()) {
-			Attribute(ref attrs);
-		}
-		if (StartOf(7)) {
-			Expression(out e, false, true);
-		} else if (la.kind == 51) {
-			Get();
-			dotdotdot = t; 
-		} else SynErr(175);
-		Expect(25);
-		if (dotdotdot != null) {
-		 s = new SkeletonStatement(new AssertStmt(x, t, new LiteralExpr(x, true), attrs), dotdotdot, null);
-		} else {
-		 s = new AssertStmt(x, t, e, attrs);
-		}
-		
-	}
-
-	void AssumeStmt(out Statement/*!*/ s) {
-		Contract.Ensures(Contract.ValueAtReturn(out s) != null); IToken/*!*/ x;
-		Expression e = dummyExpr; Attributes attrs = null;
-		IToken dotdotdot = null;
-		
-		Expect(28);
-		x = t; 
-		while (IsAttribute()) {
-			Attribute(ref attrs);
-		}
-		if (StartOf(7)) {
-			Expression(out e, false, true);
-		} else if (la.kind == 51) {
-			Get();
-			dotdotdot = t; 
-		} else SynErr(176);
-		Expect(25);
-		if (dotdotdot != null) {
-		 s = new SkeletonStatement(new AssumeStmt(x, t, new LiteralExpr(x, true), attrs), dotdotdot, null);
-		} else {
-		 s = new AssumeStmt(x, t, e, attrs);
-		}
-		
-	}
-
-	void PrintStmt(out Statement s) {
-		Contract.Ensures(Contract.ValueAtReturn(out s) != null);
-		IToken x;  Expression e;
-		var args = new List<Expression>();
-		
-		Expect(97);
-		x = t; 
-		Expression(out e, false, true);
-		args.Add(e); 
-		while (la.kind == 20) {
-			Get();
-			Expression(out e, false, true);
-			args.Add(e); 
-		}
-		Expect(25);
-		s = new PrintStmt(x, t, args); 
-	}
-
-	void UpdateStmt(out Statement/*!*/ s) {
-		List<Expression> lhss = new List<Expression>();
-		List<AssignmentRhs> rhss = new List<AssignmentRhs>();
-		Expression e;  AssignmentRhs r;
-		Expression lhs0;
-		IToken x, endTok = Token.NoToken;
-		Attributes attrs = null;
-		IToken suchThatAssume = null;
-		Expression suchThat = null;
-		
-		Lhs(out e);
-		x = e.tok; 
-		if (la.kind == 25 || la.kind == 38) {
-			while (la.kind == 38) {
-				Attribute(ref attrs);
-			}
-			Expect(25);
-			endTok = t; rhss.Add(new ExprRhs(e, attrs)); 
-		} else if (la.kind == 20 || la.kind == 89 || la.kind == 91) {
-			lhss.Add(e);  lhs0 = e; 
-			while (la.kind == 20) {
-				Get();
-				Lhs(out e);
-				lhss.Add(e); 
-			}
-			if (la.kind == 89) {
-				Get();
-				x = t; 
-				Rhs(out r, lhs0);
-				rhss.Add(r); 
-				while (la.kind == 20) {
-					Get();
-					Rhs(out r, lhs0);
-					rhss.Add(r); 
-				}
-			} else if (la.kind == 91) {
-				Get();
-				x = t; 
-				if (la.kind == _assume) {
-					Expect(28);
-					suchThatAssume = t; 
-				}
-				Expression(out suchThat, false, true);
-			} else SynErr(177);
-			Expect(25);
-			endTok = t; 
-		} else if (la.kind == 19) {
-			Get();
-			SemErr(t, "invalid statement (did you forget the 'label' keyword?)"); 
-		} else SynErr(178);
-		if (suchThat != null) {
-		 s = new AssignSuchThatStmt(x, endTok, lhss, suchThat, suchThatAssume);
-		} else {
-		 if (lhss.Count == 0 && rhss.Count == 0) {
-		   s = new BlockStmt(x, endTok, new List<Statement>()); // error, give empty statement
-		 } else {
-		   s = new UpdateStmt(x, endTok, lhss, rhss);
-		 }
-		}
-		
-	}
-
-	void VarDeclStatement(out Statement/*!*/ s) {
-		IToken x = null, assignTok = null;  bool isGhost = false;
-		LocalVariable d;
-		AssignmentRhs r;  IdentifierExpr lhs0;
-		List<LocalVariable> lhss = new List<LocalVariable>();
-		List<AssignmentRhs> rhss = new List<AssignmentRhs>();
-		IToken suchThatAssume = null;
-		Expression suchThat = null;
-		Attributes attrs = null;
-		IToken endTok;
-		
-		if (la.kind == 64) {
-			Get();
-			isGhost = true;  x = t; 
-		}
-		Expect(68);
-		if (!isGhost) { x = t; } 
-		while (la.kind == 38) {
-			Attribute(ref attrs);
-		}
-		LocalIdentTypeOptional(out d, isGhost);
-		lhss.Add(d); d.Attributes = attrs; attrs = null; 
-		while (la.kind == 20) {
-			Get();
-			while (la.kind == 38) {
-				Attribute(ref attrs);
-			}
-			LocalIdentTypeOptional(out d, isGhost);
-			lhss.Add(d); d.Attributes = attrs; attrs = null; 
-		}
-		if (la.kind == 89 || la.kind == 91) {
-			if (la.kind == 89) {
-				Get();
-				assignTok = t;
-				lhs0 = new IdentifierExpr(lhss[0].Tok, lhss[0].Name);
-				
-				Rhs(out r, lhs0);
-				rhss.Add(r); 
-				while (la.kind == 20) {
-					Get();
-					Rhs(out r, lhs0);
-					rhss.Add(r); 
-				}
-			} else {
-				Get();
-				assignTok = t; 
-				if (la.kind == _assume) {
-					Expect(28);
-					suchThatAssume = t; 
-				}
-				Expression(out suchThat, false, true);
-			}
-		}
-		while (!(la.kind == 0 || la.kind == 25)) {SynErr(179); Get();}
-		Expect(25);
-		endTok = t; 
-		ConcreteUpdateStatement update;
-		if (suchThat != null) {
-		 var ies = new List<Expression>();
-		 foreach (var lhs in lhss) {
-		   ies.Add(new IdentifierExpr(lhs.Tok, lhs.Name));
-		 }
-		 update = new AssignSuchThatStmt(assignTok, endTok, ies, suchThat, suchThatAssume);
-		} else if (rhss.Count == 0) {
-		 update = null;
-		} else {
-		 var ies = new List<Expression>();
-		 foreach (var lhs in lhss) {
-		   ies.Add(new AutoGhostIdentifierExpr(lhs.Tok, lhs.Name));
-		 }
-		 update = new UpdateStmt(assignTok, endTok, ies, rhss);
-		}
-		s = new VarDeclStmt(x, endTok, lhss, update);
-		
-	}
-
-	void IfStmt(out Statement/*!*/ ifStmt) {
-		Contract.Ensures(Contract.ValueAtReturn(out ifStmt) != null); IToken/*!*/ x;
-		Expression guard = null;  IToken guardEllipsis = null;
-		BlockStmt/*!*/ thn;
-		BlockStmt/*!*/ bs;
-		Statement/*!*/ s;
-		Statement els = null;
-		IToken bodyStart, bodyEnd, endTok;
-		List<GuardedAlternative> alternatives;
-		ifStmt = dummyStmt;  // to please the compiler
-		
-		Expect(93);
-		x = t; 
-		if (IsAlternative()) {
-			AlternativeBlock(out alternatives, out endTok);
-			ifStmt = new AlternativeStmt(x, endTok, alternatives); 
-		} else if (StartOf(20)) {
-			if (StartOf(21)) {
-				Guard(out guard);
-			} else {
-				Get();
-				guardEllipsis = t; 
-			}
-			BlockStmt(out thn, out bodyStart, out bodyEnd);
-			endTok = thn.EndTok; 
-			if (la.kind == 32) {
-				Get();
-				if (la.kind == 93) {
-					IfStmt(out s);
-					els = s; endTok = s.EndTok; 
-				} else if (la.kind == 38) {
-					BlockStmt(out bs, out bodyStart, out bodyEnd);
-					els = bs; endTok = bs.EndTok; 
-				} else SynErr(180);
-			}
-			if (guardEllipsis != null) {
-			 ifStmt = new SkeletonStatement(new IfStmt(x, endTok, guard, thn, els), guardEllipsis, null);
-			} else {
-			 ifStmt = new IfStmt(x, endTok, guard, thn, els);
-			}
-			
-		} else SynErr(181);
-	}
-
-	void WhileStmt(out Statement stmt) {
-		Contract.Ensures(Contract.ValueAtReturn(out stmt) != null); IToken x;
-		Expression guard = null;  IToken guardEllipsis = null;
-		
-		List<MaybeFreeExpression> invariants = new List<MaybeFreeExpression>();
-		List<Expression> decreases = new List<Expression>();
-		Attributes decAttrs = null;
-		Attributes modAttrs = null;
-		List<FrameExpression> mod = null;
-		
-		BlockStmt body = null;  IToken bodyEllipsis = null;
-		IToken bodyStart = null, bodyEnd = null, endTok = Token.NoToken;
-		List<GuardedAlternative> alternatives;
-		stmt = dummyStmt;  // to please the compiler
-		bool isDirtyLoop = true;
-		
-		Expect(94);
-		x = t; 
-		if (IsLoopSpec() || IsAlternative()) {
-			while (StartOf(22)) {
-				LoopSpec(invariants, decreases, ref mod, ref decAttrs, ref modAttrs);
-			}
-			AlternativeBlock(out alternatives, out endTok);
-			stmt = new AlternativeLoopStmt(x, endTok, invariants, new Specification<Expression>(decreases, decAttrs), new Specification<FrameExpression>(mod, modAttrs), alternatives); 
-		} else if (StartOf(20)) {
-			if (StartOf(21)) {
-				Guard(out guard);
-				Contract.Assume(guard == null || cce.Owner.None(guard)); 
-			} else {
-				Get();
-				guardEllipsis = t; 
-			}
-			while (StartOf(22)) {
-				LoopSpec(invariants, decreases, ref mod, ref decAttrs, ref modAttrs);
-			}
-			if (la.kind == _lbrace) {
-				BlockStmt(out body, out bodyStart, out bodyEnd);
-				endTok = body.EndTok; isDirtyLoop = false; 
-			} else if (la.kind == _ellipsis) {
-				Expect(51);
-				bodyEllipsis = t; endTok = t; isDirtyLoop = false; 
-			} else if (StartOf(23)) {
-			} else SynErr(182);
-			if (guardEllipsis != null || bodyEllipsis != null) {
-			 if (mod != null) {
-			   SemErr(mod[0].E.tok, "'modifies' clauses are not allowed on refining loops");
-			 }
-			 if (body == null && !isDirtyLoop) {
-			   body = new BlockStmt(x, endTok, new List<Statement>());
-			 }
-			 stmt = new WhileStmt(x, endTok, guard, invariants, new Specification<Expression>(decreases, decAttrs), new Specification<FrameExpression>(null, null), body);
-			 stmt = new SkeletonStatement(stmt, guardEllipsis, bodyEllipsis);
-			} else {
-			 // The following statement protects against crashes in case of parsing errors
-			 if (body == null && !isDirtyLoop) {
-			   body = new BlockStmt(x, endTok, new List<Statement>());
-			 }
-			 stmt = new WhileStmt(x, endTok, guard, invariants, new Specification<Expression>(decreases, decAttrs), new Specification<FrameExpression>(mod, modAttrs), body);
-			}
-			
-		} else SynErr(183);
-	}
-
-	void MatchStmt(out Statement/*!*/ s) {
-		Contract.Ensures(Contract.ValueAtReturn(out s) != null);
-		Token x;  Expression/*!*/ e;  MatchCaseStmt/*!*/ c;
-		List<MatchCaseStmt/*!*/> cases = new List<MatchCaseStmt/*!*/>();
-		bool usesOptionalBrace = false;
-		
-		Expect(95);
-		x = t; 
-		Expression(out e, true, true);
-		if (la.kind == _lbrace) {
-			Expect(38);
-			usesOptionalBrace = true; 
-			while (la.kind == 30) {
-				CaseStatement(out c);
-				cases.Add(c); 
-			}
-			Expect(39);
-		} else if (StartOf(23)) {
-			while (la.kind == _case) {
-				CaseStatement(out c);
-				cases.Add(c); 
-			}
-		} else SynErr(184);
-		s = new MatchStmt(x, t, e, cases, usesOptionalBrace); 
-	}
-
-	void ForallStmt(out Statement/*!*/ s) {
-		Contract.Ensures(Contract.ValueAtReturn(out s) != null);
-		IToken/*!*/ x = Token.NoToken;
-		List<BoundVar> bvars = null;
-		Attributes attrs = null;
-		Expression range = null;
-		var ens = new List<MaybeFreeExpression/*!*/>();
-		bool isFree;
-		Expression/*!*/ e;
-		BlockStmt block = null;
-		IToken bodyStart, bodyEnd;
-		IToken tok = Token.NoToken;
-		
-		if (la.kind == 98) {
-			Get();
-			x = t; tok = x; 
-		} else if (la.kind == 99) {
-			Get();
-			x = t;
-			errors.Warning(t, "the 'parallel' keyword has been deprecated; the comprehension statement now uses the keyword 'forall' (and the parentheses around the bound variables are now optional)");
-			
-		} else SynErr(185);
-		if (la.kind == _openparen) {
-			Expect(42);
-			if (la.kind == 1) {
-				QuantifierDomain(out bvars, out attrs, out range);
-			}
-			Expect(43);
-		} else if (StartOf(24)) {
-			if (la.kind == _ident) {
-				QuantifierDomain(out bvars, out attrs, out range);
-			}
-		} else SynErr(186);
-		if (bvars == null) { bvars = new List<BoundVar>(); }
-		if (range == null) { range = new LiteralExpr(x, true); }
-		
-		while (la.kind == 79 || la.kind == 80) {
-			isFree = false; 
-			if (la.kind == 79) {
-				Get();
-				isFree = true;
-				errors.Warning(t, "the 'free' keyword is soon to be deprecated");
-				
-			}
-			Expect(80);
-			Expression(out e, false, true);
-			ens.Add(new MaybeFreeExpression(e, isFree)); 
-			OldSemi();
-			tok = t; 
-		}
-		if (la.kind == _lbrace) {
-			BlockStmt(out block, out bodyStart, out bodyEnd);
-		}
-		if (DafnyOptions.O.DisallowSoundnessCheating && block == null && 0 < ens.Count) {
-		  SemErr(t, "a forall statement with an ensures clause must have a body");
-		}
-		
-		if (block != null) {
-		  tok = block.EndTok;
-		}
-		s = new ForallStmt(x, tok, bvars, attrs, range, ens, block);
-		
-	}
-
-	void CalcStmt(out Statement s) {
-		Contract.Ensures(Contract.ValueAtReturn(out s) != null);
-		Token x;
-		CalcStmt.CalcOp op, calcOp = Microsoft.Dafny.CalcStmt.DefaultOp, resOp = Microsoft.Dafny.CalcStmt.DefaultOp;
-		var lines = new List<Expression>();
-		var hints = new List<BlockStmt>();
-		CalcStmt.CalcOp stepOp;
-		var stepOps = new List<CalcStmt.CalcOp>();
-		CalcStmt.CalcOp maybeOp;
-		Expression e;
-		IToken opTok;
-		IToken danglingOperator = null;
-		
-		Expect(29);
-		x = t; 
-		if (StartOf(25)) {
-			CalcOp(out opTok, out calcOp);
-			maybeOp = calcOp.ResultOp(calcOp); // guard against non-transitive calcOp (like !=)
-			if (maybeOp == null) {
-			 SemErr(opTok, "the main operator of a calculation must be transitive");
-			}
-			resOp = calcOp;
-			
-		}
-		Expect(38);
-		while (StartOf(7)) {
-			Expression(out e, false, true);
-			lines.Add(e); stepOp = calcOp; danglingOperator = null; 
-			Expect(25);
-			if (StartOf(25)) {
-				CalcOp(out opTok, out op);
-				maybeOp = resOp.ResultOp(op);
-				if (maybeOp == null) {
-				 SemErr(opTok, "this operator cannot continue this calculation");
-				} else {
-				 stepOp = op;
-				 resOp = maybeOp;
-				 danglingOperator = opTok;
-				}
-				
-			}
-			stepOps.Add(stepOp); 
-			var subhints = new List<Statement>();
-			IToken hintStart = la;  IToken hintEnd = hintStart;
-			IToken t0, t1;
-			BlockStmt subBlock; Statement subCalc;
-			
-			while (la.kind == _lbrace || la.kind == _calc) {
-				if (la.kind == 38) {
-					BlockStmt(out subBlock, out t0, out t1);
-					hintEnd = subBlock.EndTok; subhints.Add(subBlock); 
-				} else if (la.kind == 29) {
-					CalcStmt(out subCalc);
-					hintEnd = subCalc.EndTok; subhints.Add(subCalc); 
-				} else SynErr(187);
-			}
-			var h = new BlockStmt(hintStart, hintEnd, subhints); // if the hint is empty, hintStart is the first token of the next line, but it doesn't matter because the block statement is just used as a container
-			hints.Add(h);
-			if (h.Body.Count != 0) { danglingOperator = null; }
-			
-		}
-		Expect(39);
-		if (danglingOperator != null) {
-		 SemErr(danglingOperator, "a calculation cannot end with an operator");
-		}
-		if (lines.Count > 0) {
-		 // Repeat the last line to create a dummy line for the dangling hint
-		 lines.Add(lines[lines.Count - 1]);
-		}
-		s = new CalcStmt(x, t, calcOp, lines, hints, stepOps, resOp);
-		
-	}
-
-	void ModifyStmt(out Statement s) {
-		IToken tok;  IToken endTok = Token.NoToken;
-		Attributes attrs = null;
-		FrameExpression fe;  var mod = new List<FrameExpression>();
-		BlockStmt body = null;  IToken bodyStart;
-		IToken ellipsisToken = null;
-		
-		Expect(100);
-		tok = t; 
-		while (IsAttribute()) {
-			Attribute(ref attrs);
-		}
-		if (StartOf(18)) {
-			FrameExpression(out fe, false, true);
-			mod.Add(fe); 
-			while (la.kind == 20) {
-				Get();
-				FrameExpression(out fe, false, true);
-				mod.Add(fe); 
-			}
-		} else if (la.kind == 51) {
-			Get();
-			ellipsisToken = t; 
-		} else SynErr(188);
-		if (la.kind == 38) {
-			BlockStmt(out body, out bodyStart, out endTok);
-		} else if (la.kind == 25) {
-			while (!(la.kind == 0 || la.kind == 25)) {SynErr(189); Get();}
-			Get();
-			endTok = t; 
-		} else SynErr(190);
-		s = new ModifyStmt(tok, endTok, mod, attrs, body);
-		if (ellipsisToken != null) {
-		 s = new SkeletonStatement(s, ellipsisToken, null);
-		}
-		
-	}
-
-	void ReturnStmt(out Statement/*!*/ s) {
-		IToken returnTok = null;
-		List<AssignmentRhs> rhss = null;
-		AssignmentRhs r;
-		bool isYield = false;
-		
-		if (la.kind == 90) {
-			Get();
-			returnTok = t; 
-		} else if (la.kind == 81) {
-			Get();
-			returnTok = t; isYield = true; 
-		} else SynErr(191);
-		if (StartOf(26)) {
-			Rhs(out r, null);
-			rhss = new List<AssignmentRhs>(); rhss.Add(r); 
-			while (la.kind == 20) {
-				Get();
-				Rhs(out r, null);
-				rhss.Add(r); 
-			}
-		}
-		Expect(25);
-		if (isYield) {
-		 s = new YieldStmt(returnTok, t, rhss);
-		} else {
-		 s = new ReturnStmt(returnTok, t, rhss);
-		}
-		
-	}
-
-	void SkeletonStmt(out Statement s) {
-		List<IToken> names = null;
-		List<Expression> exprs = null;
-		IToken tok, dotdotdot, whereTok;
-		Expression e; 
-		Expect(51);
-		dotdotdot = t; 
-		if (la.kind == 88) {
-			Get();
-			names = new List<IToken>(); exprs = new List<Expression>(); whereTok = t;
-			Ident(out tok);
-			names.Add(tok); 
-			while (la.kind == 20) {
-				Get();
-				Ident(out tok);
-				names.Add(tok); 
-			}
-			Expect(89);
-			Expression(out e, false, true);
-			exprs.Add(e); 
-			while (la.kind == 20) {
-				Get();
-				Expression(out e, false, true);
-				exprs.Add(e); 
-			}
-			if (exprs.Count != names.Count) {
-			 SemErr(whereTok, exprs.Count < names.Count ? "not enough expressions" : "too many expressions");
-			 names = null; exprs = null;
-			}
-			
-		}
-		Expect(25);
-		s = new SkeletonStatement(dotdotdot, t, names, exprs); 
-	}
-
-	void Rhs(out AssignmentRhs r, Expression receiverForInitCall) {
-		Contract.Ensures(Contract.ValueAtReturn<AssignmentRhs>(out r) != null);
-		IToken/*!*/ x, newToken;  Expression/*!*/ e;
-		Type ty = null;
-		List<Expression> ee = null;
-		List<Expression> args = null;
-		r = dummyRhs;  // to please compiler
-		Attributes attrs = null;
-		
-		if (la.kind == 92) {
-			Get();
-			newToken = t; 
-			TypeAndToken(out x, out ty);
-			if (la.kind == 24 || la.kind == 40 || la.kind == 42) {
-				if (la.kind == 40) {
-					Get();
-					ee = new List<Expression>(); 
-					Expressions(ee);
-					Expect(41);
-					var tmp = theBuiltIns.ArrayType(ee.Count, new IntType(), true);
-					
-				} else {
-					x = null; args = new List<Expression/*!*/>(); 
-					if (la.kind == 24) {
-						Get();
-						Ident(out x);
-					}
-					Expect(42);
-					if (StartOf(7)) {
-						Expressions(args);
-					}
-					Expect(43);
-				}
-			}
-			if (ee != null) {
-			 r = new TypeRhs(newToken, ty, ee);
-			} else if (args != null) {
-			 r = new TypeRhs(newToken, ty, x == null ? null : x.val, receiverForInitCall, args);
-			} else {
-			 r = new TypeRhs(newToken, ty);
-			}
-			
-		} else if (la.kind == 49) {
-			Get();
-			r = new HavocRhs(t); 
-		} else if (StartOf(7)) {
-			Expression(out e, false, true);
-			r = new ExprRhs(e); 
-		} else SynErr(192);
-		while (la.kind == 38) {
-			Attribute(ref attrs);
-		}
-		r.Attributes = attrs; 
-	}
-
-	void Lhs(out Expression e) {
-		e = dummyExpr;  // the assignment is to please the compiler, the dummy value to satisfy contracts in the event of a parse error
-		
-		if (la.kind == 1) {
-			NameSegment(out e);
-			while (la.kind == 24 || la.kind == 40 || la.kind == 42) {
-				Suffix(ref e);
-			}
-		} else if (StartOf(27)) {
-			ConstAtomExpression(out e, false, false);
-			Suffix(ref e);
-			while (la.kind == 24 || la.kind == 40 || la.kind == 42) {
-				Suffix(ref e);
-			}
-		} else SynErr(193);
-	}
-
-	void Expressions(List<Expression> args) {
-		Expression e; 
-		Expression(out e, true, true);
-		args.Add(e); 
-		while (la.kind == 20) {
-			Get();
-			Expression(out e, true, true);
-			args.Add(e); 
-		}
-	}
-
-	void AlternativeBlock(out List<GuardedAlternative> alternatives, out IToken endTok) {
-		alternatives = new List<GuardedAlternative>();
-		IToken x;
-		Expression e;
-		List<Statement> body;
-		
-		Expect(38);
-		while (la.kind == 30) {
-			Get();
-			x = t; 
-			Expression(out e, true, false);
-			Expect(26);
-			body = new List<Statement>(); 
-			while (StartOf(15)) {
-				Stmt(body);
-			}
-			alternatives.Add(new GuardedAlternative(x, e, body)); 
-		}
-		Expect(39);
-		endTok = t; 
-	}
-
-	void Guard(out Expression e) {
-		Expression/*!*/ ee;  e = null; 
-		if (la.kind == 49) {
-			Get();
-			e = null; 
-		} else if (IsParenStar()) {
-			Expect(42);
-			Expect(49);
-			Expect(43);
-			e = null; 
-		} else if (StartOf(7)) {
-			Expression(out ee, true, true);
-			e = ee; 
-		} else SynErr(194);
-	}
-
-	void LoopSpec(List<MaybeFreeExpression> invariants, List<Expression> decreases, ref List<FrameExpression> mod, ref Attributes decAttrs, ref Attributes modAttrs) {
-		Expression e; FrameExpression fe;
-		bool isFree = false; Attributes attrs = null;
-		
-		if (la.kind == 34 || la.kind == 79) {
-			while (!(la.kind == 0 || la.kind == 34 || la.kind == 79)) {SynErr(195); Get();}
-			if (la.kind == 79) {
-				Get();
-				isFree = true; errors.Warning(t, "the 'free' keyword is soon to be deprecated"); 
-			}
-			Expect(34);
-			while (IsAttribute()) {
-				Attribute(ref attrs);
-			}
-			Expression(out e, false, true);
-			invariants.Add(new MaybeFreeExpression(e, isFree, attrs)); 
-			OldSemi();
-		} else if (la.kind == 33) {
-			while (!(la.kind == 0 || la.kind == 33)) {SynErr(196); Get();}
-			Get();
-			while (IsAttribute()) {
-				Attribute(ref decAttrs);
-			}
-			DecreasesList(decreases, true, true);
-			OldSemi();
-		} else if (la.kind == 35) {
-			while (!(la.kind == 0 || la.kind == 35)) {SynErr(197); Get();}
-			Get();
-			mod = mod ?? new List<FrameExpression>(); 
-			while (IsAttribute()) {
-				Attribute(ref modAttrs);
-			}
-			FrameExpression(out fe, false, true);
-			mod.Add(fe); 
-			while (la.kind == 20) {
-				Get();
-				FrameExpression(out fe, false, true);
-				mod.Add(fe); 
-			}
-			OldSemi();
-		} else SynErr(198);
-	}
-
-	void CaseStatement(out MatchCaseStmt/*!*/ c) {
-		Contract.Ensures(Contract.ValueAtReturn(out c) != null);
-		IToken/*!*/ x, id;
-		List<BoundVar/*!*/> arguments = new List<BoundVar/*!*/>();
-		BoundVar/*!*/ bv;
-		List<Statement/*!*/> body = new List<Statement/*!*/>();
-		
-		Expect(30);
-		x = t; 
-		Ident(out id);
-		if (la.kind == 42) {
-			Get();
-			IdentTypeOptional(out bv);
-			arguments.Add(bv); 
-			while (la.kind == 20) {
-				Get();
-				IdentTypeOptional(out bv);
-				arguments.Add(bv); 
-			}
-			Expect(43);
-		}
-		Expect(26);
-		while (!(StartOf(28))) {SynErr(199); Get();}
-		while (IsNotEndOfCase()) {
-			Stmt(body);
-			while (!(StartOf(28))) {SynErr(200); Get();}
-		}
-		c = new MatchCaseStmt(x, id.val, arguments, body); 
-	}
-
-	void QuantifierDomain(out List<BoundVar> bvars, out Attributes attrs, out Expression range) {
-		bvars = new List<BoundVar>();
-		BoundVar/*!*/ bv;
-		attrs = null;
-		range = null;
-		
-		IdentTypeOptional(out bv);
-		bvars.Add(bv); 
-		while (la.kind == 20) {
-			Get();
-			IdentTypeOptional(out bv);
-			bvars.Add(bv); 
-		}
-		while (IsAttribute()) {
-			Attribute(ref attrs);
-		}
-		if (la.kind == _verticalbar) {
-			Expect(21);
-			Expression(out range, true, true);
-		}
-	}
-
-	void CalcOp(out IToken x, out CalcStmt.CalcOp/*!*/ op) {
-		var binOp = BinaryExpr.Opcode.Eq; // Returns Eq if parsing fails because it is compatible with any other operator
-		Expression k = null;
-		x = null;
-		
-		switch (la.kind) {
-		case 46: {
-			Get();
-			x = t;  binOp = BinaryExpr.Opcode.Eq; 
-			if (la.kind == 101) {
-				Get();
-				Expect(40);
-				Expression(out k, true, true);
-				Expect(41);
-			}
-			break;
-		}
-		case 44: {
-			Get();
-			x = t;  binOp = BinaryExpr.Opcode.Lt; 
-			break;
-		}
-		case 45: {
-			Get();
-			x = t;  binOp = BinaryExpr.Opcode.Gt; 
-			break;
-		}
-		case 102: {
-			Get();
-			x = t;  binOp = BinaryExpr.Opcode.Le; 
-			break;
-		}
-		case 103: {
-			Get();
-			x = t;  binOp = BinaryExpr.Opcode.Ge; 
-			break;
-		}
-		case 47: {
-			Get();
-			x = t;  binOp = BinaryExpr.Opcode.Neq; 
-			break;
-		}
-		case 48: {
-			Get();
-			x = t;  binOp = BinaryExpr.Opcode.Neq; 
-			break;
-		}
-		case 104: {
-			Get();
-			x = t;  binOp = BinaryExpr.Opcode.Le; 
-			break;
-		}
-		case 105: {
-			Get();
-			x = t;  binOp = BinaryExpr.Opcode.Ge; 
-			break;
-		}
-		case 106: case 107: {
-			EquivOp();
-			x = t;  binOp = BinaryExpr.Opcode.Iff; 
-			break;
-		}
-		case 108: case 109: {
-			ImpliesOp();
-			x = t;  binOp = BinaryExpr.Opcode.Imp; 
-			break;
-		}
-		case 110: case 111: {
-			ExpliesOp();
-			x = t;  binOp = BinaryExpr.Opcode.Exp; 
-			break;
-		}
-		default: SynErr(201); break;
-		}
-		if (k == null) {
-		 op = new Microsoft.Dafny.CalcStmt.BinaryCalcOp(binOp);
-		} else {
-		 op = new Microsoft.Dafny.CalcStmt.TernaryCalcOp(k);
-		}
-		
-	}
-
-	void EquivOp() {
-		if (la.kind == 106) {
-			Get();
-		} else if (la.kind == 107) {
-			Get();
-		} else SynErr(202);
-	}
-
-	void ImpliesOp() {
-		if (la.kind == 108) {
-			Get();
-		} else if (la.kind == 109) {
-			Get();
-		} else SynErr(203);
-	}
-
-	void ExpliesOp() {
-		if (la.kind == 110) {
-			Get();
-		} else if (la.kind == 111) {
-			Get();
-		} else SynErr(204);
-	}
-
-	void AndOp() {
-		if (la.kind == 112) {
-			Get();
-		} else if (la.kind == 113) {
-			Get();
-		} else SynErr(205);
-	}
-
-	void OrOp() {
-		if (la.kind == 114) {
-			Get();
-		} else if (la.kind == 115) {
-			Get();
-		} else SynErr(206);
-	}
-
-	void NegOp() {
-		if (la.kind == 116) {
-			Get();
-		} else if (la.kind == 117) {
-			Get();
-		} else SynErr(207);
-	}
-
-	void Forall() {
-		if (la.kind == 98) {
-			Get();
-		} else if (la.kind == 118) {
-			Get();
-		} else SynErr(208);
-	}
-
-	void Exists() {
-		if (la.kind == 119) {
-			Get();
-		} else if (la.kind == 120) {
-			Get();
-		} else SynErr(209);
-	}
-
-	void QSep() {
-		if (la.kind == 22) {
-			Get();
-		} else if (la.kind == 23) {
-			Get();
-		} else SynErr(210);
-	}
-
-	void EquivExpression(out Expression e0, bool allowSemi, bool allowLambda) {
-		Contract.Ensures(Contract.ValueAtReturn(out e0) != null); IToken/*!*/ x;  Expression/*!*/ e1; 
-		ImpliesExpliesExpression(out e0, allowSemi, allowLambda);
-		while (IsEquivOp()) {
-			EquivOp();
-			x = t; 
-			ImpliesExpliesExpression(out e1, allowSemi, allowLambda);
-			e0 = new BinaryExpr(x, BinaryExpr.Opcode.Iff, e0, e1); 
-		}
-	}
-
-	void ImpliesExpliesExpression(out Expression e0, bool allowSemi, bool allowLambda) {
-		Contract.Ensures(Contract.ValueAtReturn(out e0) != null); IToken/*!*/ x;  Expression/*!*/ e1; 
-		LogicalExpression(out e0, allowSemi, allowLambda);
-		if (IsImpliesOp() || IsExpliesOp()) {
-			if (la.kind == 108 || la.kind == 109) {
-				ImpliesOp();
-				x = t; 
-				ImpliesExpression(out e1, allowSemi, allowLambda);
-				e0 = new BinaryExpr(x, BinaryExpr.Opcode.Imp, e0, e1); 
-			} else if (la.kind == 110 || la.kind == 111) {
-				ExpliesOp();
-				x = t; 
-				LogicalExpression(out e1, allowSemi, allowLambda);
-				e0 = new BinaryExpr(x, BinaryExpr.Opcode.Exp, e0, e1); 
-				while (IsExpliesOp()) {
-					ExpliesOp();
-					x = t; 
-					LogicalExpression(out e1, allowSemi, allowLambda);
-					e0 = new BinaryExpr(x, BinaryExpr.Opcode.Exp, e0, e1); 
-				}
-			} else SynErr(211);
-		}
-	}
-
-	void LogicalExpression(out Expression e0, bool allowSemi, bool allowLambda) {
-		Contract.Ensures(Contract.ValueAtReturn(out e0) != null); IToken/*!*/ x;  Expression/*!*/ e1; 
-		RelationalExpression(out e0, allowSemi, allowLambda);
-		if (IsAndOp() || IsOrOp()) {
-			if (la.kind == 112 || la.kind == 113) {
-				AndOp();
-				x = t; 
-				RelationalExpression(out e1, allowSemi, allowLambda);
-				e0 = new BinaryExpr(x, BinaryExpr.Opcode.And, e0, e1); 
-				while (IsAndOp()) {
-					AndOp();
-					x = t; 
-					RelationalExpression(out e1, allowSemi, allowLambda);
-					e0 = new BinaryExpr(x, BinaryExpr.Opcode.And, e0, e1); 
-				}
-			} else if (la.kind == 114 || la.kind == 115) {
-				OrOp();
-				x = t; 
-				RelationalExpression(out e1, allowSemi, allowLambda);
-				e0 = new BinaryExpr(x, BinaryExpr.Opcode.Or, e0, e1); 
-				while (IsOrOp()) {
-					OrOp();
-					x = t; 
-					RelationalExpression(out e1, allowSemi, allowLambda);
-					e0 = new BinaryExpr(x, BinaryExpr.Opcode.Or, e0, e1); 
-				}
-			} else SynErr(212);
-		}
-	}
-
-	void ImpliesExpression(out Expression e0, bool allowSemi, bool allowLambda) {
-		Contract.Ensures(Contract.ValueAtReturn(out e0) != null); IToken/*!*/ x;  Expression/*!*/ e1; 
-		LogicalExpression(out e0, allowSemi, allowLambda);
-		if (IsImpliesOp()) {
-			ImpliesOp();
-			x = t; 
-			ImpliesExpression(out e1, allowSemi, allowLambda);
-			e0 = new BinaryExpr(x, BinaryExpr.Opcode.Imp, e0, e1); 
-		}
-	}
-
-	void RelationalExpression(out Expression e, bool allowSemi, bool allowLambda) {
-		Contract.Ensures(Contract.ValueAtReturn(out e) != null);
-		IToken x, firstOpTok = null;  Expression e0, e1, acc = null;  BinaryExpr.Opcode op;
-		List<Expression> chain = null;
-		List<BinaryExpr.Opcode> ops = null;
-		List<Expression/*?*/> prefixLimits = null;
-		Expression k;
-		int kind = 0;  // 0 ("uncommitted") indicates chain of ==, possibly with one !=
-		              // 1 ("ascending")   indicates chain of ==, <, <=, possibly with one !=
-		              // 2 ("descending")  indicates chain of ==, >, >=, possibly with one !=
-		              // 3 ("illegal")     indicates illegal chain
-		              // 4 ("disjoint")    indicates chain of disjoint set operators
-		bool hasSeenNeq = false;
-		
-		Term(out e0, allowSemi, allowLambda);
-		e = e0; 
-		if (IsRelOp()) {
-			RelOp(out x, out op, out k);
-			firstOpTok = x; 
-			Term(out e1, allowSemi, allowLambda);
-			if (k == null) {
-			 e = new BinaryExpr(x, op, e0, e1);
-			 if (op == BinaryExpr.Opcode.Disjoint)
-			   acc = new BinaryExpr(x, BinaryExpr.Opcode.Add, e0, e1); // accumulate first two operands.
-			} else {
-			 Contract.Assert(op == BinaryExpr.Opcode.Eq || op == BinaryExpr.Opcode.Neq);
-			 e = new TernaryExpr(x, op == BinaryExpr.Opcode.Eq ? TernaryExpr.Opcode.PrefixEqOp : TernaryExpr.Opcode.PrefixNeqOp, k, e0, e1);
-			}
-			
-			while (IsRelOp()) {
-				if (chain == null) {
-				 chain = new List<Expression>();
-				 ops = new List<BinaryExpr.Opcode>();
-				 prefixLimits = new List<Expression>();
-				 chain.Add(e0);  ops.Add(op);  prefixLimits.Add(k);  chain.Add(e1);
-				 switch (op) {
-				   case BinaryExpr.Opcode.Eq:
-				     kind = 0;  break;
-				   case BinaryExpr.Opcode.Neq:
-				     kind = 0;  hasSeenNeq = true;  break;
-				   case BinaryExpr.Opcode.Lt:
-				   case BinaryExpr.Opcode.Le:
-				     kind = 1;  break;
-				   case BinaryExpr.Opcode.Gt:
-				   case BinaryExpr.Opcode.Ge:
-				     kind = 2;  break;
-				   case BinaryExpr.Opcode.Disjoint:
-				     kind = 4;  break;
-				   default:
-				     kind = 3;  break;
-				 }
-				}
-				e0 = e1;
-				
-				RelOp(out x, out op, out k);
-				switch (op) {
-				 case BinaryExpr.Opcode.Eq:
-				   if (kind != 0 && kind != 1 && kind != 2) { SemErr(x, "chaining not allowed from the previous operator"); }
-				   break;
-				 case BinaryExpr.Opcode.Neq:
-				   if (hasSeenNeq) { SemErr(x, "a chain cannot have more than one != operator"); }
-				   if (kind != 0 && kind != 1 && kind != 2) { SemErr(x, "this operator cannot continue this chain"); }
-				   hasSeenNeq = true;  break;
-				 case BinaryExpr.Opcode.Lt:
-				 case BinaryExpr.Opcode.Le:
-				   if (kind == 0) { kind = 1; }
-				   else if (kind != 1) { SemErr(x, "this operator chain cannot continue with an ascending operator"); }
-				   break;
-				 case BinaryExpr.Opcode.Gt:
-				 case BinaryExpr.Opcode.Ge:
-				   if (kind == 0) { kind = 2; }
-				   else if (kind != 2) { SemErr(x, "this operator chain cannot continue with a descending operator"); }
-				   break;
-				 case BinaryExpr.Opcode.Disjoint:
-				   if (kind != 4) { SemErr(x, "can only chain disjoint (!!) with itself."); kind = 3; }
-				   break;
-				 default:
-				   SemErr(x, "this operator cannot be part of a chain");
-				   kind = 3;  break;
-				}
-				
-				Term(out e1, allowSemi, allowLambda);
-				ops.Add(op); prefixLimits.Add(k); chain.Add(e1);
-				if (k != null) {
-				 Contract.Assert(op == BinaryExpr.Opcode.Eq || op == BinaryExpr.Opcode.Neq);
-				 e = new TernaryExpr(x, op == BinaryExpr.Opcode.Eq ? TernaryExpr.Opcode.PrefixEqOp : TernaryExpr.Opcode.PrefixNeqOp, k, e0, e1);
-				} else if (op == BinaryExpr.Opcode.Disjoint && acc != null) {  // the second conjunct always holds for legal programs
-				 e = new BinaryExpr(x, BinaryExpr.Opcode.And, e, new BinaryExpr(x, op, acc, e1));
-				 acc = new BinaryExpr(x, BinaryExpr.Opcode.Add, acc, e1); //e0 has already been added.
-				} else {
-				 e = new BinaryExpr(x, BinaryExpr.Opcode.And, e, new BinaryExpr(x, op, e0, e1));
-				}
-				
-			}
-		}
-		if (chain != null) {
-		 e = new ChainingExpression(firstOpTok, chain, ops, prefixLimits, e);
-		}
-		
-	}
-
-	void Term(out Expression e0, bool allowSemi, bool allowLambda) {
-		Contract.Ensures(Contract.ValueAtReturn(out e0) != null); IToken/*!*/ x;  Expression/*!*/ e1;  BinaryExpr.Opcode op; 
-		Factor(out e0, allowSemi, allowLambda);
-		while (IsAddOp()) {
-			AddOp(out x, out op);
-			Factor(out e1, allowSemi, allowLambda);
-			e0 = new BinaryExpr(x, op, e0, e1); 
-		}
-	}
-
-	void RelOp(out IToken/*!*/ x, out BinaryExpr.Opcode op, out Expression k) {
-		Contract.Ensures(Contract.ValueAtReturn(out x) != null);
-		x = Token.NoToken;  op = BinaryExpr.Opcode.Add/*(dummy)*/;
-		IToken y;
-		k = null;
-		
-		switch (la.kind) {
-		case 46: {
-			Get();
-			x = t;  op = BinaryExpr.Opcode.Eq; 
-			if (la.kind == 101) {
-				Get();
-				Expect(40);
-				Expression(out k, true, true);
-				Expect(41);
-			}
-			break;
-		}
-		case 44: {
-			Get();
-			x = t;  op = BinaryExpr.Opcode.Lt; 
-			break;
-		}
-		case 45: {
-			Get();
-			x = t;  op = BinaryExpr.Opcode.Gt; 
-			break;
-		}
-		case 102: {
-			Get();
-			x = t;  op = BinaryExpr.Opcode.Le; 
-			break;
-		}
-		case 103: {
-			Get();
-			x = t;  op = BinaryExpr.Opcode.Ge; 
-			break;
-		}
-		case 47: {
-			Get();
-			x = t;  op = BinaryExpr.Opcode.Neq; 
-			if (la.kind == 101) {
-				Get();
-				Expect(40);
-				Expression(out k, true, true);
-				Expect(41);
-			}
-			break;
-		}
-		case 121: {
-			Get();
-			x = t;  op = BinaryExpr.Opcode.In; 
-			break;
-		}
-		case 50: {
-			Get();
-			x = t;  op = BinaryExpr.Opcode.NotIn; 
-			break;
-		}
-		case 116: {
-			Get();
-			x = t;  y = Token.NoToken; 
-			if (la.val == "!") {
-				Expect(116);
-				y = t; 
-			}
-			if (y == Token.NoToken) {
-			 SemErr(x, "invalid RelOp");
-			} else if (y.pos != x.pos + 1) {
-			 SemErr(x, "invalid RelOp (perhaps you intended \"!!\" with no intervening whitespace?)");
-			} else {
-			 x.val = "!!";
-			 op = BinaryExpr.Opcode.Disjoint;
-			}
-			
-			break;
-		}
-		case 48: {
-			Get();
-			x = t;  op = BinaryExpr.Opcode.Neq; 
-			break;
-		}
-		case 104: {
-			Get();
-			x = t;  op = BinaryExpr.Opcode.Le; 
-			break;
-		}
-		case 105: {
-			Get();
-			x = t;  op = BinaryExpr.Opcode.Ge; 
-			break;
-		}
-		default: SynErr(213); break;
-		}
-	}
-
-	void Factor(out Expression e0, bool allowSemi, bool allowLambda) {
-		Contract.Ensures(Contract.ValueAtReturn(out e0) != null); IToken/*!*/ x;  Expression/*!*/ e1;  BinaryExpr.Opcode op; 
-		UnaryExpression(out e0, allowSemi, allowLambda);
-		while (IsMulOp()) {
-			MulOp(out x, out op);
-			UnaryExpression(out e1, allowSemi, allowLambda);
-			e0 = new BinaryExpr(x, op, e0, e1); 
-		}
-	}
-
-	void AddOp(out IToken x, out BinaryExpr.Opcode op) {
-		Contract.Ensures(Contract.ValueAtReturn(out x) != null); x = Token.NoToken;  op=BinaryExpr.Opcode.Add/*(dummy)*/; 
-		if (la.kind == 122) {
-			Get();
-			x = t;  op = BinaryExpr.Opcode.Add; 
-		} else if (la.kind == 123) {
-			Get();
-			x = t;  op = BinaryExpr.Opcode.Sub; 
-		} else SynErr(214);
-	}
-
-	void UnaryExpression(out Expression e, bool allowSemi, bool allowLambda) {
-		Contract.Ensures(Contract.ValueAtReturn(out e) != null); IToken/*!*/ x;  e = dummyExpr; 
-		if (la.kind == 123) {
-			Get();
-			x = t; 
-			UnaryExpression(out e, allowSemi, allowLambda);
-			e = new NegationExpression(x, e); 
-		} else if (la.kind == 116 || la.kind == 117) {
-			NegOp();
-			x = t; 
-			UnaryExpression(out e, allowSemi, allowLambda);
-			e = new UnaryOpExpr(x, UnaryOpExpr.Opcode.Not, e); 
-		} else if (IsMapDisplay()) {
-			Expect(16);
-			x = t; 
-			MapDisplayExpr(x, out e);
-			while (IsSuffix()) {
-				Suffix(ref e);
-			}
-		} else if (IsLambda(allowLambda)) {
-			LambdaExpression(out e, allowSemi);
-		} else if (StartOf(29)) {
-			EndlessExpression(out e, allowSemi, allowLambda);
-		} else if (la.kind == 1) {
-			NameSegment(out e);
-			while (IsSuffix()) {
-				Suffix(ref e);
-			}
-		} else if (la.kind == 38 || la.kind == 40) {
-			DisplayExpr(out e);
-			while (IsSuffix()) {
-				Suffix(ref e);
-			}
-		} else if (la.kind == 14) {
-			MultiSetExpr(out e);
-			while (IsSuffix()) {
-				Suffix(ref e);
-			}
-		} else if (StartOf(27)) {
-			ConstAtomExpression(out e, allowSemi, allowLambda);
-			while (IsSuffix()) {
-				Suffix(ref e);
-			}
-		} else SynErr(215);
-	}
-
-	void MulOp(out IToken x, out BinaryExpr.Opcode op) {
-		Contract.Ensures(Contract.ValueAtReturn(out x) != null); x = Token.NoToken;  op = BinaryExpr.Opcode.Add/*(dummy)*/; 
-		if (la.kind == 49) {
-			Get();
-			x = t;  op = BinaryExpr.Opcode.Mul; 
-		} else if (la.kind == 124) {
-			Get();
-			x = t;  op = BinaryExpr.Opcode.Div; 
-		} else if (la.kind == 125) {
-			Get();
-			x = t;  op = BinaryExpr.Opcode.Mod; 
-		} else SynErr(216);
-	}
-
-	void MapDisplayExpr(IToken/*!*/ mapToken, out Expression e) {
-		Contract.Ensures(Contract.ValueAtReturn(out e) != null);
-		List<ExpressionPair/*!*/>/*!*/ elements= new List<ExpressionPair/*!*/>() ;
-		e = dummyExpr;
-		
-		Expect(40);
-		if (StartOf(7)) {
-			MapLiteralExpressions(out elements);
-		}
-		e = new MapDisplayExpr(mapToken, elements);
-		Expect(41);
-	}
-
-	void Suffix(ref Expression e) {
-		Contract.Requires(e != null); Contract.Ensures(e!=null);
-		IToken id, x;
-		Expression e0 = null;  Expression e1 = null;  Expression ee;  bool anyDots = false;
-		List<Expression> multipleLengths = null; bool takeRest = false; // takeRest is relevant only if multipleLengths is non-null
-		List<Expression> multipleIndices = null;
-		
-		if (la.kind == 24) {
-			DotSuffix(out id, out x);
-			if (x != null) {
-			 // process id as a Suffix in its own right
-			 e = new ExprDotName(id, e, id.val, null);
-			 id = x;  // move to the next Suffix
-			}
-			IToken openParen = null;  List<Type> typeArgs = null;  List<Expression> args = null;
-			
-			if (IsGenericInstantiation()) {
-				typeArgs = new List<Type>(); 
-				GenericInstantiation(typeArgs);
-			} else if (la.kind == 101) {
-				HashCall(id, out openParen, out typeArgs, out args);
-			} else if (StartOf(30)) {
-			} else SynErr(217);
-			e = new ExprDotName(id, e, id.val, typeArgs);
-			if (openParen != null) {
-			 e = new ApplySuffix(openParen, e, args);
-			}
-			
-		} else if (la.kind == 40) {
-			Get();
-			x = t; 
-			if (StartOf(7)) {
-				Expression(out ee, true, true);
-				e0 = ee; 
-				if (la.kind == 132) {
-					Get();
-					anyDots = true; 
-					if (StartOf(7)) {
-						Expression(out ee, true, true);
-						e1 = ee; 
-					}
-				} else if (la.kind == 89) {
-					Get();
-					Expression(out ee, true, true);
-					e1 = ee; 
-				} else if (la.kind == 19) {
-					Get();
-					multipleLengths = new List<Expression>();
-					multipleLengths.Add(e0);  // account for the Expression read before the colon
-					takeRest = true;
-					
-					if (StartOf(7)) {
-						Expression(out ee, true, true);
-						multipleLengths.Add(ee); takeRest = false; 
-						while (IsNonFinalColon()) {
-							Expect(19);
-							Expression(out ee, true, true);
-							multipleLengths.Add(ee); 
-						}
-						if (la.kind == 19) {
-							Get();
-							takeRest = true; 
-						}
-					}
-				} else if (la.kind == 20 || la.kind == 41) {
-					while (la.kind == 20) {
-						Get();
-						Expression(out ee, true, true);
-						if (multipleIndices == null) {
-						 multipleIndices = new List<Expression>();
-						 multipleIndices.Add(e0);
-						}
-						multipleIndices.Add(ee);
-						
-					}
-				} else SynErr(218);
-			} else if (la.kind == 132) {
-				Get();
-				anyDots = true; 
-				if (StartOf(7)) {
-					Expression(out ee, true, true);
-					e1 = ee; 
-				}
-			} else SynErr(219);
-			if (multipleIndices != null) {
-			 e = new MultiSelectExpr(x, e, multipleIndices);
-			 // make sure an array class with this dimensionality exists
-			 var tmp = theBuiltIns.ArrayType(multipleIndices.Count, new IntType(), true);
-			} else {
-			 if (!anyDots && e0 == null) {
-			   /* a parsing error occurred */
-			   e0 = dummyExpr;
-			 }
-			 Contract.Assert(anyDots || e0 != null);
-			 if (anyDots) {
-			   //Contract.Assert(e0 != null || e1 != null);
-			   e = new SeqSelectExpr(x, false, e, e0, e1);
-			 } else if (multipleLengths != null) {
-			   Expression prev = null;
-			   List<Expression> seqs = new List<Expression>();
-			    foreach (var len in multipleLengths) {
-			      var end = prev == null ? len : new BinaryExpr(x, BinaryExpr.Opcode.Add, prev, len);
-			      seqs.Add(new SeqSelectExpr(x, false, e, prev, end));
-			      prev = end;
-			    }
-			   if (takeRest) {
-			     seqs.Add(new SeqSelectExpr(x, false, e, prev, null));
-			   }
-			   e = new SeqDisplayExpr(x, seqs);
-			 } else if (e1 == null) {
-			   Contract.Assert(e0 != null);
-			   e = new SeqSelectExpr(x, true, e, e0, null);
-			 } else {
-			   Contract.Assert(e0 != null);
-			   e = new SeqUpdateExpr(x, e, e0, e1);
-			 }
-			}
-			
-			Expect(41);
-		} else if (la.kind == 42) {
-			Get();
-			IToken openParen = t; var args = new List<Expression>(); 
-			if (StartOf(7)) {
-				Expressions(args);
-			}
-			Expect(43);
-			e = new ApplySuffix(openParen, e, args); 
-		} else SynErr(220);
-	}
-
-	void LambdaExpression(out Expression e, bool allowSemi) {
-		IToken x = Token.NoToken;
-		IToken id;  BoundVar bv;
-		var bvs = new List<BoundVar>();
-		FrameExpression fe;  Expression ee;
-		var reads = new List<FrameExpression>();
-		Expression req = null;
-		bool oneShot;
-		Expression body = null;
-		
-		if (la.kind == 1) {
-			WildIdent(out id, true);
-			x = t; bvs.Add(new BoundVar(id, id.val, new InferredTypeProxy())); 
-		} else if (la.kind == 42) {
-			Get();
-			x = t; 
-			if (la.kind == 1) {
-				IdentTypeOptional(out bv);
-				bvs.Add(bv); 
-				while (la.kind == 20) {
-					Get();
-					IdentTypeOptional(out bv);
-					bvs.Add(bv); 
-				}
-			}
-			Expect(43);
-		} else SynErr(221);
-		while (la.kind == 36 || la.kind == 37) {
-			if (la.kind == 36) {
-				Get();
-				PossiblyWildFrameExpression(out fe, true);
-				reads.Add(fe); 
-			} else {
-				Get();
-				Expression(out ee, true, false);
-				req = req == null ? ee : new BinaryExpr(req.tok, BinaryExpr.Opcode.And, req, ee); 
-			}
-		}
-		LambdaArrow(out oneShot);
-		Expression(out body, allowSemi, true);
-		e = new LambdaExpr(x, oneShot, bvs, req, reads, body);
-		theBuiltIns.CreateArrowTypeDecl(bvs.Count);
-		
-	}
-
-	void EndlessExpression(out Expression e, bool allowSemi, bool allowLambda) {
-		IToken/*!*/ x;
-		Expression e0, e1;
-		Statement s;
-		e = dummyExpr;
-		
-		switch (la.kind) {
-		case 93: {
-			Get();
-			x = t; 
-			Expression(out e, true, true);
-			Expect(31);
-			Expression(out e0, true, true);
-			Expect(32);
-			Expression(out e1, allowSemi, allowLambda);
-			e = new ITEExpr(x, e, e0, e1); 
-			break;
-		}
-		case 95: {
-			MatchExpression(out e, allowSemi, allowLambda);
-			break;
-		}
-		case 98: case 118: case 119: case 120: {
-			QuantifierGuts(out e, allowSemi, allowLambda);
-			break;
-		}
-		case 13: {
-			SetComprehensionExpr(out e, allowSemi, allowLambda);
-			break;
-		}
-		case 28: case 29: case 96: {
-			StmtInExpr(out s);
-			Expression(out e, allowSemi, allowLambda);
-			e = new StmtExpr(s.Tok, s, e); 
-			break;
-		}
-		case 64: case 68: {
-			LetExpr(out e, allowSemi, allowLambda);
-			break;
-		}
-		case 16: {
-			Get();
-			x = t; 
-			MapComprehensionExpr(x, out e, allowSemi, allowLambda);
-			break;
-		}
-		case 86: {
-			NamedExpr(out e, allowSemi, allowLambda);
-			break;
-		}
-		default: SynErr(222); break;
-		}
-	}
-
-	void NameSegment(out Expression e) {
-		IToken id;
-		IToken openParen = null;  List<Type> typeArgs = null;  List<Expression> args = null;
-		
-		Ident(out id);
-		if (IsGenericInstantiation()) {
-			typeArgs = new List<Type>(); 
-			GenericInstantiation(typeArgs);
-		} else if (la.kind == 101) {
-			HashCall(id, out openParen, out typeArgs, out args);
-		} else if (StartOf(30)) {
-		} else SynErr(223);
-		e = new NameSegment(id, id.val, typeArgs);
-		if (openParen != null) {
-		 e = new ApplySuffix(openParen, e, args);
-		}
-		
-	}
-
-	void DisplayExpr(out Expression e) {
-		Contract.Ensures(Contract.ValueAtReturn(out e) != null);
-		IToken x;  List<Expression> elements;
-		e = dummyExpr;
-		
-		if (la.kind == 38) {
-			Get();
-			x = t;  elements = new List<Expression/*!*/>(); 
-			if (StartOf(7)) {
-				Expressions(elements);
-			}
-			e = new SetDisplayExpr(x, elements);
-			Expect(39);
-		} else if (la.kind == 40) {
-			Get();
-			x = t;  elements = new List<Expression/*!*/>(); 
-			if (StartOf(7)) {
-				Expressions(elements);
-			}
-			e = new SeqDisplayExpr(x, elements); 
-			Expect(41);
-		} else SynErr(224);
-	}
-
-	void MultiSetExpr(out Expression e) {
-		Contract.Ensures(Contract.ValueAtReturn(out e) != null);
-		IToken/*!*/ x = null;  List<Expression/*!*/>/*!*/ elements;
-		e = dummyExpr;
-		
-		Expect(14);
-		x = t; 
-		if (la.kind == 38) {
-			Get();
-			elements = new List<Expression/*!*/>(); 
-			if (StartOf(7)) {
-				Expressions(elements);
-			}
-			e = new MultiSetDisplayExpr(x, elements);
-			Expect(39);
-		} else if (la.kind == 42) {
-			Get();
-			x = t;  elements = new List<Expression/*!*/>(); 
-			Expression(out e, true, true);
-			e = new MultiSetFormingExpr(x, e); 
-			Expect(43);
-		} else SynErr(225);
-	}
-
-	void ConstAtomExpression(out Expression e, bool allowSemi, bool allowLambda) {
-		Contract.Ensures(Contract.ValueAtReturn(out e) != null);
-		IToken/*!*/ x;  BigInteger n;   Basetypes.BigDec d;
-		e = dummyExpr;  Type toType = null;
-		
-		switch (la.kind) {
-		case 126: {
-			Get();
-			e = new LiteralExpr(t, false); 
-			break;
-		}
-		case 127: {
-			Get();
-			e = new LiteralExpr(t, true); 
-			break;
-		}
-		case 128: {
-			Get();
-			e = new LiteralExpr(t); 
-			break;
-		}
-		case 2: case 3: {
-			Nat(out n);
-			e = new LiteralExpr(t, n); 
-			break;
-		}
-		case 4: {
-			Dec(out d);
-			e = new LiteralExpr(t, d); 
-			break;
-		}
-		case 17: {
-			Get();
-			e = new CharLiteralExpr(t, t.val.Substring(1, t.val.Length - 2)); 
-			break;
-		}
-		case 18: {
-			Get();
-			bool isVerbatimString;
-			string s = Util.RemoveParsedStringQuotes(t.val, out isVerbatimString);
-			e = new StringLiteralExpr(t, s, isVerbatimString);
-			
-			break;
-		}
-		case 129: {
-			Get();
-			e = new ThisExpr(t); 
-			break;
-		}
-		case 130: {
-			Get();
-			x = t; 
-			Expect(42);
-			Expression(out e, true, true);
-			Expect(43);
-			e = new UnaryOpExpr(x, UnaryOpExpr.Opcode.Fresh, e); 
-			break;
-		}
-		case 131: {
-			Get();
-			x = t; 
-			Expect(42);
-			Expression(out e, true, true);
-			Expect(43);
-			e = new OldExpr(x, e); 
-			break;
-		}
-		case 21: {
-			Get();
-			x = t; 
-			Expression(out e, true, true);
-			e = new UnaryOpExpr(x, UnaryOpExpr.Opcode.Cardinality, e); 
-			Expect(21);
-			break;
-		}
-		case 8: case 10: {
-			if (la.kind == 8) {
-				Get();
-				x = t; toType = new IntType(); 
-			} else {
-				Get();
-				x = t; toType = new RealType(); 
-			}
-			Expect(42);
-			Expression(out e, true, true);
-			Expect(43);
-			e = new ConversionExpr(x, e, toType); 
-			break;
-		}
-		case 42: {
-			ParensExpression(out e, allowSemi, allowLambda);
-			break;
-		}
-		default: SynErr(226); break;
-		}
-	}
-
-	void Nat(out BigInteger n) {
-		n = BigInteger.Zero;
-		string S;
-		
-		if (la.kind == 2) {
-			Get();
-			S = Util.RemoveUnderscores(t.val);
-			try {
-			 n = BigInteger.Parse(S);
-			} catch (System.FormatException) {
-			 SemErr("incorrectly formatted number");
-			 n = BigInteger.Zero;
-			}
-			
-		} else if (la.kind == 3) {
-			Get();
-			S = Util.RemoveUnderscores(t.val.Substring(2));
-			try {
-			 // note: leading 0 required when parsing positive hex numbers
-			 n = BigInteger.Parse("0" + S, System.Globalization.NumberStyles.HexNumber);
-			} catch (System.FormatException) {
-			 SemErr("incorrectly formatted number");
-			 n = BigInteger.Zero;
-			}
-			
-		} else SynErr(227);
-	}
-
-	void Dec(out Basetypes.BigDec d) {
-		d = Basetypes.BigDec.ZERO; 
-		Expect(4);
-		var S = Util.RemoveUnderscores(t.val);
-		try {
-		 d = Basetypes.BigDec.FromString(S);
-		} catch (System.FormatException) {
-		 SemErr("incorrectly formatted number");
-		 d = Basetypes.BigDec.ZERO;
-		}
-		
-	}
-
-	void ParensExpression(out Expression e, bool allowSemi, bool allowLambda) {
-		IToken x;
-		var args = new List<Expression>();
-		
-		Expect(42);
-		x = t; 
-		if (StartOf(7)) {
-			Expressions(args);
-		}
-		Expect(43);
-		if (args.Count == 1) {
-		 e = new ParensExpression(x, args[0]);
-		} else {
-		 // make sure the corresponding tuple type exists
-		 var tmp = theBuiltIns.TupleType(x, args.Count, true);
-		 e = new DatatypeValue(x, BuiltIns.TupleTypeName(args.Count), BuiltIns.TupleTypeCtorName, args);
-		}
-		
-	}
-
-	void LambdaArrow(out bool oneShot) {
-		oneShot = true; 
-		if (la.kind == 26) {
-			Get();
-			oneShot = false; 
-		} else if (la.kind == 27) {
-			Get();
-			oneShot = true; 
-		} else SynErr(228);
-	}
-
-	void MapLiteralExpressions(out List<ExpressionPair> elements) {
-		Expression/*!*/ d, r;
-		elements = new List<ExpressionPair/*!*/>(); 
-		Expression(out d, true, true);
-		Expect(89);
-		Expression(out r, true, true);
-		elements.Add(new ExpressionPair(d,r)); 
-		while (la.kind == 20) {
-			Get();
-			Expression(out d, true, true);
-			Expect(89);
-			Expression(out r, true, true);
-			elements.Add(new ExpressionPair(d,r)); 
-		}
-	}
-
-	void MapComprehensionExpr(IToken mapToken, out Expression e, bool allowSemi, bool allowLambda) {
-		Contract.Ensures(Contract.ValueAtReturn(out e) != null);
-		BoundVar bv;
-		List<BoundVar> bvars = new List<BoundVar>();
-		Expression range = null;
-		Expression body;
-		
-		IdentTypeOptional(out bv);
-		bvars.Add(bv); 
-		if (la.kind == 21) {
-			Get();
-			Expression(out range, true, true);
-		}
-		QSep();
-		Expression(out body, allowSemi, allowLambda);
-		e = new MapComprehension(mapToken, bvars, range ?? new LiteralExpr(mapToken, true), body);
-		
-	}
-
-	void MatchExpression(out Expression e, bool allowSemi, bool allowLambda) {
-		Contract.Ensures(Contract.ValueAtReturn(out e) != null); IToken/*!*/ x;  MatchCaseExpr/*!*/ c;
-		List<MatchCaseExpr/*!*/> cases = new List<MatchCaseExpr/*!*/>();
-		bool usesOptionalBrace = false;
-		
-		Expect(95);
-		x = t; 
-		Expression(out e, allowSemi, allowLambda);
-		if (la.kind == _lbrace) {
-			Expect(38);
-			usesOptionalBrace = true; 
-			while (la.kind == 30) {
-				CaseExpression(out c, true, true);
-				cases.Add(c); 
-			}
-			Expect(39);
-		} else if (StartOf(31)) {
-			while (la.kind == _case) {
-				CaseExpression(out c, allowSemi, allowLambda);
-				cases.Add(c); 
-			}
-		} else SynErr(229);
-		e = new MatchExpr(x, e, cases, usesOptionalBrace); 
-	}
-
-	void QuantifierGuts(out Expression q, bool allowSemi, bool allowLambda) {
-		Contract.Ensures(Contract.ValueAtReturn(out q) != null); IToken/*!*/ x = Token.NoToken;
-		bool univ = false;
-		List<BoundVar/*!*/> bvars;
-		Attributes attrs;
-		Expression range;
-		Expression/*!*/ body;
-		
-		if (la.kind == 98 || la.kind == 118) {
-			Forall();
-			x = t;  univ = true; 
-		} else if (la.kind == 119 || la.kind == 120) {
-			Exists();
-			x = t; 
-		} else SynErr(230);
-		QuantifierDomain(out bvars, out attrs, out range);
-		QSep();
-		Expression(out body, allowSemi, allowLambda);
-		if (univ) {
-		 q = new ForallExpr(x, bvars, range, body, attrs);
-		} else {
-		 q = new ExistsExpr(x, bvars, range, body, attrs);
-		}
-		
-	}
-
-	void SetComprehensionExpr(out Expression q, bool allowSemi, bool allowLambda) {
-		Contract.Ensures(Contract.ValueAtReturn(out q) != null);
-		IToken x = Token.NoToken;
-		BoundVar bv;
-		List<BoundVar/*!*/> bvars = new List<BoundVar>();
-		Expression range;
-		Expression body = null;
-		
-		Expect(13);
-		x = t; 
-		IdentTypeOptional(out bv);
-		bvars.Add(bv); 
-		while (la.kind == 20) {
-			Get();
-			IdentTypeOptional(out bv);
-			bvars.Add(bv); 
-		}
-		Expect(21);
-		Expression(out range, allowSemi, allowLambda);
-		if (IsQSep()) {
-			QSep();
-			Expression(out body, allowSemi, allowLambda);
-		}
-		if (body == null && bvars.Count != 1) { SemErr(t, "a set comprehension with more than one bound variable must have a term expression"); }
-		q = new SetComprehension(x, bvars, range, body);
-		
-	}
-
-	void StmtInExpr(out Statement s) {
-		s = dummyStmt; 
-		if (la.kind == 96) {
-			AssertStmt(out s);
-		} else if (la.kind == 28) {
-			AssumeStmt(out s);
-		} else if (la.kind == 29) {
-			CalcStmt(out s);
-		} else SynErr(231);
-	}
-
-	void LetExpr(out Expression e, bool allowSemi, bool allowLambda) {
-		IToken x = null;
-		bool isGhost = false;
-		var letLHSs = new List<CasePattern>();
-		var letRHSs = new List<Expression>();
-		CasePattern pat;
-		bool exact = true;
-		e = dummyExpr;
-		
-		if (la.kind == 64) {
-			Get();
-			isGhost = true;  x = t; 
-		}
-		Expect(68);
-		if (!isGhost) { x = t; } 
-		CasePattern(out pat);
-		if (isGhost) { pat.Vars.Iter(bv => bv.IsGhost = true); }
-		letLHSs.Add(pat);
-		
-		while (la.kind == 20) {
-			Get();
-			CasePattern(out pat);
-			if (isGhost) { pat.Vars.Iter(bv => bv.IsGhost = true); }
-			letLHSs.Add(pat);
-			
-		}
-		if (la.kind == 89) {
-			Get();
-		} else if (la.kind == 91) {
-			Get();
-			exact = false;
-			foreach (var lhs in letLHSs) {
-			 if (lhs.Arguments != null) {
-			   SemErr(lhs.tok, "LHS of let-such-that expression must be variables, not general patterns");
-			 }
-			}
-			
-		} else SynErr(232);
-		Expression(out e, false, true);
-		letRHSs.Add(e); 
-		while (la.kind == 20) {
-			Get();
-			Expression(out e, false, true);
-			letRHSs.Add(e); 
-		}
-		Expect(25);
-		Expression(out e, allowSemi, allowLambda);
-		e = new LetExpr(x, letLHSs, letRHSs, e, exact); 
-	}
-
-	void NamedExpr(out Expression e, bool allowSemi, bool allowLambda) {
-		IToken/*!*/ x, d;
-		e = dummyExpr;
-		Expression expr;
-		
-		Expect(86);
-		x = t; 
-		NoUSIdent(out d);
-		Expect(19);
-		Expression(out e, allowSemi, allowLambda);
-		expr = e;
-		e = new NamedExpr(x, d.val, expr); 
-	}
-
-	void CasePattern(out CasePattern pat) {
-		IToken id;  List<CasePattern> arguments;
-		BoundVar bv;
-		pat = null;
-		
-		if (IsIdentParen()) {
-			Ident(out id);
-			Expect(42);
-			arguments = new List<CasePattern>(); 
-			if (la.kind == 1) {
-				CasePattern(out pat);
-				arguments.Add(pat); 
-				while (la.kind == 20) {
-					Get();
-					CasePattern(out pat);
-					arguments.Add(pat); 
-				}
-			}
-			Expect(43);
-			pat = new CasePattern(id, id.val, arguments); 
-		} else if (la.kind == 1) {
-			IdentTypeOptional(out bv);
-			pat = new CasePattern(bv.tok, bv);
-			
-		} else SynErr(233);
-		if (pat == null) {
-		 pat = new CasePattern(t, "_ParseError", new List<CasePattern>());
-		}
-		
-	}
-
-	void CaseExpression(out MatchCaseExpr c, bool allowSemi, bool allowLambda) {
-		Contract.Ensures(Contract.ValueAtReturn(out c) != null); IToken/*!*/ x, id;
-		List<BoundVar/*!*/> arguments = new List<BoundVar/*!*/>();
-		BoundVar/*!*/ bv;
-		Expression/*!*/ body;
-		
-		Expect(30);
-		x = t; 
-		Ident(out id);
-		if (la.kind == 42) {
-			Get();
-			IdentTypeOptional(out bv);
-			arguments.Add(bv); 
-			while (la.kind == 20) {
-				Get();
-				IdentTypeOptional(out bv);
-				arguments.Add(bv); 
-			}
-			Expect(43);
-		}
-		Expect(26);
-		Expression(out body, allowSemi, allowLambda);
-		c = new MatchCaseExpr(x, id.val, arguments, body); 
-	}
-
-	void HashCall(IToken id, out IToken openParen, out List<Type> typeArgs, out List<Expression> args) {
-		Expression k; args = new List<Expression>(); typeArgs = null; 
-		Expect(101);
-		id.val = id.val + "#"; 
-		if (la.kind == 44) {
-			typeArgs = new List<Type>(); 
-			GenericInstantiation(typeArgs);
-		}
-		Expect(40);
-		Expression(out k, true, true);
-		Expect(41);
-		args.Add(k); 
-		Expect(42);
-		openParen = t; 
-		if (StartOf(7)) {
-			Expressions(args);
-		}
-		Expect(43);
-	}
-
-	void DotSuffix(out IToken x, out IToken y) {
-		Contract.Ensures(Contract.ValueAtReturn(out x) != null);
-		x = Token.NoToken;
-		y = null;
-		
-		Expect(24);
-		if (la.kind == 1) {
-			Get();
-			x = t; 
-		} else if (la.kind == 2) {
-			Get();
-			x = t; 
-		} else if (la.kind == 4) {
-			Get();
-			x = t;
-			int exponent = x.val.IndexOf('e');
-			if (0 <= exponent) {
-			 // this is not a legal field/destructor name
-			 SemErr(x, "invalid DotSuffix");
-			} else {
-			 int dot = x.val.IndexOf('.');
-			 if (0 <= dot) {
-			   y = new Token();
-			   y.pos = x.pos + dot + 1;
-			   y.val = x.val.Substring(dot + 1);
-			   x.val = x.val.Substring(0, dot);
-			   y.col = x.col + dot + 1;
-			   y.line = x.line;
-			   y.filename = x.filename;
-			   y.kind = x.kind;
-			 }
-			}
-			
-		} else if (la.kind == 37) {
-			Get();
-			x = t; 
-		} else if (la.kind == 36) {
-			Get();
-			x = t; 
-		} else SynErr(234);
-	}
-
-
-
-	public void Parse() {
-		la = new Token();
-		la.val = "";
-		Get();
-		Dafny();
-		Expect(0);
-
-		Expect(0);
-	}
-
-	static readonly bool[,]/*!*/ set = {
-		{T,T,T,T, T,x,x,x, T,x,T,x, x,x,x,x, x,T,T,x, x,T,x,x, x,T,x,x, T,T,T,x, x,T,T,T, T,T,T,T, x,x,T,x, x,x,x,x, x,x,x,T, x,x,x,x, x,x,x,x, x,T,x,T, T,x,T,T, T,x,x,T, x,x,T,T, T,T,T,T, T,T,x,x, x,x,T,T, x,x,T,x, x,T,T,T, T,T,T,T, T,x,x,x, x,x,x,x, x,x,x,x, x,x,x,x, x,x,x,x, x,x,x,x, x,x,T,T, T,T,T,T, x,x,x},
-		{x,x,x,x, x,x,x,x, x,x,x,x, x,x,x,x, x,x,x,x, x,x,x,x, x,x,x,x, x,x,x,x, x,x,x,x, x,x,x,x, x,x,x,x, x,x,x,x, x,x,x,x, x,T,T,x, T,x,x,x, x,T,x,T, T,T,T,T, T,T,T,T, x,x,T,T, T,T,T,x, x,x,T,T, T,x,x,x, x,x,x,x, x,x,x,x, x,x,x,x, x,x,x,x, x,x,x,x, x,x,x,x, x,x,x,x, x,x,x,x, x,x,x,x, x,x,x,x, x,x,x,x, x,x,x},
-		{x,x,x,x, x,x,x,x, x,x,x,x, x,x,x,x, x,x,x,x, x,x,x,x, x,x,x,x, x,x,x,x, x,x,x,x, x,x,x,x, x,x,x,x, x,x,x,x, x,x,x,x, x,x,x,x, x,x,x,x, x,x,x,x, T,T,x,x, T,x,x,x, x,x,T,T, T,T,T,x, x,x,T,T, T,x,x,x, x,x,x,x, x,x,x,x, x,x,x,x, x,x,x,x, x,x,x,x, x,x,x,x, x,x,x,x, x,x,x,x, x,x,x,x, x,x,x,x, x,x,x,x, x,x,x},
-		{x,T,x,x, x,T,T,T, T,T,T,T, T,T,T,T, T,x,x,x, x,x,x,x, x,x,x,x, x,x,x,x, x,x,x,x, x,x,x,x, x,x,T,x, x,x,x,x, x,x,x,x, x,x,x,x, x,x,x,x, x,x,x,x, x,x,x,x, x,x,x,x, x,x,x,x, x,x,x,x, x,x,x,x, x,x,x,x, x,x,x,x, x,x,x,x, x,x,x,x, x,x,x,x, x,x,x,x, x,x,x,x, x,x,x,x, x,x,x,x, x,x,x,x, x,x,x,x, x,x,x,x, x,x,x},
-		{T,x,x,x, x,x,x,x, x,x,x,x, x,x,x,x, x,x,x,x, x,x,x,x, x,T,x,x, x,x,x,x, x,x,x,x, x,x,x,T, x,x,x,x, T,x,x,x, x,x,x,x, x,T,T,x, T,x,T,x, x,T,x,T, T,T,T,T, T,T,T,T, x,x,T,T, T,T,T,x, x,x,T,T, T,x,x,x, x,x,x,x, x,x,x,x, x,x,x,x, x,x,x,x, x,x,x,x, x,x,x,x, x,x,x,x, x,x,x,x, x,x,x,x, x,x,x,x, x,x,x,x, x,x,x},
-		{x,x,x,x, x,x,x,x, x,x,x,x, x,x,x,x, x,x,x,x, x,x,x,x, x,x,x,x, x,x,x,x, x,T,x,T, T,T,x,x, x,x,x,x, x,x,x,x, x,x,x,x, x,x,x,x, x,x,x,x, x,x,x,x, x,x,x,x, x,x,x,x, x,x,x,x, x,x,x,T, T,T,x,x, x,x,x,x, x,x,x,x, x,x,x,x, x,x,x,x, x,x,x,x, x,x,x,x, x,x,x,x, x,x,x,x, x,x,x,x, x,x,x,x, x,x,x,x, x,x,x,x, x,x,x},
-		{x,x,x,x, x,x,x,x, x,x,x,x, x,x,x,x, x,x,x,x, x,x,x,x, x,x,x,x, x,x,x,x, x,x,x,x, x,x,x,x, x,x,x,x, x,x,x,x, x,x,x,x, x,x,x,x, x,x,x,x, x,x,x,x, x,x,x,x, x,x,x,x, x,x,T,T, T,T,T,x, x,x,x,x, x,x,x,x, x,x,x,x, x,x,x,x, x,x,x,x, x,x,x,x, x,x,x,x, x,x,x,x, x,x,x,x, x,x,x,x, x,x,x,x, x,x,x,x, x,x,x,x, x,x,x},
-		{x,T,T,T, T,x,x,x, T,x,T,x, x,T,T,x, T,T,T,x, x,T,x,x, x,x,x,x, T,T,x,x, x,x,x,x, x,x,T,x, T,x,T,x, x,x,x,x, x,x,x,x, x,x,x,x, x,x,x,x, x,x,x,x, T,x,x,x, T,x,x,x, x,x,x,x, x,x,x,x, x,x,x,x, x,x,T,x, x,x,x,x, x,T,x,T, T,x,T,x, x,x,x,x, x,x,x,x, x,x,x,x, x,x,x,x, T,T,T,T, T,x,x,T, x,x,T,T, T,T,T,T, x,x,x},
-		{T,x,x,x, x,x,x,x, x,x,x,x, x,x,x,x, x,x,x,T, x,x,x,x, x,x,x,x, x,x,x,x, x,T,x,x, T,T,T,T, x,x,T,x, T,x,x,x, x,x,x,x, x,T,T,x, T,x,x,x, x,T,x,T, T,T,T,T, T,T,T,T, x,x,T,T, T,T,T,x, T,x,T,T, T,x,x,x, x,x,x,x, x,x,x,x, x,x,x,x, x,x,x,x, x,x,x,x, x,x,x,x, x,x,x,x, x,x,x,x, x,x,x,x, x,x,x,x, x,x,x,x, x,x,x},
-		{x,x,x,x, x,x,x,x, x,x,x,x, x,x,x,x, x,x,x,x, x,x,x,x, x,x,x,x, x,x,x,x, x,T,x,x, T,T,x,x, x,x,x,x, x,x,x,x, x,x,x,x, x,x,x,x, x,x,x,x, x,x,x,x, x,x,x,x, x,x,x,x, x,x,x,x, x,x,x,x, T,x,x,x, x,x,x,x, x,x,x,x, x,x,x,x, x,x,x,x, x,x,x,x, x,x,x,x, x,x,x,x, x,x,x,x, x,x,x,x, x,x,x,x, x,x,x,x, x,x,x,x, x,x,x},
-		{T,x,x,x, x,x,x,x, x,x,x,x, x,x,x,x, x,x,x,x, x,x,x,x, x,x,x,x, x,x,x,x, x,x,x,x, x,x,x,x, x,x,x,x, x,x,x,x, x,x,x,x, x,x,x,x, x,x,x,x, x,x,x,x, x,x,x,x, x,x,x,x, x,x,T,T, T,T,T,x, x,x,x,x, x,x,x,x, x,x,x,x, x,x,x,x, x,x,x,x, x,x,x,x, x,x,x,x, x,x,x,x, x,x,x,x, x,x,x,x, x,x,x,x, x,x,x,x, x,x,x,x, x,x,x},
-		{x,x,x,x, x,x,x,x, x,x,x,x, x,x,x,x, x,x,x,x, x,x,x,x, x,x,x,x, x,x,x,x, x,T,x,T, x,T,x,x, x,x,x,x, x,x,x,x, x,x,x,x, x,x,x,x, x,x,x,x, x,x,x,x, x,x,x,x, x,x,x,x, x,x,x,x, x,x,x,T, T,x,x,x, x,x,x,x, x,x,x,x, x,x,x,x, x,x,x,x, x,x,x,x, x,x,x,x, x,x,x,x, x,x,x,x, x,x,x,x, x,x,x,x, x,x,x,x, x,x,x,x, x,x,x},
-		{x,T,T,x, x,T,T,T, T,T,T,T, T,T,T,T, T,x,x,x, x,x,x,x, x,x,x,x, x,x,x,x, x,x,x,x, x,x,x,x, x,x,T,x, x,x,x,x, x,x,x,x, x,x,x,x, x,x,x,x, x,x,x,x, T,x,x,x, x,x,x,x, x,x,x,x, x,x,x,x, x,x,x,x, x,x,x,x, x,x,x,x, x,x,x,x, x,x,x,x, x,x,x,x, x,x,x,x, x,x,x,x, x,x,x,x, x,x,x,x, x,x,x,x, x,x,x,x, x,x,x,x, x,x,x},
-		{T,x,x,x, x,x,x,x, x,x,x,x, x,x,x,x, x,x,x,x, x,x,x,x, x,x,x,x, x,x,x,x, x,T,x,T, T,T,x,x, x,x,x,x, x,x,x,x, x,x,x,x, x,x,x,x, x,x,x,x, x,x,x,x, x,x,x,x, x,x,x,x, x,x,x,x, x,x,x,T, T,T,x,x, x,x,x,x, x,x,x,x, x,x,x,x, x,x,x,x, x,x,x,x, x,x,x,x, x,x,x,x, x,x,x,x, x,x,x,x, x,x,x,x, x,x,x,x, x,x,x,x, x,x,x},
-		{x,x,x,x, x,x,x,x, x,x,x,x, x,x,x,x, x,x,x,x, x,x,x,x, x,x,x,x, x,x,x,x, x,x,x,x, x,T,x,x, x,x,x,x, x,x,x,x, x,x,x,x, x,x,x,x, x,x,x,x, x,x,x,x, x,x,x,x, x,x,x,x, x,x,x,x, x,x,x,T, T,T,x,x, x,x,x,x, x,x,x,x, x,x,x,x, x,x,x,x, x,x,x,x, x,x,x,x, x,x,x,x, x,x,x,x, x,x,x,x, x,x,x,x, x,x,x,x, x,x,x,x, x,x,x},
-		{x,T,T,T, T,x,x,x, T,x,T,x, x,x,x,x, x,T,T,x, x,T,x,x, x,x,x,x, T,T,x,x, x,x,x,x, x,x,T,x, x,x,T,x, x,x,x,x, x,x,x,T, x,x,x,x, x,x,x,x, x,x,x,x, T,x,x,x, T,x,x,x, x,x,x,x, x,x,x,x, x,T,x,x, x,x,T,T, x,x,T,x, x,T,T,T, T,T,T,T, T,x,x,x, x,x,x,x, x,x,x,x, x,x,x,x, x,x,x,x, x,x,x,x, x,x,T,T, T,T,T,T, x,x,x},
-		{T,x,x,x, x,x,x,x, x,x,x,x, x,x,x,x, x,x,x,x, x,x,x,x, x,x,x,x, x,x,x,x, x,T,x,T, x,T,x,x, x,x,x,x, x,x,x,x, x,x,x,x, x,x,x,x, x,x,x,x, x,x,x,x, x,x,x,x, x,x,x,x, x,x,x,x, x,x,x,T, T,x,x,x, x,x,x,x, x,x,x,x, x,x,x,x, x,x,x,x, x,x,x,x, x,x,x,x, x,x,x,x, x,x,x,x, x,x,x,x, x,x,x,x, x,x,x,x, x,x,x,x, x,x,x},
-		{T,x,x,x, x,x,x,x, x,x,x,x, x,x,x,x, x,x,x,x, x,x,x,x, x,x,x,x, x,x,x,x, x,T,x,x, T,T,x,x, x,x,x,x, x,x,x,x, x,x,x,x, x,x,x,x, x,x,x,x, x,x,x,x, x,x,x,x, x,x,x,x, x,x,x,x, x,x,x,x, T,x,x,x, x,x,x,x, x,x,x,x, x,x,x,x, x,x,x,x, x,x,x,x, x,x,x,x, x,x,x,x, x,x,x,x, x,x,x,x, x,x,x,x, x,x,x,x, x,x,x,x, x,x,x},
-		{x,T,T,T, T,x,x,x, T,x,T,x, x,T,T,x, T,T,T,x, x,T,x,x, x,x,x,x, T,T,x,x, x,x,x,x, x,x,T,x, T,x,T,x, x,x,x,x, x,x,x,x, x,x,x,x, x,x,x,x, x,x,x,x, T,x,x,x, T,x,x,x, x,x,x,x, x,x,x,x, x,x,x,x, x,T,T,x, x,x,x,x, x,T,x,T, T,x,T,x, x,x,x,x, x,x,x,x, x,x,x,x, x,x,x,x, T,T,T,T, T,x,x,T, x,x,T,T, T,T,T,T, x,x,x},
-		{T,T,T,T, T,x,x,x, T,x,T,x, x,x,x,x, x,T,T,x, x,T,x,x, x,x,x,x, T,T,x,x, x,x,x,x, x,x,T,x, x,x,T,x, x,x,x,x, x,x,x,T, x,x,x,x, x,x,x,x, x,x,x,x, T,x,x,x, T,x,x,x, x,x,x,x, x,x,x,x, x,T,x,x, x,x,T,T, x,x,T,x, x,T,T,T, T,T,T,T, T,x,x,x, x,x,x,x, x,x,x,x, x,x,x,x, x,x,x,x, x,x,x,x, x,x,T,T, T,T,T,T, x,x,x},
-		{x,T,T,T, T,x,x,x, T,x,T,x, x,T,T,x, T,T,T,x, x,T,x,x, x,x,x,x, T,T,x,x, x,x,x,x, x,x,T,x, T,x,T,x, x,x,x,x, x,T,x,T, x,x,x,x, x,x,x,x, x,x,x,x, T,x,x,x, T,x,x,x, x,x,x,x, x,x,x,x, x,x,x,x, x,x,T,x, x,x,x,x, x,T,x,T, T,x,T,x, x,x,x,x, x,x,x,x, x,x,x,x, x,x,x,x, T,T,T,T, T,x,x,T, x,x,T,T, T,T,T,T, x,x,x},
-		{x,T,T,T, T,x,x,x, T,x,T,x, x,T,T,x, T,T,T,x, x,T,x,x, x,x,x,x, T,T,x,x, x,x,x,x, x,x,T,x, T,x,T,x, x,x,x,x, x,T,x,x, x,x,x,x, x,x,x,x, x,x,x,x, T,x,x,x, T,x,x,x, x,x,x,x, x,x,x,x, x,x,x,x, x,x,T,x, x,x,x,x, x,T,x,T, T,x,T,x, x,x,x,x, x,x,x,x, x,x,x,x, x,x,x,x, T,T,T,T, T,x,x,T, x,x,T,T, T,T,T,T, x,x,x},
-		{x,x,x,x, x,x,x,x, x,x,x,x, x,x,x,x, x,x,x,x, x,x,x,x, x,x,x,x, x,x,x,x, x,T,T,T, x,x,x,x, x,x,x,x, x,x,x,x, x,x,x,x, x,x,x,x, x,x,x,x, x,x,x,x, x,x,x,x, x,x,x,x, x,x,x,x, x,x,x,T, x,x,x,x, x,x,x,x, x,x,x,x, x,x,x,x, x,x,x,x, x,x,x,x, x,x,x,x, x,x,x,x, x,x,x,x, x,x,x,x, x,x,x,x, x,x,x,x, x,x,x,x, x,x,x},
-		{x,T,T,T, T,x,x,x, T,x,T,x, x,x,x,x, x,T,T,x, x,T,x,x, x,x,x,x, T,T,T,x, x,x,x,x, x,x,T,T, x,x,T,x, x,x,x,x, x,x,x,T, x,x,x,x, x,x,x,x, x,x,x,x, T,x,x,x, T,x,x,x, x,x,x,x, x,x,x,x, x,T,x,x, x,x,T,T, x,x,T,x, x,T,T,T, T,T,T,T, T,x,x,x, x,x,x,x, x,x,x,x, x,x,x,x, x,x,x,x, x,x,x,x, x,x,T,T, T,T,T,T, x,x,x},
-		{x,T,T,T, T,x,x,x, T,x,T,x, x,x,x,x, x,T,T,x, x,T,x,x, x,x,x,x, T,T,T,x, x,x,x,x, x,x,T,T, x,x,T,x, x,x,x,x, x,x,x,T, x,x,x,x, x,x,x,x, x,x,x,x, T,x,x,x, T,x,x,x, x,x,x,x, x,x,x,T, T,T,x,x, x,x,T,T, x,x,T,x, x,T,T,T, T,T,T,T, T,x,x,x, x,x,x,x, x,x,x,x, x,x,x,x, x,x,x,x, x,x,x,x, x,x,T,T, T,T,T,T, x,x,x},
-		{x,x,x,x, x,x,x,x, x,x,x,x, x,x,x,x, x,x,x,x, x,x,x,x, x,x,x,x, x,x,x,x, x,x,x,x, x,x,x,x, x,x,x,x, T,T,T,T, T,x,x,x, x,x,x,x, x,x,x,x, x,x,x,x, x,x,x,x, x,x,x,x, x,x,x,x, x,x,x,x, x,x,x,x, x,x,x,x, x,x,x,x, x,x,x,x, x,x,x,x, x,x,T,T, T,T,T,T, T,T,T,T, x,x,x,x, x,x,x,x, x,x,x,x, x,x,x,x, x,x,x,x, x,x,x},
-		{x,T,T,T, T,x,x,x, T,x,T,x, x,T,T,x, T,T,T,x, x,T,x,x, x,x,x,x, T,T,x,x, x,x,x,x, x,x,T,x, T,x,T,x, x,x,x,x, x,T,x,x, x,x,x,x, x,x,x,x, x,x,x,x, T,x,x,x, T,x,x,x, x,x,x,x, x,x,x,x, x,x,x,x, x,x,T,x, x,x,x,x, T,T,x,T, T,x,T,x, x,x,x,x, x,x,x,x, x,x,x,x, x,x,x,x, T,T,T,T, T,x,x,T, x,x,T,T, T,T,T,T, x,x,x},
-		{x,x,T,T, T,x,x,x, T,x,T,x, x,x,x,x, x,T,T,x, x,T,x,x, x,x,x,x, x,x,x,x, x,x,x,x, x,x,x,x, x,x,T,x, x,x,x,x, x,x,x,x, x,x,x,x, x,x,x,x, x,x,x,x, x,x,x,x, x,x,x,x, x,x,x,x, x,x,x,x, x,x,x,x, x,x,x,x, x,x,x,x, x,x,x,x, x,x,x,x, x,x,x,x, x,x,x,x, x,x,x,x, x,x,x,x, x,x,x,x, x,x,x,x, x,x,T,T, T,T,T,T, x,x,x},
-		{T,T,T,T, T,x,x,x, T,x,T,x, x,x,x,x, x,T,T,x, x,T,x,x, x,x,x,x, T,T,T,x, x,x,x,x, x,x,T,T, x,x,T,x, x,x,x,x, x,x,x,T, x,x,x,x, x,x,x,x, x,x,x,x, T,x,x,x, T,x,x,x, x,x,x,x, x,x,x,x, x,T,x,x, x,x,T,T, x,x,T,x, x,T,T,T, T,T,T,T, T,x,x,x, x,x,x,x, x,x,x,x, x,x,x,x, x,x,x,x, x,x,x,x, x,x,T,T, T,T,T,T, x,x,x},
-		{x,x,x,x, x,x,x,x, x,x,x,x, x,T,x,x, T,x,x,x, x,x,x,x, x,x,x,x, T,T,x,x, x,x,x,x, x,x,x,x, x,x,x,x, x,x,x,x, x,x,x,x, x,x,x,x, x,x,x,x, x,x,x,x, T,x,x,x, T,x,x,x, x,x,x,x, x,x,x,x, x,x,x,x, x,x,T,x, x,x,x,x, x,T,x,T, T,x,T,x, x,x,x,x, x,x,x,x, x,x,x,x, x,x,x,x, x,x,T,T, T,x,x,x, x,x,x,x, x,x,x,x, x,x,x},
-		{T,T,T,T, T,x,x,x, T,x,T,x, x,x,x,x, x,T,T,T, T,T,T,T, T,T,T,T, T,T,T,T, T,T,T,T, T,T,T,T, T,T,T,T, T,T,T,T, T,T,T,T, x,T,T,x, T,x,x,x, x,T,x,T, T,T,T,T, T,T,T,T, x,x,T,T, T,T,T,T, T,T,T,T, T,T,T,T, x,T,T,T, x,T,T,T, T,T,T,T, T,x,T,T, T,T,T,T, T,T,T,T, T,T,T,T, T,x,x,x, x,T,T,T, T,T,T,T, T,T,T,T, T,x,x},
-		{T,T,T,T, T,x,x,x, T,x,T,x, x,x,x,x, x,T,T,T, T,T,T,T, x,T,T,T, T,T,T,T, T,T,T,T, T,T,T,T, x,T,T,T, T,T,T,T, T,T,T,T, x,T,T,x, T,x,x,x, x,T,x,T, T,T,T,T, T,T,T,T, x,x,T,T, T,T,T,T, T,T,T,T, T,T,T,T, x,T,T,x, x,T,T,T, T,T,T,T, T,x,T,T, T,T,T,T, T,T,T,T, T,T,T,T, T,x,x,x, x,T,T,T, T,T,T,T, T,T,T,T, T,x,x}
-
-	};
-} // end Parser
-
-
-public class Errors {
-	public int count = 0;                                    // number of errors detected
-	public System.IO.TextWriter/*!*/ errorStream = Console.Out;   // error messages go to this stream
-	public string errMsgFormat = "{0}({1},{2}): error: {3}"; // 0=filename, 1=line, 2=column, 3=text
-	public string warningMsgFormat = "{0}({1},{2}): warning: {3}"; // 0=filename, 1=line, 2=column, 3=text
-
-	public void SynErr(string filename, int line, int col, int n) {
-		SynErr(filename, line, col, GetSyntaxErrorString(n));
-	}
-
-	public virtual void SynErr(string filename, int line, int col, string/*!*/ msg) {
-		Contract.Requires(msg != null);
-		errorStream.WriteLine(errMsgFormat, filename, line, col, msg);
-		count++;
-	}
-
-	string GetSyntaxErrorString(int n) {
-		string s;
-		switch (n) {
-			case 0: s = "EOF expected"; break;
-			case 1: s = "ident expected"; break;
-			case 2: s = "digits expected"; break;
-			case 3: s = "hexdigits expected"; break;
-			case 4: s = "decimaldigits expected"; break;
-			case 5: s = "arrayToken expected"; break;
-			case 6: s = "bool expected"; break;
-			case 7: s = "char expected"; break;
-			case 8: s = "int expected"; break;
-			case 9: s = "nat expected"; break;
-			case 10: s = "real expected"; break;
-			case 11: s = "object expected"; break;
-			case 12: s = "string expected"; break;
-			case 13: s = "set expected"; break;
-			case 14: s = "multiset expected"; break;
-			case 15: s = "seq expected"; break;
-			case 16: s = "map expected"; break;
-			case 17: s = "charToken expected"; break;
-			case 18: s = "stringToken expected"; break;
-			case 19: s = "colon expected"; break;
-			case 20: s = "comma expected"; break;
-			case 21: s = "verticalbar expected"; break;
-			case 22: s = "doublecolon expected"; break;
-			case 23: s = "bullet expected"; break;
-			case 24: s = "dot expected"; break;
-			case 25: s = "semi expected"; break;
-			case 26: s = "darrow expected"; break;
-			case 27: s = "arrow expected"; break;
-			case 28: s = "assume expected"; break;
-			case 29: s = "calc expected"; break;
-			case 30: s = "case expected"; break;
-			case 31: s = "then expected"; break;
-			case 32: s = "else expected"; break;
-			case 33: s = "decreases expected"; break;
-			case 34: s = "invariant expected"; break;
-			case 35: s = "modifies expected"; break;
-			case 36: s = "reads expected"; break;
-			case 37: s = "requires expected"; break;
-			case 38: s = "lbrace expected"; break;
-			case 39: s = "rbrace expected"; break;
-			case 40: s = "lbracket expected"; break;
-			case 41: s = "rbracket expected"; break;
-			case 42: s = "openparen expected"; break;
-			case 43: s = "closeparen expected"; break;
-			case 44: s = "openAngleBracket expected"; break;
-			case 45: s = "closeAngleBracket expected"; break;
-			case 46: s = "eq expected"; break;
-			case 47: s = "neq expected"; break;
-			case 48: s = "neqAlt expected"; break;
-			case 49: s = "star expected"; break;
-			case 50: s = "notIn expected"; break;
-			case 51: s = "ellipsis expected"; break;
-			case 52: s = "\"include\" expected"; break;
-			case 53: s = "\"abstract\" expected"; break;
-			case 54: s = "\"module\" expected"; break;
-			case 55: s = "\"refines\" expected"; break;
-			case 56: s = "\"import\" expected"; break;
-			case 57: s = "\"opened\" expected"; break;
-			case 58: s = "\"=\" expected"; break;
-			case 59: s = "\"as\" expected"; break;
-			case 60: s = "\"default\" expected"; break;
-			case 61: s = "\"class\" expected"; break;
-			case 62: s = "\"extends\" expected"; break;
-			case 63: s = "\"trait\" expected"; break;
-			case 64: s = "\"ghost\" expected"; break;
-			case 65: s = "\"static\" expected"; break;
-			case 66: s = "\"datatype\" expected"; break;
-			case 67: s = "\"codatatype\" expected"; break;
-			case 68: s = "\"var\" expected"; break;
-			case 69: s = "\"newtype\" expected"; break;
-			case 70: s = "\"type\" expected"; break;
-			case 71: s = "\"iterator\" expected"; break;
-			case 72: s = "\"yields\" expected"; break;
-			case 73: s = "\"returns\" expected"; break;
-			case 74: s = "\"method\" expected"; break;
-			case 75: s = "\"lemma\" expected"; break;
-			case 76: s = "\"colemma\" expected"; break;
-			case 77: s = "\"comethod\" expected"; break;
-			case 78: s = "\"constructor\" expected"; break;
-			case 79: s = "\"free\" expected"; break;
-			case 80: s = "\"ensures\" expected"; break;
-			case 81: s = "\"yield\" expected"; break;
-			case 82: s = "\"function\" expected"; break;
-			case 83: s = "\"predicate\" expected"; break;
-			case 84: s = "\"copredicate\" expected"; break;
-			case 85: s = "\"`\" expected"; break;
-			case 86: s = "\"label\" expected"; break;
-			case 87: s = "\"break\" expected"; break;
-			case 88: s = "\"where\" expected"; break;
-			case 89: s = "\":=\" expected"; break;
-			case 90: s = "\"return\" expected"; break;
-			case 91: s = "\":|\" expected"; break;
-			case 92: s = "\"new\" expected"; break;
-			case 93: s = "\"if\" expected"; break;
-			case 94: s = "\"while\" expected"; break;
-			case 95: s = "\"match\" expected"; break;
-			case 96: s = "\"assert\" expected"; break;
-			case 97: s = "\"print\" expected"; break;
-			case 98: s = "\"forall\" expected"; break;
-			case 99: s = "\"parallel\" expected"; break;
-			case 100: s = "\"modify\" expected"; break;
-			case 101: s = "\"#\" expected"; break;
-			case 102: s = "\"<=\" expected"; break;
-			case 103: s = "\">=\" expected"; break;
-			case 104: s = "\"\\u2264\" expected"; break;
-			case 105: s = "\"\\u2265\" expected"; break;
-			case 106: s = "\"<==>\" expected"; break;
-			case 107: s = "\"\\u21d4\" expected"; break;
-			case 108: s = "\"==>\" expected"; break;
-			case 109: s = "\"\\u21d2\" expected"; break;
-			case 110: s = "\"<==\" expected"; break;
-			case 111: s = "\"\\u21d0\" expected"; break;
-			case 112: s = "\"&&\" expected"; break;
-			case 113: s = "\"\\u2227\" expected"; break;
-			case 114: s = "\"||\" expected"; break;
-			case 115: s = "\"\\u2228\" expected"; break;
-			case 116: s = "\"!\" expected"; break;
-			case 117: s = "\"\\u00ac\" expected"; break;
-			case 118: s = "\"\\u2200\" expected"; break;
-			case 119: s = "\"exists\" expected"; break;
-			case 120: s = "\"\\u2203\" expected"; break;
-			case 121: s = "\"in\" expected"; break;
-			case 122: s = "\"+\" expected"; break;
-			case 123: s = "\"-\" expected"; break;
-			case 124: s = "\"/\" expected"; break;
-			case 125: s = "\"%\" expected"; break;
-			case 126: s = "\"false\" expected"; break;
-			case 127: s = "\"true\" expected"; break;
-			case 128: s = "\"null\" expected"; break;
-			case 129: s = "\"this\" expected"; break;
-			case 130: s = "\"fresh\" expected"; break;
-			case 131: s = "\"old\" expected"; break;
-			case 132: s = "\"..\" expected"; break;
-			case 133: s = "??? expected"; break;
-			case 134: s = "this symbol not expected in SubModuleDecl"; break;
-			case 135: s = "invalid SubModuleDecl"; break;
-			case 136: s = "this symbol not expected in ClassDecl"; break;
-			case 137: s = "this symbol not expected in DatatypeDecl"; break;
-			case 138: s = "invalid DatatypeDecl"; break;
-			case 139: s = "this symbol not expected in DatatypeDecl"; break;
-			case 140: s = "invalid NewtypeDecl"; break;
-			case 141: s = "invalid OtherTypeDecl"; break;
-			case 142: s = "this symbol not expected in OtherTypeDecl"; break;
-			case 143: s = "this symbol not expected in IteratorDecl"; break;
-			case 144: s = "invalid IteratorDecl"; break;
-			case 145: s = "this symbol not expected in TraitDecl"; break;
-			case 146: s = "invalid ClassMemberDecl"; break;
-			case 147: s = "this symbol not expected in FieldDecl"; break;
-			case 148: s = "invalid FunctionDecl"; break;
-			case 149: s = "invalid FunctionDecl"; break;
-			case 150: s = "invalid FunctionDecl"; break;
-			case 151: s = "invalid FunctionDecl"; break;
-			case 152: s = "this symbol not expected in MethodDecl"; break;
-			case 153: s = "invalid MethodDecl"; break;
-			case 154: s = "invalid MethodDecl"; break;
-			case 155: s = "invalid FIdentType"; break;
-			case 156: s = "this symbol not expected in OldSemi"; break;
-			case 157: s = "invalid TypeIdentOptional"; break;
-			case 158: s = "invalid TypeAndToken"; break;
-			case 159: s = "this symbol not expected in IteratorSpec"; break;
-			case 160: s = "invalid IteratorSpec"; break;
-			case 161: s = "invalid IteratorSpec"; break;
-			case 162: s = "this symbol not expected in MethodSpec"; break;
-			case 163: s = "invalid MethodSpec"; break;
-			case 164: s = "invalid MethodSpec"; break;
-			case 165: s = "invalid FrameExpression"; break;
-			case 166: s = "invalid ReferenceType"; break;
-			case 167: s = "this symbol not expected in FunctionSpec"; break;
-			case 168: s = "invalid FunctionSpec"; break;
-			case 169: s = "invalid PossiblyWildFrameExpression"; break;
-			case 170: s = "invalid PossiblyWildExpression"; break;
-			case 171: s = "this symbol not expected in OneStmt"; break;
-			case 172: s = "invalid OneStmt"; break;
-			case 173: s = "this symbol not expected in OneStmt"; break;
-			case 174: s = "invalid OneStmt"; break;
-			case 175: s = "invalid AssertStmt"; break;
-			case 176: s = "invalid AssumeStmt"; break;
-			case 177: s = "invalid UpdateStmt"; break;
-			case 178: s = "invalid UpdateStmt"; break;
-			case 179: s = "this symbol not expected in VarDeclStatement"; break;
-			case 180: s = "invalid IfStmt"; break;
-			case 181: s = "invalid IfStmt"; break;
-			case 182: s = "invalid WhileStmt"; break;
-			case 183: s = "invalid WhileStmt"; break;
-			case 184: s = "invalid MatchStmt"; break;
-			case 185: s = "invalid ForallStmt"; break;
-			case 186: s = "invalid ForallStmt"; break;
-			case 187: s = "invalid CalcStmt"; break;
-			case 188: s = "invalid ModifyStmt"; break;
-			case 189: s = "this symbol not expected in ModifyStmt"; break;
-			case 190: s = "invalid ModifyStmt"; break;
-			case 191: s = "invalid ReturnStmt"; break;
-			case 192: s = "invalid Rhs"; break;
-			case 193: s = "invalid Lhs"; break;
-			case 194: s = "invalid Guard"; break;
-			case 195: s = "this symbol not expected in LoopSpec"; break;
-			case 196: s = "this symbol not expected in LoopSpec"; break;
-			case 197: s = "this symbol not expected in LoopSpec"; break;
-			case 198: s = "invalid LoopSpec"; break;
-			case 199: s = "this symbol not expected in CaseStatement"; break;
-			case 200: s = "this symbol not expected in CaseStatement"; break;
-			case 201: s = "invalid CalcOp"; break;
-			case 202: s = "invalid EquivOp"; break;
-			case 203: s = "invalid ImpliesOp"; break;
-			case 204: s = "invalid ExpliesOp"; break;
-			case 205: s = "invalid AndOp"; break;
-			case 206: s = "invalid OrOp"; break;
-			case 207: s = "invalid NegOp"; break;
-			case 208: s = "invalid Forall"; break;
-			case 209: s = "invalid Exists"; break;
-			case 210: s = "invalid QSep"; break;
-			case 211: s = "invalid ImpliesExpliesExpression"; break;
-			case 212: s = "invalid LogicalExpression"; break;
-			case 213: s = "invalid RelOp"; break;
-			case 214: s = "invalid AddOp"; break;
-			case 215: s = "invalid UnaryExpression"; break;
-			case 216: s = "invalid MulOp"; break;
-			case 217: s = "invalid Suffix"; break;
-			case 218: s = "invalid Suffix"; break;
-			case 219: s = "invalid Suffix"; break;
-			case 220: s = "invalid Suffix"; break;
-			case 221: s = "invalid LambdaExpression"; break;
-			case 222: s = "invalid EndlessExpression"; break;
-			case 223: s = "invalid NameSegment"; break;
-			case 224: s = "invalid DisplayExpr"; break;
-			case 225: s = "invalid MultiSetExpr"; break;
-			case 226: s = "invalid ConstAtomExpression"; break;
-			case 227: s = "invalid Nat"; break;
-			case 228: s = "invalid LambdaArrow"; break;
-			case 229: s = "invalid MatchExpression"; break;
-			case 230: s = "invalid QuantifierGuts"; break;
-			case 231: s = "invalid StmtInExpr"; break;
-			case 232: s = "invalid LetExpr"; break;
-			case 233: s = "invalid CasePattern"; break;
-			case 234: s = "invalid DotSuffix"; break;
-
-			default: s = "error " + n; break;
-		}
-		return s;
-	}
-
-	public void SemErr(IToken/*!*/ tok, string/*!*/ msg) {  // semantic errors
-		Contract.Requires(tok != null);
-		Contract.Requires(msg != null);
-		SemErr(tok.filename, tok.line, tok.col, msg);
-	}
-
-	public virtual void SemErr(string filename, int line, int col, string/*!*/ msg) {
-		Contract.Requires(msg != null);
-		errorStream.WriteLine(errMsgFormat, filename, line, col, msg);
-		count++;
-	}
-
-	public void Warning(IToken/*!*/ tok, string/*!*/ msg) {  // warnings
-		Contract.Requires(tok != null);
-		Contract.Requires(msg != null);
-		Warning(tok.filename, tok.line, tok.col, msg);
-	}
-
-	public virtual void Warning(string filename, int line, int col, string msg) {
-		Contract.Requires(msg != null);
-		errorStream.WriteLine(warningMsgFormat, filename, line, col, msg);
-	}
-} // Errors
-
-
-public class FatalError: Exception {
-	public FatalError(string m): base(m) {}
-}
-
-
+using System.Collections.Generic;
+using System.Numerics;
+using Microsoft.Boogie;
+using System.IO;
+using System.Text;
+
+
+using System;
+using System.Diagnostics.Contracts;
+
+namespace Microsoft.Dafny {
+
+
+
+public class Parser {
+	public const int _EOF = 0;
+	public const int _ident = 1;
+	public const int _digits = 2;
+	public const int _hexdigits = 3;
+	public const int _decimaldigits = 4;
+	public const int _arrayToken = 5;
+	public const int _bool = 6;
+	public const int _char = 7;
+	public const int _int = 8;
+	public const int _nat = 9;
+	public const int _real = 10;
+	public const int _object = 11;
+	public const int _string = 12;
+	public const int _set = 13;
+	public const int _multiset = 14;
+	public const int _seq = 15;
+	public const int _map = 16;
+	public const int _charToken = 17;
+	public const int _stringToken = 18;
+	public const int _colon = 19;
+	public const int _comma = 20;
+	public const int _verticalbar = 21;
+	public const int _doublecolon = 22;
+	public const int _bullet = 23;
+	public const int _dot = 24;
+	public const int _semi = 25;
+	public const int _darrow = 26;
+	public const int _arrow = 27;
+	public const int _assume = 28;
+	public const int _calc = 29;
+	public const int _case = 30;
+	public const int _then = 31;
+	public const int _else = 32;
+	public const int _decreases = 33;
+	public const int _invariant = 34;
+	public const int _modifies = 35;
+	public const int _reads = 36;
+	public const int _requires = 37;
+	public const int _lbrace = 38;
+	public const int _rbrace = 39;
+	public const int _lbracket = 40;
+	public const int _rbracket = 41;
+	public const int _openparen = 42;
+	public const int _closeparen = 43;
+	public const int _openAngleBracket = 44;
+	public const int _closeAngleBracket = 45;
+	public const int _eq = 46;
+	public const int _neq = 47;
+	public const int _neqAlt = 48;
+	public const int _star = 49;
+	public const int _notIn = 50;
+	public const int _ellipsis = 51;
+	public const int maxT = 133;
+
+	const bool T = true;
+	const bool x = false;
+	const int minErrDist = 2;
+
+	public Scanner/*!*/ scanner;
+	public Errors/*!*/  errors;
+
+	public Token/*!*/ t;    // last recognized token
+	public Token/*!*/ la;   // lookahead token
+	int errDist = minErrDist;
+
+readonly Expression/*!*/ dummyExpr;
+readonly AssignmentRhs/*!*/ dummyRhs;
+readonly FrameExpression/*!*/ dummyFrameExpr;
+readonly Statement/*!*/ dummyStmt;
+readonly ModuleDecl theModule;
+readonly BuiltIns theBuiltIns;
+readonly bool theVerifyThisFile;
+int anonymousIds = 0;
+
+struct MemberModifiers {
+  public bool IsGhost;
+  public bool IsStatic;
+}
+
+///<summary>
+/// Parses top-level things (modules, classes, datatypes, class members) from "filename"
+/// and appends them in appropriate form to "module".
+/// Returns the number of parsing errors encountered.
+/// Note: first initialize the Scanner.
+///</summary>
+public static int Parse (string/*!*/ filename, ModuleDecl module, BuiltIns builtIns, Errors/*!*/ errors, bool verifyThisFile=true) /* throws System.IO.IOException */ {
+  Contract.Requires(filename != null);
+  Contract.Requires(module != null);
+  string s;
+  if (filename == "stdin.dfy") {
+    s = Microsoft.Boogie.ParserHelper.Fill(System.Console.In, new List<string>());
+    return Parse(s, filename, module, builtIns, errors, verifyThisFile);
+  } else {
+    using (System.IO.StreamReader reader = new System.IO.StreamReader(filename)) {
+      s = Microsoft.Boogie.ParserHelper.Fill(reader, new List<string>());
+      return Parse(s, DafnyOptions.Clo.UseBaseNameForFileName ? Path.GetFileName(filename) : filename, module, builtIns, errors, verifyThisFile);
+    }
+  }
+}
+///<summary>
+/// Parses top-level things (modules, classes, datatypes, class members)
+/// and appends them in appropriate form to "module".
+/// Returns the number of parsing errors encountered.
+/// Note: first initialize the Scanner.
+///</summary>
+public static int Parse (string/*!*/ s, string/*!*/ filename, ModuleDecl module, BuiltIns builtIns, bool verifyThisFile=true) {
+  Contract.Requires(s != null);
+  Contract.Requires(filename != null);
+  Contract.Requires(module != null);
+  Errors errors = new Errors();
+  return Parse(s, filename, module, builtIns, errors, verifyThisFile);
+}
+///<summary>
+/// Parses top-level things (modules, classes, datatypes, class members)
+/// and appends them in appropriate form to "module".
+/// Returns the number of parsing errors encountered.
+/// Note: first initialize the Scanner with the given Errors sink.
+///</summary>
+public static int Parse (string/*!*/ s, string/*!*/ filename, ModuleDecl module, BuiltIns builtIns,
+                         Errors/*!*/ errors, bool verifyThisFile=true) {
+  Contract.Requires(s != null);
+  Contract.Requires(filename != null);
+  Contract.Requires(module != null);
+  Contract.Requires(errors != null);
+  byte[]/*!*/ buffer = cce.NonNull( UTF8Encoding.Default.GetBytes(s));
+  MemoryStream ms = new MemoryStream(buffer,false);
+  Scanner scanner = new Scanner(ms, errors, filename);
+  Parser parser = new Parser(scanner, errors, module, builtIns, verifyThisFile);
+  parser.Parse();
+  return parser.errors.count;
+}
+public Parser(Scanner/*!*/ scanner, Errors/*!*/ errors, ModuleDecl module, BuiltIns builtIns, bool verifyThisFile=true)
+  : this(scanner, errors)  // the real work
+{
+  // initialize readonly fields
+  dummyExpr = new LiteralExpr(Token.NoToken);
+  dummyRhs = new ExprRhs(dummyExpr, null);
+  dummyFrameExpr = new FrameExpression(dummyExpr.tok, dummyExpr, null);
+  dummyStmt = new ReturnStmt(Token.NoToken, Token.NoToken, null);
+  theModule = module;
+  theBuiltIns = builtIns;
+  theVerifyThisFile = verifyThisFile;
+}
+
+bool IsAttribute() {
+  Token x = scanner.Peek();
+  return la.kind == _lbrace && x.kind == _colon;
+}
+
+bool IsAlternative() {
+  Token x = scanner.Peek();
+  return la.kind == _lbrace && x.kind == _case;
+}
+
+bool IsLoopSpec() {
+  return la.kind == _invariant | la.kind == _decreases | la.kind == _modifies;
+}
+
+bool IsParenStar() {
+  scanner.ResetPeek();
+  Token x = scanner.Peek();
+  return la.kind == _openparen && x.kind == _star;
+}
+
+bool IsEquivOp() {
+  return la.val == "<==>" || la.val == "\u21d4";
+}
+bool IsImpliesOp() {
+  return la.val == "==>" || la.val == "\u21d2";
+}
+bool IsExpliesOp() {
+  return la.val == "<==" || la.val == "\u21d0";
+}
+bool IsAndOp() {
+  return la.val == "&&" || la.val == "\u2227";
+}
+bool IsOrOp() {
+  return la.val == "||" || la.val == "\u2228";
+}
+bool IsRelOp() {
+  return la.val == "=="
+      || la.val == "<"
+      || la.val == ">"
+      || la.val == "<="
+      || la.val == ">="
+      || la.val == "!="
+      || la.val == "in"
+      || la.kind == _notIn
+      || la.val =="!"
+      || la.val == "\u2260"
+      || la.val == "\u2264"
+      || la.val == "\u2265";
+}
+bool IsAddOp() {
+  return la.val == "+" || la.val == "-";
+}
+bool IsMulOp() {
+  return la.kind == _star || la.val == "/" || la.val == "%";
+}
+bool IsQSep() {
+  return la.kind == _doublecolon || la.kind == _bullet;
+}
+
+bool IsNonFinalColon() {
+  return la.kind == _colon && scanner.Peek().kind != _rbracket;
+}
+bool IsMapDisplay() {
+  return la.kind == _map && scanner.Peek().kind == _lbracket;
+}
+
+bool IsSuffix() {
+  return la.kind == _dot || la.kind == _lbracket || la.kind == _openparen;
+}
+
+string UnwildIdent(string x, bool allowWildcardId) {
+  if (x.StartsWith("_")) {
+    if (allowWildcardId && x.Length == 1) {
+      return "_v" + anonymousIds++;
+    } else {
+      SemErr("cannot declare identifier beginning with underscore");
+    }
+  }
+  return x;
+}
+
+bool IsLambda(bool allowLambda)
+{
+  if (!allowLambda) {
+    return false;
+  }
+  scanner.ResetPeek();
+  Token x;
+  // peek at what might be a signature of a lambda expression
+  if (la.kind == _ident) {
+    // cool, that's the entire candidate signature
+  } else if (la.kind != _openparen) {
+    return false;  // this is not a lambda expression
+  } else {
+    int identCount = 0;
+    x = scanner.Peek();
+    while (x.kind != _closeparen) {
+      if (identCount != 0) {
+        if (x.kind != _comma) {
+          return false;  // not the signature of a lambda
+        }
+        x = scanner.Peek();
+      }
+      if (x.kind != _ident) {
+        return false;  // not a lambda expression
+      }
+      identCount++;
+      x = scanner.Peek();
+      if (x.kind == _colon) {
+        // a colon belongs only in a lamdba signature, so this must be a lambda (or something ill-formed)
+        return true;
+      }
+    }
+  }
+  // What we have seen so far could have been a lambda signature or could have been some
+  // other expression (in particular, an identifier, a parenthesized identifier, or a
+  // tuple all of whose subexpressions are identifiers).
+  // It is a lambda expression if what follows is something that must be a lambda.
+  x = scanner.Peek();
+  return x.kind == _darrow || x.kind == _arrow || x.kind == _reads || x.kind == _requires;
+}
+
+bool IsIdentParen() {
+  Token x = scanner.Peek();
+  return la.kind == _ident && x.kind == _openparen;
+}
+
+bool IsIdentColonOrBar() {
+  Token x = scanner.Peek();
+  return la.kind == _ident && (x.kind == _colon || x.kind == _verticalbar);
+}
+
+bool SemiFollowsCall(bool allowSemi, Expression e) {
+  return allowSemi && la.kind == _semi && e is ApplySuffix;
+}
+
+bool CloseOptionalBrace(bool usesOptionalBrace) {
+  return usesOptionalBrace && la.kind == _rbrace;
+}
+
+bool IsNotEndOfCase() {
+  return la.kind != _EOF && la.kind != _rbrace && la.kind != _case;
+}
+
+/* The following is the largest lookahead there is. It needs to check if what follows
+ * can be nothing but "<" Type { "," Type } ">".
+ */
+bool IsGenericInstantiation() {
+  scanner.ResetPeek();
+  IToken pt = la;
+  if (!IsTypeList(ref pt)) {
+    return false;
+  }
+  /* There are ambiguities in the parsing.  For example:
+   *     F( a < b , c > (d) )
+   * can either be a unary function F whose argument is a function "a" with type arguments "<b,c>" and
+   * parameter "d", or can be a binary function F with the two boolean arguments "a < b" and "c > (d)".
+   * To make the situation a little better, we (somewhat heuristically) look at the character that
+   * follows the ">".  Note that if we, contrary to a user's intentions, pick "a<b,c>" out as a function
+   * with a type instantiation, the user can disambiguate it by making sure the ">" sits inside some
+   * parentheses, like:
+   *     F( a < b , (c > (d)) )
+   */
+  switch (pt.kind) {
+    case _dot:  // here, we're sure it must have been a type instantiation we saw, because an expression cannot begin with dot
+    case _openparen:  // it was probably a type instantiation of a function/method
+    case _lbracket:  // it is possible that it was a type instantiation
+    case _lbrace:  // it was probably a type instantiation of a function/method
+    // In the following cases, we're sure we must have read a type instantiation that just ended an expression
+    case _closeparen:
+    case _rbracket:
+    case _rbrace:
+    case _semi:
+    case _then:
+    case _else:
+    case _case:
+    case _eq:
+    case _neq:
+    case _neqAlt:
+    case _openAngleBracket:
+    case _closeAngleBracket:
+      return true;
+    default:
+      return false;
+  }
+}
+bool IsTypeList(ref IToken pt) {
+  if (pt.kind != _openAngleBracket) {
+    return false;
+  }
+  pt = scanner.Peek();
+  return IsTypeSequence(ref pt, _closeAngleBracket);
+}
+bool IsTypeSequence(ref IToken pt, int endBracketKind) {
+  while (true) {
+    if (!IsType(ref pt)) {
+      return false;
+    }
+    if (pt.kind == endBracketKind) {
+      // end of type list
+      pt = scanner.Peek();
+      return true;
+    } else if (pt.kind == _comma) {
+      // type list continues
+      pt = scanner.Peek();
+    } else {
+      // not a type list
+      return false;
+    }
+  }
+}
+bool IsType(ref IToken pt) {
+  switch (pt.kind) {
+    case _bool:
+    case _char:
+    case _nat:
+    case _int:
+    case _real:
+    case _object:
+    case _string:
+      pt = scanner.Peek();
+      return true;
+    case _arrayToken:
+    case _set:
+    case _multiset:
+    case _seq:
+    case _map:
+      pt = scanner.Peek();
+      return IsTypeList(ref pt);
+    case _ident:
+      while (true) {
+        // invariant: next token is an ident
+        pt = scanner.Peek();
+        if (pt.kind == _openAngleBracket && !IsTypeList(ref pt)) {
+          return false;
+        }
+        if (pt.kind != _dot) {
+          // end of the type
+          return true;
+        }
+        pt = scanner.Peek();  // get the _dot
+        if (pt.kind != _ident) {
+          return false;
+        }
+      }
+    case _openparen:
+      pt = scanner.Peek();
+      return IsTypeSequence(ref pt, _closeparen);
+    default:
+      return false;
+  }
+}
+
+/*--------------------------------------------------------------------------*/
+
+
+	public Parser(Scanner/*!*/ scanner, Errors/*!*/ errors) {
+		this.scanner = scanner;
+		this.errors = errors;
+		Token/*!*/ tok = new Token();
+		tok.val = "";
+		this.la = tok;
+		this.t = new Token(); // just to satisfy its non-null constraint
+	}
+
+	void SynErr (int n) {
+		if (errDist >= minErrDist) errors.SynErr(la.filename, la.line, la.col, n);
+		errDist = 0;
+	}
+
+	public void SemErr (string/*!*/ msg) {
+		Contract.Requires(msg != null);
+		if (errDist >= minErrDist) errors.SemErr(t, msg);
+		errDist = 0;
+	}
+
+	public void SemErr(IToken/*!*/ tok, string/*!*/ msg) {
+	  Contract.Requires(tok != null);
+	  Contract.Requires(msg != null);
+	  errors.SemErr(tok, msg);
+	}
+
+	void Get () {
+		for (;;) {
+			t = la;
+			la = scanner.Scan();
+			if (la.kind <= maxT) { ++errDist; break; }
+
+			la = t;
+		}
+	}
+
+	void Expect (int n) {
+		if (la.kind==n) Get(); else { SynErr(n); }
+	}
+
+	bool StartOf (int s) {
+		return set[s, la.kind];
+	}
+
+	void ExpectWeak (int n, int follow) {
+		if (la.kind == n) Get();
+		else {
+			SynErr(n);
+			while (!StartOf(follow)) Get();
+		}
+	}
+
+
+	bool WeakSeparator(int n, int syFol, int repFol) {
+		int kind = la.kind;
+		if (kind == n) {Get(); return true;}
+		else if (StartOf(repFol)) {return false;}
+		else {
+			SynErr(n);
+			while (!(set[syFol, kind] || set[repFol, kind] || set[0, kind])) {
+				Get();
+				kind = la.kind;
+			}
+			return StartOf(syFol);
+		}
+	}
+
+
+	void Dafny() {
+		ClassDecl/*!*/ c; DatatypeDecl/*!*/ dt; TopLevelDecl td; IteratorDecl iter;
+		List<MemberDecl/*!*/> membersDefaultClass = new List<MemberDecl/*!*/>();
+		ModuleDecl submodule;
+		// to support multiple files, create a default module only if theModule is null
+		DefaultModuleDecl defaultModule = (DefaultModuleDecl)((LiteralModuleDecl)theModule).ModuleDef;
+		// theModule should be a DefaultModuleDecl (actually, the singular DefaultModuleDecl)
+		TraitDecl/*!*/ trait;
+		Contract.Assert(defaultModule != null);
+		
+		while (la.kind == 52) {
+			Get();
+			Expect(18);
+			{
+			 string parsedFile = t.filename;
+			 bool isVerbatimString;
+			 string includedFile = Util.RemoveParsedStringQuotes(t.val, out isVerbatimString);
+			 includedFile = Util.RemoveEscaping(includedFile, isVerbatimString);
+			 string fullPath = includedFile;
+			 if (!Path.IsPathRooted(includedFile)) {
+			   string basePath = Path.GetDirectoryName(parsedFile);
+			   includedFile = Path.Combine(basePath, includedFile);
+			   fullPath = Path.GetFullPath(includedFile);
+			 }
+			 defaultModule.Includes.Add(new Include(t, includedFile, fullPath));
+			}
+			
+		}
+		while (StartOf(1)) {
+			switch (la.kind) {
+			case 53: case 54: case 56: {
+				SubModuleDecl(defaultModule, out submodule);
+				defaultModule.TopLevelDecls.Add(submodule); 
+				break;
+			}
+			case 61: {
+				ClassDecl(defaultModule, out c);
+				defaultModule.TopLevelDecls.Add(c); 
+				break;
+			}
+			case 66: case 67: {
+				DatatypeDecl(defaultModule, out dt);
+				defaultModule.TopLevelDecls.Add(dt); 
+				break;
+			}
+			case 69: {
+				NewtypeDecl(defaultModule, out td);
+				defaultModule.TopLevelDecls.Add(td); 
+				break;
+			}
+			case 70: {
+				OtherTypeDecl(defaultModule, out td);
+				defaultModule.TopLevelDecls.Add(td); 
+				break;
+			}
+			case 71: {
+				IteratorDecl(defaultModule, out iter);
+				defaultModule.TopLevelDecls.Add(iter); 
+				break;
+			}
+			case 63: {
+				TraitDecl(defaultModule, out trait);
+				defaultModule.TopLevelDecls.Add(trait); 
+				break;
+			}
+			case 64: case 65: case 68: case 74: case 75: case 76: case 77: case 78: case 82: case 83: case 84: {
+				ClassMemberDecl(membersDefaultClass, false);
+				break;
+			}
+			}
+		}
+		DefaultClassDecl defaultClass = null;
+		foreach (TopLevelDecl topleveldecl in defaultModule.TopLevelDecls) {
+		 defaultClass = topleveldecl as DefaultClassDecl;
+		 if (defaultClass != null) {
+		   defaultClass.Members.AddRange(membersDefaultClass);
+		   break;
+		 }
+		}
+		if (defaultClass == null) { // create the default class here, because it wasn't found
+		 defaultClass = new DefaultClassDecl(defaultModule, membersDefaultClass);
+		 defaultModule.TopLevelDecls.Add(defaultClass);
+		} 
+		Expect(0);
+	}
+
+	void SubModuleDecl(ModuleDefinition parent, out ModuleDecl submodule) {
+		ClassDecl/*!*/ c; DatatypeDecl/*!*/ dt; TopLevelDecl td; IteratorDecl iter;
+		Attributes attrs = null;  IToken/*!*/ id;
+		TraitDecl/*!*/ trait;
+		List<MemberDecl/*!*/> namedModuleDefaultClassMembers = new List<MemberDecl>();;
+		List<IToken> idRefined = null, idPath = null, idAssignment = null;
+		ModuleDefinition module;
+		ModuleDecl sm;
+		submodule = null; // appease compiler
+		bool isAbstract = false;
+		bool opened = false;
+		
+		if (la.kind == 53 || la.kind == 54) {
+			if (la.kind == 53) {
+				Get();
+				isAbstract = true; 
+			}
+			Expect(54);
+			while (la.kind == 38) {
+				Attribute(ref attrs);
+			}
+			NoUSIdent(out id);
+			if (la.kind == 55) {
+				Get();
+				QualifiedModuleName(out idRefined);
+			}
+			module = new ModuleDefinition(id, id.val, isAbstract, false, idRefined == null ? null : idRefined, parent, attrs, false); 
+			Expect(38);
+			module.BodyStartTok = t; 
+			while (StartOf(1)) {
+				switch (la.kind) {
+				case 53: case 54: case 56: {
+					SubModuleDecl(module, out sm);
+					module.TopLevelDecls.Add(sm); 
+					break;
+				}
+				case 61: {
+					ClassDecl(module, out c);
+					module.TopLevelDecls.Add(c); 
+					break;
+				}
+				case 63: {
+					TraitDecl(module, out trait);
+					module.TopLevelDecls.Add(trait); 
+					break;
+				}
+				case 66: case 67: {
+					DatatypeDecl(module, out dt);
+					module.TopLevelDecls.Add(dt); 
+					break;
+				}
+				case 69: {
+					NewtypeDecl(module, out td);
+					module.TopLevelDecls.Add(td); 
+					break;
+				}
+				case 70: {
+					OtherTypeDecl(module, out td);
+					module.TopLevelDecls.Add(td); 
+					break;
+				}
+				case 71: {
+					IteratorDecl(module, out iter);
+					module.TopLevelDecls.Add(iter); 
+					break;
+				}
+				case 64: case 65: case 68: case 74: case 75: case 76: case 77: case 78: case 82: case 83: case 84: {
+					ClassMemberDecl(namedModuleDefaultClassMembers, false);
+					break;
+				}
+				}
+			}
+			Expect(39);
+			module.BodyEndTok = t;
+			module.TopLevelDecls.Add(new DefaultClassDecl(module, namedModuleDefaultClassMembers));
+			submodule = new LiteralModuleDecl(module, parent); 
+		} else if (la.kind == 56) {
+			Get();
+			if (la.kind == 57) {
+				Get();
+				opened = true;
+			}
+			NoUSIdent(out id);
+			if (la.kind == 58 || la.kind == 59) {
+				if (la.kind == 58) {
+					Get();
+					QualifiedModuleName(out idPath);
+					submodule = new AliasModuleDecl(idPath, id, parent, opened); 
+				} else {
+					Get();
+					QualifiedModuleName(out idPath);
+					if (la.kind == 60) {
+						Get();
+						QualifiedModuleName(out idAssignment);
+					}
+					submodule = new ModuleFacadeDecl(idPath, id, parent, idAssignment, opened); 
+				}
+			}
+			if (la.kind == 25) {
+				while (!(la.kind == 0 || la.kind == 25)) {SynErr(134); Get();}
+				Get();
+			}
+			if (submodule == null) {
+			 idPath = new List<IToken>();
+			 idPath.Add(id);
+			 submodule = new AliasModuleDecl(idPath, id, parent, opened);
+			}
+			
+		} else SynErr(135);
+	}
+
+	void ClassDecl(ModuleDefinition/*!*/ module, out ClassDecl/*!*/ c) {
+		Contract.Requires(module != null);
+		Contract.Ensures(Contract.ValueAtReturn(out c) != null);
+		IToken/*!*/ id;
+		Type trait = null;
+		List<Type>/*!*/ traits = new List<Type>();
+		Attributes attrs = null;
+		List<TypeParameter/*!*/> typeArgs = new List<TypeParameter/*!*/>();
+		List<MemberDecl/*!*/> members = new List<MemberDecl/*!*/>();
+		IToken bodyStart;
+		
+		while (!(la.kind == 0 || la.kind == 61)) {SynErr(136); Get();}
+		Expect(61);
+		while (la.kind == 38) {
+			Attribute(ref attrs);
+		}
+		NoUSIdent(out id);
+		if (la.kind == 44) {
+			GenericParameters(typeArgs);
+		}
+		if (la.kind == 62) {
+			Get();
+			Type(out trait);
+			traits.Add(trait); 
+			while (la.kind == 9) {
+				Get();
+				Type(out trait);
+				traits.Add(trait); 
+			}
+		}
+		Expect(38);
+		bodyStart = t;  
+		while (StartOf(2)) {
+			ClassMemberDecl(members, true);
+		}
+		Expect(39);
+		c = new ClassDecl(id, id.val, module, typeArgs, members, attrs, traits);
+		c.BodyStartTok = bodyStart;
+		c.BodyEndTok = t;
+		
+	}
+
+	void DatatypeDecl(ModuleDefinition/*!*/ module, out DatatypeDecl/*!*/ dt) {
+		Contract.Requires(module != null);
+		Contract.Ensures(Contract.ValueAtReturn(out dt)!=null);
+		IToken/*!*/ id;
+		Attributes attrs = null;
+		List<TypeParameter/*!*/> typeArgs = new List<TypeParameter/*!*/>();
+		List<DatatypeCtor/*!*/> ctors = new List<DatatypeCtor/*!*/>();
+		IToken bodyStart = Token.NoToken;  // dummy assignment
+		bool co = false;
+		
+		while (!(la.kind == 0 || la.kind == 66 || la.kind == 67)) {SynErr(137); Get();}
+		if (la.kind == 66) {
+			Get();
+		} else if (la.kind == 67) {
+			Get();
+			co = true; 
+		} else SynErr(138);
+		while (la.kind == 38) {
+			Attribute(ref attrs);
+		}
+		NoUSIdent(out id);
+		if (la.kind == 44) {
+			GenericParameters(typeArgs);
+		}
+		Expect(58);
+		bodyStart = t; 
+		DatatypeMemberDecl(ctors);
+		while (la.kind == 21) {
+			Get();
+			DatatypeMemberDecl(ctors);
+		}
+		if (la.kind == 25) {
+			while (!(la.kind == 0 || la.kind == 25)) {SynErr(139); Get();}
+			Get();
+		}
+		if (co) {
+		 dt = new CoDatatypeDecl(id, id.val, module, typeArgs, ctors, attrs);
+		} else {
+		 dt = new IndDatatypeDecl(id, id.val, module, typeArgs, ctors, attrs);
+		}
+		dt.BodyStartTok = bodyStart;
+		dt.BodyEndTok = t;
+		
+	}
+
+	void NewtypeDecl(ModuleDefinition module, out TopLevelDecl td) {
+		IToken id, bvId;
+		Attributes attrs = null;
+		td = null;
+		Type baseType = null;
+		Expression wh;
+		
+		Expect(69);
+		while (la.kind == 38) {
+			Attribute(ref attrs);
+		}
+		NoUSIdent(out id);
+		Expect(58);
+		if (IsIdentColonOrBar()) {
+			NoUSIdent(out bvId);
+			if (la.kind == 19) {
+				Get();
+				Type(out baseType);
+			}
+			if (baseType == null) { baseType = new OperationTypeProxy(true, true, false, false, false); } 
+			Expect(21);
+			Expression(out wh, false, true);
+			td = new NewtypeDecl(id, id.val, module, new BoundVar(bvId, bvId.val, baseType), wh, attrs); 
+		} else if (StartOf(3)) {
+			Type(out baseType);
+			td = new NewtypeDecl(id, id.val, module, baseType, attrs); 
+		} else SynErr(140);
+	}
+
+	void OtherTypeDecl(ModuleDefinition module, out TopLevelDecl td) {
+		IToken id;
+		Attributes attrs = null;
+		var eqSupport = TypeParameter.EqualitySupportValue.Unspecified;
+		var typeArgs = new List<TypeParameter>();
+		td = null;
+		Type ty;
+		
+		Expect(70);
+		while (la.kind == 38) {
+			Attribute(ref attrs);
+		}
+		NoUSIdent(out id);
+		if (la.kind == 42) {
+			Get();
+			Expect(46);
+			Expect(43);
+			eqSupport = TypeParameter.EqualitySupportValue.Required; 
+			if (la.kind == 44) {
+				GenericParameters(typeArgs);
+			}
+		} else if (StartOf(4)) {
+			if (la.kind == 44) {
+				GenericParameters(typeArgs);
+			}
+			if (la.kind == 58) {
+				Get();
+				Type(out ty);
+				td = new TypeSynonymDecl(id, id.val, typeArgs, module, ty, attrs); 
+			}
+		} else SynErr(141);
+		if (td == null) {
+		 td = new OpaqueTypeDecl(id, id.val, module, eqSupport, typeArgs, attrs);
+		}
+		
+		if (la.kind == 25) {
+			while (!(la.kind == 0 || la.kind == 25)) {SynErr(142); Get();}
+			Get();
+		}
+	}
+
+	void IteratorDecl(ModuleDefinition module, out IteratorDecl/*!*/ iter) {
+		Contract.Ensures(Contract.ValueAtReturn(out iter) != null);
+		IToken/*!*/ id;
+		Attributes attrs = null;
+		List<TypeParameter/*!*/>/*!*/ typeArgs = new List<TypeParameter/*!*/>();
+		List<Formal/*!*/> ins = new List<Formal/*!*/>();
+		List<Formal/*!*/> outs = new List<Formal/*!*/>();
+		List<FrameExpression/*!*/> reads = new List<FrameExpression/*!*/>();
+		List<FrameExpression/*!*/> mod = new List<FrameExpression/*!*/>();
+		List<Expression/*!*/> decreases = new List<Expression>();
+		List<MaybeFreeExpression/*!*/> req = new List<MaybeFreeExpression/*!*/>();
+		List<MaybeFreeExpression/*!*/> ens = new List<MaybeFreeExpression/*!*/>();
+		List<MaybeFreeExpression/*!*/> yieldReq = new List<MaybeFreeExpression/*!*/>();
+		List<MaybeFreeExpression/*!*/> yieldEns = new List<MaybeFreeExpression/*!*/>();
+		List<Expression/*!*/> dec = new List<Expression/*!*/>();
+		Attributes readsAttrs = null;
+		Attributes modAttrs = null;
+		Attributes decrAttrs = null;
+		BlockStmt body = null;
+		IToken signatureEllipsis = null;
+		IToken bodyStart = Token.NoToken;
+		IToken bodyEnd = Token.NoToken;
+		
+		while (!(la.kind == 0 || la.kind == 71)) {SynErr(143); Get();}
+		Expect(71);
+		while (la.kind == 38) {
+			Attribute(ref attrs);
+		}
+		NoUSIdent(out id);
+		if (la.kind == 42 || la.kind == 44) {
+			if (la.kind == 44) {
+				GenericParameters(typeArgs);
+			}
+			Formals(true, true, ins);
+			if (la.kind == 72 || la.kind == 73) {
+				if (la.kind == 72) {
+					Get();
+				} else {
+					Get();
+					SemErr(t, "iterators don't have a 'returns' clause; did you mean 'yields'?"); 
+				}
+				Formals(false, true, outs);
+			}
+		} else if (la.kind == 51) {
+			Get();
+			signatureEllipsis = t; 
+		} else SynErr(144);
+		while (StartOf(5)) {
+			IteratorSpec(reads, mod, decreases, req, ens, yieldReq, yieldEns, ref readsAttrs, ref modAttrs, ref decrAttrs);
+		}
+		if (la.kind == 38) {
+			BlockStmt(out body, out bodyStart, out bodyEnd);
+		}
+		iter = new IteratorDecl(id, id.val, module, typeArgs, ins, outs,
+		                       new Specification<FrameExpression>(reads, readsAttrs),
+		                       new Specification<FrameExpression>(mod, modAttrs),
+		                       new Specification<Expression>(decreases, decrAttrs),
+		                       req, ens, yieldReq, yieldEns,
+		                       body, attrs, signatureEllipsis);
+		iter.BodyStartTok = bodyStart;
+		iter.BodyEndTok = bodyEnd;
+		
+	}
+
+	void TraitDecl(ModuleDefinition/*!*/ module, out TraitDecl/*!*/ trait) {
+		Contract.Requires(module != null);
+		Contract.Ensures(Contract.ValueAtReturn(out trait) != null);
+		IToken/*!*/ id;
+		Attributes attrs = null;
+		List<TypeParameter/*!*/> typeArgs = new List<TypeParameter/*!*/>(); //traits should not support type parameters at the moment
+		List<MemberDecl/*!*/> members = new List<MemberDecl/*!*/>();
+		IToken bodyStart;
+		
+		while (!(la.kind == 0 || la.kind == 63)) {SynErr(145); Get();}
+		Expect(63);
+		while (la.kind == 38) {
+			Attribute(ref attrs);
+		}
+		NoUSIdent(out id);
+		if (la.kind == 44) {
+			GenericParameters(typeArgs);
+		}
+		Expect(38);
+		bodyStart = t; 
+		while (StartOf(2)) {
+			ClassMemberDecl(members, true);
+		}
+		Expect(39);
+		trait = new TraitDecl(id, id.val, module, typeArgs, members, attrs);
+		trait.BodyStartTok = bodyStart;
+		trait.BodyEndTok = t;
+		
+	}
+
+	void ClassMemberDecl(List<MemberDecl/*!*/>/*!*/ mm, bool allowConstructors) {
+		Contract.Requires(cce.NonNullElements(mm));
+		Method/*!*/ m;
+		Function/*!*/ f;
+		MemberModifiers mmod = new MemberModifiers();
+		
+		while (la.kind == 64 || la.kind == 65) {
+			if (la.kind == 64) {
+				Get();
+				mmod.IsGhost = true; 
+			} else {
+				Get();
+				mmod.IsStatic = true; 
+			}
+		}
+		if (la.kind == 68) {
+			FieldDecl(mmod, mm);
+		} else if (la.kind == 82 || la.kind == 83 || la.kind == 84) {
+			FunctionDecl(mmod, out f);
+			mm.Add(f); 
+		} else if (StartOf(6)) {
+			MethodDecl(mmod, allowConstructors, out m);
+			mm.Add(m); 
+		} else SynErr(146);
+	}
+
+	void Attribute(ref Attributes attrs) {
+		string name;
+		var args = new List<Expression>();
+		
+		Expect(38);
+		Expect(19);
+		Expect(1);
+		name = t.val; 
+		if (StartOf(7)) {
+			Expressions(args);
+		}
+		Expect(39);
+		attrs = new Attributes(name, args, attrs); 
+	}
+
+	void NoUSIdent(out IToken/*!*/ x) {
+		Contract.Ensures(Contract.ValueAtReturn(out x) != null); 
+		Expect(1);
+		x = t;
+		if (x.val.StartsWith("_")) {
+		 SemErr("cannot declare identifier beginning with underscore");
+		}
+		
+	}
+
+	void QualifiedModuleName(out List<IToken> ids) {
+		IToken id; ids = new List<IToken>(); 
+		Ident(out id);
+		ids.Add(id); 
+		while (la.kind == 24) {
+			Get();
+			Ident(out id);
+			ids.Add(id); 
+		}
+	}
+
+	void Ident(out IToken/*!*/ x) {
+		Contract.Ensures(Contract.ValueAtReturn(out x) != null); 
+		Expect(1);
+		x = t; 
+	}
+
+	void GenericParameters(List<TypeParameter/*!*/>/*!*/ typeArgs) {
+		Contract.Requires(cce.NonNullElements(typeArgs));
+		IToken/*!*/ id;
+		TypeParameter.EqualitySupportValue eqSupport;
+		
+		Expect(44);
+		NoUSIdent(out id);
+		eqSupport = TypeParameter.EqualitySupportValue.Unspecified; 
+		if (la.kind == 42) {
+			Get();
+			Expect(46);
+			Expect(43);
+			eqSupport = TypeParameter.EqualitySupportValue.Required; 
+		}
+		typeArgs.Add(new TypeParameter(id, id.val, eqSupport)); 
+		while (la.kind == 20) {
+			Get();
+			NoUSIdent(out id);
+			eqSupport = TypeParameter.EqualitySupportValue.Unspecified; 
+			if (la.kind == 42) {
+				Get();
+				Expect(46);
+				Expect(43);
+				eqSupport = TypeParameter.EqualitySupportValue.Required; 
+			}
+			typeArgs.Add(new TypeParameter(id, id.val, eqSupport)); 
+		}
+		Expect(45);
+	}
+
+	void Type(out Type ty) {
+		Contract.Ensures(Contract.ValueAtReturn(out ty) != null); IToken/*!*/ tok; 
+		TypeAndToken(out tok, out ty);
+	}
+
+	void FieldDecl(MemberModifiers mmod, List<MemberDecl/*!*/>/*!*/ mm) {
+		Contract.Requires(cce.NonNullElements(mm));
+		Attributes attrs = null;
+		IToken/*!*/ id;  Type/*!*/ ty;
+		
+		while (!(la.kind == 0 || la.kind == 68)) {SynErr(147); Get();}
+		Expect(68);
+		if (mmod.IsStatic) { SemErr(t, "fields cannot be declared 'static'"); }
+		
+		while (la.kind == 38) {
+			Attribute(ref attrs);
+		}
+		FIdentType(out id, out ty);
+		mm.Add(new Field(id, id.val, mmod.IsGhost, ty, attrs)); 
+		while (la.kind == 20) {
+			Get();
+			FIdentType(out id, out ty);
+			mm.Add(new Field(id, id.val, mmod.IsGhost, ty, attrs)); 
+		}
+		OldSemi();
+	}
+
+	void FunctionDecl(MemberModifiers mmod, out Function/*!*/ f) {
+		Contract.Ensures(Contract.ValueAtReturn(out f)!=null);
+		Attributes attrs = null;
+		IToken/*!*/ id = Token.NoToken;  // to please compiler
+		List<TypeParameter/*!*/> typeArgs = new List<TypeParameter/*!*/>();
+		List<Formal/*!*/> formals = new List<Formal/*!*/>();
+		Type/*!*/ returnType = new BoolType();
+		List<Expression/*!*/> reqs = new List<Expression/*!*/>();
+		List<Expression/*!*/> ens = new List<Expression/*!*/>();
+		List<FrameExpression/*!*/> reads = new List<FrameExpression/*!*/>();
+		List<Expression/*!*/> decreases;
+		Expression body = null;
+		bool isPredicate = false;  bool isCoPredicate = false;
+		bool isFunctionMethod = false;
+		IToken bodyStart = Token.NoToken;
+		IToken bodyEnd = Token.NoToken;
+		IToken signatureEllipsis = null;
+		bool missingOpenParen;
+		
+		if (la.kind == 82) {
+			Get();
+			if (la.kind == 74) {
+				Get();
+				isFunctionMethod = true; 
+			}
+			if (mmod.IsGhost) { SemErr(t, "functions cannot be declared 'ghost' (they are ghost by default)"); }
+			
+			while (la.kind == 38) {
+				Attribute(ref attrs);
+			}
+			NoUSIdent(out id);
+			if (la.kind == 42 || la.kind == 44) {
+				if (la.kind == 44) {
+					GenericParameters(typeArgs);
+				}
+				Formals(true, isFunctionMethod, formals);
+				Expect(19);
+				Type(out returnType);
+			} else if (la.kind == 51) {
+				Get();
+				signatureEllipsis = t; 
+			} else SynErr(148);
+		} else if (la.kind == 83) {
+			Get();
+			isPredicate = true; 
+			if (la.kind == 74) {
+				Get();
+				isFunctionMethod = true; 
+			}
+			if (mmod.IsGhost) { SemErr(t, "predicates cannot be declared 'ghost' (they are ghost by default)"); }
+			
+			while (la.kind == 38) {
+				Attribute(ref attrs);
+			}
+			NoUSIdent(out id);
+			if (StartOf(8)) {
+				if (la.kind == 44) {
+					GenericParameters(typeArgs);
+				}
+				missingOpenParen = true; 
+				if (la.kind == 42) {
+					Formals(true, isFunctionMethod, formals);
+					missingOpenParen = false; 
+				}
+				if (missingOpenParen) { errors.Warning(t, "with the new support of higher-order functions in Dafny, parentheses-less predicates are no longer supported; in the new syntax, parentheses are required for the declaration and uses of predicates, even if the predicate takes no additional arguments"); } 
+				if (la.kind == 19) {
+					Get();
+					SemErr(t, "predicates do not have an explicitly declared return type; it is always bool"); 
+				}
+			} else if (la.kind == 51) {
+				Get();
+				signatureEllipsis = t; 
+			} else SynErr(149);
+		} else if (la.kind == 84) {
+			Get();
+			isCoPredicate = true; 
+			if (mmod.IsGhost) { SemErr(t, "copredicates cannot be declared 'ghost' (they are ghost by default)"); }
+			
+			while (la.kind == 38) {
+				Attribute(ref attrs);
+			}
+			NoUSIdent(out id);
+			if (StartOf(8)) {
+				if (la.kind == 44) {
+					GenericParameters(typeArgs);
+				}
+				missingOpenParen = true; 
+				if (la.kind == 42) {
+					Formals(true, isFunctionMethod, formals);
+					missingOpenParen = false; 
+				}
+				if (missingOpenParen) { errors.Warning(t, "with the new support of higher-order functions in Dafny, parentheses-less co-predicates are no longer supported; in the new syntax, parentheses are required for the declaration and uses of predicates, even if the co-predicate takes no additional arguments"); } 
+				if (la.kind == 19) {
+					Get();
+					SemErr(t, "copredicates do not have an explicitly declared return type; it is always bool"); 
+				}
+			} else if (la.kind == 51) {
+				Get();
+				signatureEllipsis = t; 
+			} else SynErr(150);
+		} else SynErr(151);
+		decreases = isCoPredicate ? null : new List<Expression/*!*/>(); 
+		while (StartOf(9)) {
+			FunctionSpec(reqs, reads, ens, decreases);
+		}
+		if (la.kind == 38) {
+			FunctionBody(out body, out bodyStart, out bodyEnd);
+		}
+		if (DafnyOptions.O.DisallowSoundnessCheating && body == null && ens.Count > 0 && !Attributes.Contains(attrs, "axiom") && !Attributes.Contains(attrs, "imported")) {
+		  SemErr(t, "a function with an ensures clause must have a body, unless given the :axiom attribute");
+		}
+		
+		IToken tok = theVerifyThisFile ? id : new IncludeToken(id);
+		if (isPredicate) {
+		  f = new Predicate(tok, id.val, mmod.IsStatic, !isFunctionMethod, typeArgs, formals,
+		                    reqs, reads, ens, new Specification<Expression>(decreases, null), body, Predicate.BodyOriginKind.OriginalOrInherited, attrs, signatureEllipsis);
+		} else if (isCoPredicate) {
+		  f = new CoPredicate(tok, id.val, mmod.IsStatic, typeArgs, formals,
+		                    reqs, reads, ens, body, attrs, signatureEllipsis);
+		} else {
+		  f = new Function(tok, id.val, mmod.IsStatic, !isFunctionMethod, typeArgs, formals, returnType,
+		                   reqs, reads, ens, new Specification<Expression>(decreases, null), body, attrs, signatureEllipsis);
+		}
+		f.BodyStartTok = bodyStart;
+		f.BodyEndTok = bodyEnd;
+		theBuiltIns.CreateArrowTypeDecl(formals.Count);
+		if (isCoPredicate) {
+		 // also create an arrow type for the corresponding prefix predicate
+		 theBuiltIns.CreateArrowTypeDecl(formals.Count + 1);
+		}
+		
+	}
+
+	void MethodDecl(MemberModifiers mmod, bool allowConstructor, out Method/*!*/ m) {
+		Contract.Ensures(Contract.ValueAtReturn(out m) !=null);
+		IToken/*!*/ id = Token.NoToken;
+		bool hasName = false;  IToken keywordToken;
+		Attributes attrs = null;
+		List<TypeParameter/*!*/>/*!*/ typeArgs = new List<TypeParameter/*!*/>();
+		List<Formal/*!*/> ins = new List<Formal/*!*/>();
+		List<Formal/*!*/> outs = new List<Formal/*!*/>();
+		List<MaybeFreeExpression/*!*/> req = new List<MaybeFreeExpression/*!*/>();
+		List<FrameExpression/*!*/> mod = new List<FrameExpression/*!*/>();
+		List<MaybeFreeExpression/*!*/> ens = new List<MaybeFreeExpression/*!*/>();
+		List<Expression/*!*/> dec = new List<Expression/*!*/>();
+		Attributes decAttrs = null;
+		Attributes modAttrs = null;
+		BlockStmt body = null;
+		bool isLemma = false;
+		bool isConstructor = false;
+		bool isCoLemma = false;
+		IToken signatureEllipsis = null;
+		IToken bodyStart = Token.NoToken;
+		IToken bodyEnd = Token.NoToken;
+		
+		while (!(StartOf(10))) {SynErr(152); Get();}
+		if (la.kind == 74) {
+			Get();
+		} else if (la.kind == 75) {
+			Get();
+			isLemma = true; 
+		} else if (la.kind == 76) {
+			Get();
+			isCoLemma = true; 
+		} else if (la.kind == 77) {
+			Get();
+			isCoLemma = true;
+			errors.Warning(t, "the 'comethod' keyword has been deprecated; it has been renamed to 'colemma'");
+			
+		} else if (la.kind == 78) {
+			Get();
+			if (allowConstructor) {
+			 isConstructor = true;
+			} else {
+			 SemErr(t, "constructors are allowed only in classes");
+			}
+			
+		} else SynErr(153);
+		keywordToken = t; 
+		if (isLemma) {
+		 if (mmod.IsGhost) {
+		   SemErr(t, "lemmas cannot be declared 'ghost' (they are automatically 'ghost')");
+		 }
+		} else if (isConstructor) {
+		 if (mmod.IsGhost) {
+		   SemErr(t, "constructors cannot be declared 'ghost'");
+		 }
+		 if (mmod.IsStatic) {
+		   SemErr(t, "constructors cannot be declared 'static'");
+		 }
+		} else if (isCoLemma) {
+		 if (mmod.IsGhost) {
+		   SemErr(t, "colemmas cannot be declared 'ghost' (they are automatically 'ghost')");
+		 }
+		}
+		
+		while (la.kind == 38) {
+			Attribute(ref attrs);
+		}
+		if (la.kind == 1) {
+			NoUSIdent(out id);
+			hasName = true; 
+		}
+		if (!hasName) {
+		 id = keywordToken;
+		 if (!isConstructor) {
+		   SemErr(la, "a method must be given a name (expecting identifier)");
+		 }
+		}
+		
+		if (la.kind == 42 || la.kind == 44) {
+			if (la.kind == 44) {
+				GenericParameters(typeArgs);
+			}
+			Formals(true, !mmod.IsGhost, ins);
+			if (la.kind == 73) {
+				Get();
+				if (isConstructor) { SemErr(t, "constructors cannot have out-parameters"); } 
+				Formals(false, !mmod.IsGhost, outs);
+			}
+		} else if (la.kind == 51) {
+			Get();
+			signatureEllipsis = t; 
+		} else SynErr(154);
+		while (StartOf(11)) {
+			MethodSpec(req, mod, ens, dec, ref decAttrs, ref modAttrs);
+		}
+		if (la.kind == 38) {
+			BlockStmt(out body, out bodyStart, out bodyEnd);
+		}
+		if (DafnyOptions.O.DisallowSoundnessCheating && body == null && ens.Count > 0 && !Attributes.Contains(attrs, "axiom") && !Attributes.Contains(attrs, "imported") && !Attributes.Contains(attrs, "decl") && theVerifyThisFile) {
+		  SemErr(t, "a method with an ensures clause must have a body, unless given the :axiom attribute");
+		}
+		
+		IToken tok = theVerifyThisFile ? id : new IncludeToken(id);
+		if (isConstructor) {
+		 m = new Constructor(tok, hasName ? id.val : "_ctor", typeArgs, ins,
+		                     req, new Specification<FrameExpression>(mod, modAttrs), ens, new Specification<Expression>(dec, decAttrs), body, attrs, signatureEllipsis);
+		} else if (isCoLemma) {
+		 m = new CoLemma(tok, id.val, mmod.IsStatic, typeArgs, ins, outs,
+		                 req, new Specification<FrameExpression>(mod, modAttrs), ens, new Specification<Expression>(dec, decAttrs), body, attrs, signatureEllipsis);
+		} else if (isLemma) {
+		 m = new Lemma(tok, id.val, mmod.IsStatic, typeArgs, ins, outs,
+		               req, new Specification<FrameExpression>(mod, modAttrs), ens, new Specification<Expression>(dec, decAttrs), body, attrs, signatureEllipsis);
+		} else {
+		 m = new Method(tok, id.val, mmod.IsStatic, mmod.IsGhost, typeArgs, ins, outs,
+		                req, new Specification<FrameExpression>(mod, modAttrs), ens, new Specification<Expression>(dec, decAttrs), body, attrs, signatureEllipsis);
+		}
+		m.BodyStartTok = bodyStart;
+		m.BodyEndTok = bodyEnd;
+		
+	}
+
+	void DatatypeMemberDecl(List<DatatypeCtor/*!*/>/*!*/ ctors) {
+		Contract.Requires(cce.NonNullElements(ctors));
+		Attributes attrs = null;
+		IToken/*!*/ id;
+		List<Formal/*!*/> formals = new List<Formal/*!*/>();
+		
+		while (la.kind == 38) {
+			Attribute(ref attrs);
+		}
+		NoUSIdent(out id);
+		if (la.kind == 42) {
+			FormalsOptionalIds(formals);
+		}
+		ctors.Add(new DatatypeCtor(id, id.val, formals, attrs)); 
+	}
+
+	void FormalsOptionalIds(List<Formal/*!*/>/*!*/ formals) {
+		Contract.Requires(cce.NonNullElements(formals)); IToken/*!*/ id;  Type/*!*/ ty;  string/*!*/ name;  bool isGhost; 
+		Expect(42);
+		if (StartOf(12)) {
+			TypeIdentOptional(out id, out name, out ty, out isGhost);
+			formals.Add(new Formal(id, name, ty, true, isGhost)); 
+			while (la.kind == 20) {
+				Get();
+				TypeIdentOptional(out id, out name, out ty, out isGhost);
+				formals.Add(new Formal(id, name, ty, true, isGhost)); 
+			}
+		}
+		Expect(43);
+	}
+
+	void FIdentType(out IToken/*!*/ id, out Type/*!*/ ty) {
+		Contract.Ensures(Contract.ValueAtReturn(out id) != null); Contract.Ensures(Contract.ValueAtReturn(out ty) != null);
+		id = Token.NoToken;
+		
+		if (la.kind == 1) {
+			WildIdent(out id, false);
+		} else if (la.kind == 2) {
+			Get();
+			id = t; 
+		} else SynErr(155);
+		Expect(19);
+		Type(out ty);
+	}
+
+	void OldSemi() {
+		if (la.kind == 25) {
+			while (!(la.kind == 0 || la.kind == 25)) {SynErr(156); Get();}
+			Get();
+		}
+	}
+
+	void Expression(out Expression e, bool allowSemi, bool allowLambda) {
+		Expression e0; IToken endTok; 
+		EquivExpression(out e, allowSemi, allowLambda);
+		if (SemiFollowsCall(allowSemi, e)) {
+			Expect(25);
+			endTok = t; 
+			Expression(out e0, allowSemi, allowLambda);
+			e = new StmtExpr(e.tok,
+			     new UpdateStmt(e.tok, endTok, new List<Expression>(), new List<AssignmentRhs>() { new ExprRhs(e, null) }),
+			     e0);
+			
+		}
+	}
+
+	void GIdentType(bool allowGhostKeyword, out IToken/*!*/ id, out Type/*!*/ ty, out bool isGhost) {
+		Contract.Ensures(Contract.ValueAtReturn(out id)!=null);
+		Contract.Ensures(Contract.ValueAtReturn(out ty)!=null);
+		isGhost = false; 
+		if (la.kind == 64) {
+			Get();
+			if (allowGhostKeyword) { isGhost = true; } else { SemErr(t, "formal cannot be declared 'ghost' in this context"); } 
+		}
+		IdentType(out id, out ty, true);
+	}
+
+	void IdentType(out IToken/*!*/ id, out Type/*!*/ ty, bool allowWildcardId) {
+		Contract.Ensures(Contract.ValueAtReturn(out id) != null); Contract.Ensures(Contract.ValueAtReturn(out ty) != null);
+		WildIdent(out id, allowWildcardId);
+		Expect(19);
+		Type(out ty);
+	}
+
+	void WildIdent(out IToken x, bool allowWildcardId) {
+		Contract.Ensures(Contract.ValueAtReturn(out x) != null); 
+		Expect(1);
+		x = t;
+		t.val = UnwildIdent(t.val, allowWildcardId);
+		
+	}
+
+	void LocalIdentTypeOptional(out LocalVariable var, bool isGhost) {
+		IToken id;  Type ty;  Type optType = null;
+		
+		WildIdent(out id, true);
+		if (la.kind == 19) {
+			Get();
+			Type(out ty);
+			optType = ty; 
+		}
+		var = new LocalVariable(id, id, id.val, optType == null ? new InferredTypeProxy() : optType, isGhost); 
+	}
+
+	void IdentTypeOptional(out BoundVar var) {
+		Contract.Ensures(Contract.ValueAtReturn(out var) != null);
+		IToken id;  Type ty;  Type optType = null;
+		
+		WildIdent(out id, true);
+		if (la.kind == 19) {
+			Get();
+			Type(out ty);
+			optType = ty; 
+		}
+		var = new BoundVar(id, id.val, optType == null ? new InferredTypeProxy() : optType); 
+	}
+
+	void TypeIdentOptional(out IToken/*!*/ id, out string/*!*/ identName, out Type/*!*/ ty, out bool isGhost) {
+		Contract.Ensures(Contract.ValueAtReturn(out id)!=null);
+		Contract.Ensures(Contract.ValueAtReturn(out ty)!=null);
+		Contract.Ensures(Contract.ValueAtReturn(out identName)!=null);
+		string name = null; id = Token.NoToken; ty = new BoolType()/*dummy*/; isGhost = false; 
+		if (la.kind == 64) {
+			Get();
+			isGhost = true; 
+		}
+		if (StartOf(3)) {
+			TypeAndToken(out id, out ty);
+			if (la.kind == 19) {
+				Get();
+				UserDefinedType udt = ty as UserDefinedType;
+				if (udt != null && udt.TypeArgs.Count == 0) {
+				 name = udt.Name;
+				} else {
+				 SemErr(id, "invalid formal-parameter name in datatype constructor");
+				}
+				
+				Type(out ty);
+			}
+		} else if (la.kind == 2) {
+			Get();
+			id = t; name = id.val;
+			Expect(19);
+			Type(out ty);
+		} else SynErr(157);
+		if (name != null) {
+		 identName = name;
+		} else {
+		 identName = "#" + anonymousIds++;
+		}
+		
+	}
+
+	void TypeAndToken(out IToken tok, out Type ty) {
+		Contract.Ensures(Contract.ValueAtReturn(out tok)!=null); Contract.Ensures(Contract.ValueAtReturn(out ty) != null);
+		tok = Token.NoToken;  ty = new BoolType();  /*keep compiler happy*/
+		List<Type> gt = null;
+		
+		switch (la.kind) {
+		case 6: {
+			Get();
+			tok = t; 
+			break;
+		}
+		case 7: {
+			Get();
+			tok = t;  ty = new CharType(); 
+			break;
+		}
+		case 9: {
+			Get();
+			tok = t;  ty = new NatType(); 
+			break;
+		}
+		case 8: {
+			Get();
+			tok = t;  ty = new IntType(); 
+			break;
+		}
+		case 10: {
+			Get();
+			tok = t;  ty = new RealType(); 
+			break;
+		}
+		case 13: {
+			Get();
+			tok = t;  gt = new List<Type/*!*/>(); 
+			if (la.kind == 44) {
+				GenericInstantiation(gt);
+			}
+			if (gt.Count > 1) {
+			 SemErr("set type expects only one type argument");
+			}
+			ty = new SetType(gt.Count == 1 ? gt[0] : null);
+			
+			break;
+		}
+		case 14: {
+			Get();
+			tok = t;  gt = new List<Type/*!*/>(); 
+			if (la.kind == 44) {
+				GenericInstantiation(gt);
+			}
+			if (gt.Count > 1) {
+			 SemErr("multiset type expects only one type argument");
+			}
+			ty = new MultiSetType(gt.Count == 1 ? gt[0] : null);
+			
+			break;
+		}
+		case 15: {
+			Get();
+			tok = t;  gt = new List<Type/*!*/>(); 
+			if (la.kind == 44) {
+				GenericInstantiation(gt);
+			}
+			if (gt.Count > 1) {
+			 SemErr("seq type expects only one type argument");
+			}
+			ty = new SeqType(gt.Count == 1 ? gt[0] : null);
+			
+			break;
+		}
+		case 12: {
+			Get();
+			tok = t;  ty = new UserDefinedType(tok, tok.val, new List<Type>(), new List<IToken>()); 
+			break;
+		}
+		case 16: {
+			Get();
+			tok = t;  gt = new List<Type/*!*/>(); 
+			if (la.kind == 44) {
+				GenericInstantiation(gt);
+			}
+			if (gt.Count == 0) {
+			 ty = new MapType(null, null);
+			} else if (gt.Count != 2) {
+			 SemErr("map type expects two type arguments");
+			 ty = new MapType(gt[0], gt.Count == 1 ? new InferredTypeProxy() : gt[1]);
+			} else {
+			 ty = new MapType(gt[0], gt[1]);
+			}
+			
+			break;
+		}
+		case 42: {
+			Get();
+			tok = t; gt = new List<Type>(); 
+			if (StartOf(3)) {
+				Type(out ty);
+				gt.Add(ty); 
+				while (la.kind == 20) {
+					Get();
+					Type(out ty);
+					gt.Add(ty); 
+				}
+			}
+			Expect(43);
+			if (gt.Count == 1) {
+			 // just return the type 'ty'
+			} else {
+			 // make sure the nullary tuple type exists
+			 var dims = gt.Count;
+			 var tmp = theBuiltIns.TupleType(tok, dims, true);
+			 ty = new UserDefinedType(tok, BuiltIns.TupleTypeName(dims), gt, new List<IToken>());
+			}
+			
+			break;
+		}
+		case 1: case 5: case 11: {
+			ReferenceType(out tok, out ty);
+			break;
+		}
+		default: SynErr(158); break;
+		}
+		if (la.kind == 27) {
+			Type t2; 
+			Get();
+			tok = t; 
+			Type(out t2);
+			if (gt == null) {
+			 gt = new List<Type>{ ty };
+			}
+			ty = new ArrowType(tok, gt, t2);
+			theBuiltIns.CreateArrowTypeDecl(gt.Count);
+			
+		}
+	}
+
+	void Formals(bool incoming, bool allowGhostKeyword, List<Formal> formals) {
+		Contract.Requires(cce.NonNullElements(formals)); IToken id;  Type ty;  bool isGhost; 
+		Expect(42);
+		if (la.kind == 1 || la.kind == 64) {
+			GIdentType(allowGhostKeyword, out id, out ty, out isGhost);
+			formals.Add(new Formal(id, id.val, ty, incoming, isGhost)); 
+			while (la.kind == 20) {
+				Get();
+				GIdentType(allowGhostKeyword, out id, out ty, out isGhost);
+				formals.Add(new Formal(id, id.val, ty, incoming, isGhost)); 
+			}
+		}
+		Expect(43);
+	}
+
+	void IteratorSpec(List<FrameExpression/*!*/>/*!*/ reads, List<FrameExpression/*!*/>/*!*/ mod, List<Expression/*!*/> decreases,
+List<MaybeFreeExpression/*!*/>/*!*/ req, List<MaybeFreeExpression/*!*/>/*!*/ ens,
+List<MaybeFreeExpression/*!*/>/*!*/ yieldReq, List<MaybeFreeExpression/*!*/>/*!*/ yieldEns,
+ref Attributes readsAttrs, ref Attributes modAttrs, ref Attributes decrAttrs) {
+		Expression/*!*/ e; FrameExpression/*!*/ fe; bool isFree = false; bool isYield = false; Attributes ensAttrs = null;
+		
+		while (!(StartOf(13))) {SynErr(159); Get();}
+		if (la.kind == 36) {
+			Get();
+			while (IsAttribute()) {
+				Attribute(ref readsAttrs);
+			}
+			FrameExpression(out fe, false, false);
+			reads.Add(fe); 
+			while (la.kind == 20) {
+				Get();
+				FrameExpression(out fe, false, false);
+				reads.Add(fe); 
+			}
+			OldSemi();
+		} else if (la.kind == 35) {
+			Get();
+			while (IsAttribute()) {
+				Attribute(ref modAttrs);
+			}
+			FrameExpression(out fe, false, false);
+			mod.Add(fe); 
+			while (la.kind == 20) {
+				Get();
+				FrameExpression(out fe, false, false);
+				mod.Add(fe); 
+			}
+			OldSemi();
+		} else if (StartOf(14)) {
+			if (la.kind == 79) {
+				Get();
+				isFree = true;
+				errors.Warning(t, "the 'free' keyword is soon to be deprecated");
+				
+			}
+			if (la.kind == 81) {
+				Get();
+				isYield = true; 
+			}
+			if (la.kind == 37) {
+				Get();
+				Expression(out e, false, false);
+				OldSemi();
+				if (isYield) {
+				 yieldReq.Add(new MaybeFreeExpression(e, isFree));
+				} else {
+				 req.Add(new MaybeFreeExpression(e, isFree));
+				}
+				
+			} else if (la.kind == 80) {
+				Get();
+				while (IsAttribute()) {
+					Attribute(ref ensAttrs);
+				}
+				Expression(out e, false, false);
+				OldSemi();
+				if (isYield) {
+				 yieldEns.Add(new MaybeFreeExpression(e, isFree, ensAttrs));
+				} else {
+				 ens.Add(new MaybeFreeExpression(e, isFree, ensAttrs));
+				}
+				
+			} else SynErr(160);
+		} else if (la.kind == 33) {
+			Get();
+			while (IsAttribute()) {
+				Attribute(ref decrAttrs);
+			}
+			DecreasesList(decreases, false, false);
+			OldSemi();
+		} else SynErr(161);
+	}
+
+	void BlockStmt(out BlockStmt/*!*/ block, out IToken bodyStart, out IToken bodyEnd) {
+		Contract.Ensures(Contract.ValueAtReturn(out block) != null);
+		List<Statement/*!*/> body = new List<Statement/*!*/>();
+		
+		Expect(38);
+		bodyStart = t; 
+		while (StartOf(15)) {
+			Stmt(body);
+		}
+		Expect(39);
+		bodyEnd = t;
+		block = new BlockStmt(bodyStart, bodyEnd, body); 
+	}
+
+	void MethodSpec(List<MaybeFreeExpression/*!*/>/*!*/ req, List<FrameExpression/*!*/>/*!*/ mod, List<MaybeFreeExpression/*!*/>/*!*/ ens,
+List<Expression/*!*/>/*!*/ decreases, ref Attributes decAttrs, ref Attributes modAttrs) {
+		Contract.Requires(cce.NonNullElements(req)); Contract.Requires(cce.NonNullElements(mod)); Contract.Requires(cce.NonNullElements(ens)); Contract.Requires(cce.NonNullElements(decreases));
+		Expression/*!*/ e;  FrameExpression/*!*/ fe;  bool isFree = false; Attributes ensAttrs = null;
+		
+		while (!(StartOf(16))) {SynErr(162); Get();}
+		if (la.kind == 35) {
+			Get();
+			while (IsAttribute()) {
+				Attribute(ref modAttrs);
+			}
+			FrameExpression(out fe, false, false);
+			mod.Add(fe); 
+			while (la.kind == 20) {
+				Get();
+				FrameExpression(out fe, false, false);
+				mod.Add(fe); 
+			}
+			OldSemi();
+		} else if (la.kind == 37 || la.kind == 79 || la.kind == 80) {
+			if (la.kind == 79) {
+				Get();
+				isFree = true;
+				errors.Warning(t, "the 'free' keyword is soon to be deprecated");
+				
+			}
+			if (la.kind == 37) {
+				Get();
+				Expression(out e, false, false);
+				OldSemi();
+				req.Add(new MaybeFreeExpression(e, isFree)); 
+			} else if (la.kind == 80) {
+				Get();
+				while (IsAttribute()) {
+					Attribute(ref ensAttrs);
+				}
+				Expression(out e, false, false);
+				OldSemi();
+				ens.Add(new MaybeFreeExpression(e, isFree, ensAttrs)); 
+			} else SynErr(163);
+		} else if (la.kind == 33) {
+			Get();
+			while (IsAttribute()) {
+				Attribute(ref decAttrs);
+			}
+			DecreasesList(decreases, true, false);
+			OldSemi();
+		} else SynErr(164);
+	}
+
+	void FrameExpression(out FrameExpression fe, bool allowSemi, bool allowLambda) {
+		Contract.Ensures(Contract.ValueAtReturn(out fe) != null);
+		Expression/*!*/ e;
+		IToken/*!*/ id;
+		string fieldName = null;  IToken feTok = null;
+		fe = null;
+		
+		if (StartOf(7)) {
+			Expression(out e, allowSemi, allowLambda);
+			feTok = e.tok; 
+			if (la.kind == 85) {
+				Get();
+				Ident(out id);
+				fieldName = id.val;  feTok = id; 
+			}
+			fe = new FrameExpression(feTok, e, fieldName); 
+		} else if (la.kind == 85) {
+			Get();
+			Ident(out id);
+			fieldName = id.val; 
+			fe = new FrameExpression(id, new ImplicitThisExpr(id), fieldName); 
+		} else SynErr(165);
+	}
+
+	void DecreasesList(List<Expression> decreases, bool allowWildcard, bool allowLambda) {
+		Expression e; 
+		PossiblyWildExpression(out e, allowLambda);
+		if (!allowWildcard && e is WildcardExpr) {
+		 SemErr(e.tok, "'decreases *' is allowed only on loops and tail-recursive methods");
+		} else {
+		 decreases.Add(e);
+		}
+		
+		while (la.kind == 20) {
+			Get();
+			PossiblyWildExpression(out e, allowLambda);
+			if (!allowWildcard && e is WildcardExpr) {
+			 SemErr(e.tok, "'decreases *' is allowed only on loops and tail-recursive methods");
+			} else {
+			 decreases.Add(e);
+			}
+			
+		}
+	}
+
+	void GenericInstantiation(List<Type/*!*/>/*!*/ gt) {
+		Contract.Requires(cce.NonNullElements(gt)); Type/*!*/ ty; 
+		Expect(44);
+		Type(out ty);
+		gt.Add(ty); 
+		while (la.kind == 20) {
+			Get();
+			Type(out ty);
+			gt.Add(ty); 
+		}
+		Expect(45);
+	}
+
+	void ReferenceType(out IToken/*!*/ tok, out Type/*!*/ ty) {
+		Contract.Ensures(Contract.ValueAtReturn(out tok) != null); Contract.Ensures(Contract.ValueAtReturn(out ty) != null);
+		tok = Token.NoToken;  ty = new BoolType();  /*keep compiler happy*/
+		List<Type> gt;
+		List<IToken> path;
+		
+		if (la.kind == 11) {
+			Get();
+			tok = t;  ty = new ObjectType(); 
+		} else if (la.kind == 5) {
+			Get();
+			tok = t;  gt = new List<Type>(); 
+			if (la.kind == 44) {
+				GenericInstantiation(gt);
+			}
+			int dims = tok.val.Length == 5 ? 1 : int.Parse(tok.val.Substring(5));
+			ty = theBuiltIns.ArrayType(tok, dims, gt, true);
+			
+		} else if (la.kind == 1) {
+			Ident(out tok);
+			gt = new List<Type>();
+			path = new List<IToken>(); 
+			while (la.kind == _dot) {
+				path.Add(tok); 
+				Expect(24);
+				Ident(out tok);
+			}
+			if (la.kind == 44) {
+				GenericInstantiation(gt);
+			}
+			ty = new UserDefinedType(tok, tok.val, gt, path); 
+		} else SynErr(166);
+	}
+
+	void FunctionSpec(List<Expression/*!*/>/*!*/ reqs, List<FrameExpression/*!*/>/*!*/ reads, List<Expression/*!*/>/*!*/ ens, List<Expression/*!*/> decreases) {
+		Contract.Requires(cce.NonNullElements(reqs));
+		Contract.Requires(cce.NonNullElements(reads));
+		Contract.Requires(decreases == null || cce.NonNullElements(decreases));
+		Expression/*!*/ e;  FrameExpression/*!*/ fe; 
+		while (!(StartOf(17))) {SynErr(167); Get();}
+		if (la.kind == 37) {
+			Get();
+			Expression(out e, false, false);
+			OldSemi();
+			reqs.Add(e); 
+		} else if (la.kind == 36) {
+			Get();
+			PossiblyWildFrameExpression(out fe, false);
+			reads.Add(fe); 
+			while (la.kind == 20) {
+				Get();
+				PossiblyWildFrameExpression(out fe, false);
+				reads.Add(fe); 
+			}
+			OldSemi();
+		} else if (la.kind == 80) {
+			Get();
+			Expression(out e, false, false);
+			OldSemi();
+			ens.Add(e); 
+		} else if (la.kind == 33) {
+			Get();
+			if (decreases == null) {
+			 SemErr(t, "'decreases' clauses are meaningless for copredicates, so they are not allowed");
+			 decreases = new List<Expression/*!*/>();
+			}
+			
+			DecreasesList(decreases, false, false);
+			OldSemi();
+		} else SynErr(168);
+	}
+
+	void FunctionBody(out Expression/*!*/ e, out IToken bodyStart, out IToken bodyEnd) {
+		Contract.Ensures(Contract.ValueAtReturn(out e) != null); e = dummyExpr; 
+		Expect(38);
+		bodyStart = t; 
+		Expression(out e, true, true);
+		Expect(39);
+		bodyEnd = t; 
+	}
+
+	void PossiblyWildFrameExpression(out FrameExpression fe, bool allowSemi) {
+		Contract.Ensures(Contract.ValueAtReturn(out fe) != null); fe = dummyFrameExpr; 
+		if (la.kind == 49) {
+			Get();
+			fe = new FrameExpression(t, new WildcardExpr(t), null); 
+		} else if (StartOf(18)) {
+			FrameExpression(out fe, allowSemi, false);
+		} else SynErr(169);
+	}
+
+	void PossiblyWildExpression(out Expression e, bool allowLambda) {
+		Contract.Ensures(Contract.ValueAtReturn(out e)!=null);
+		e = dummyExpr; 
+		if (la.kind == 49) {
+			Get();
+			e = new WildcardExpr(t); 
+		} else if (StartOf(7)) {
+			Expression(out e, false, allowLambda);
+		} else SynErr(170);
+	}
+
+	void Stmt(List<Statement/*!*/>/*!*/ ss) {
+		Statement/*!*/ s;
+		
+		OneStmt(out s);
+		ss.Add(s); 
+	}
+
+	void OneStmt(out Statement/*!*/ s) {
+		Contract.Ensures(Contract.ValueAtReturn(out s) != null); IToken/*!*/ x;  IToken/*!*/ id;  string label = null;
+		s = dummyStmt;  /* to please the compiler */
+		BlockStmt bs;
+		IToken bodyStart, bodyEnd;
+		int breakCount;
+		
+		while (!(StartOf(19))) {SynErr(171); Get();}
+		switch (la.kind) {
+		case 38: {
+			BlockStmt(out bs, out bodyStart, out bodyEnd);
+			s = bs; 
+			break;
+		}
+		case 96: {
+			AssertStmt(out s);
+			break;
+		}
+		case 28: {
+			AssumeStmt(out s);
+			break;
+		}
+		case 97: {
+			PrintStmt(out s);
+			break;
+		}
+		case 1: case 2: case 3: case 4: case 8: case 10: case 17: case 18: case 21: case 42: case 126: case 127: case 128: case 129: case 130: case 131: {
+			UpdateStmt(out s);
+			break;
+		}
+		case 64: case 68: {
+			VarDeclStatement(out s);
+			break;
+		}
+		case 93: {
+			IfStmt(out s);
+			break;
+		}
+		case 94: {
+			WhileStmt(out s);
+			break;
+		}
+		case 95: {
+			MatchStmt(out s);
+			break;
+		}
+		case 98: case 99: {
+			ForallStmt(out s);
+			break;
+		}
+		case 29: {
+			CalcStmt(out s);
+			break;
+		}
+		case 100: {
+			ModifyStmt(out s);
+			break;
+		}
+		case 86: {
+			Get();
+			x = t; 
+			NoUSIdent(out id);
+			Expect(19);
+			OneStmt(out s);
+			s.Labels = new LList<Label>(new Label(x, id.val), s.Labels); 
+			break;
+		}
+		case 87: {
+			Get();
+			x = t; breakCount = 1; label = null; 
+			if (la.kind == 1) {
+				NoUSIdent(out id);
+				label = id.val; 
+			} else if (la.kind == 25 || la.kind == 87) {
+				while (la.kind == 87) {
+					Get();
+					breakCount++; 
+				}
+			} else SynErr(172);
+			while (!(la.kind == 0 || la.kind == 25)) {SynErr(173); Get();}
+			Expect(25);
+			s = label != null ? new BreakStmt(x, t, label) : new BreakStmt(x, t, breakCount); 
+			break;
+		}
+		case 81: case 90: {
+			ReturnStmt(out s);
+			break;
+		}
+		case 51: {
+			SkeletonStmt(out s);
+			break;
+		}
+		default: SynErr(174); break;
+		}
+	}
+
+	void AssertStmt(out Statement/*!*/ s) {
+		Contract.Ensures(Contract.ValueAtReturn(out s) != null); IToken/*!*/ x;
+		Expression e = dummyExpr; Attributes attrs = null;
+		IToken dotdotdot = null;
+		
+		Expect(96);
+		x = t; 
+		while (IsAttribute()) {
+			Attribute(ref attrs);
+		}
+		if (StartOf(7)) {
+			Expression(out e, false, true);
+		} else if (la.kind == 51) {
+			Get();
+			dotdotdot = t; 
+		} else SynErr(175);
+		Expect(25);
+		if (dotdotdot != null) {
+		 s = new SkeletonStatement(new AssertStmt(x, t, new LiteralExpr(x, true), attrs), dotdotdot, null);
+		} else {
+		 s = new AssertStmt(x, t, e, attrs);
+		}
+		
+	}
+
+	void AssumeStmt(out Statement/*!*/ s) {
+		Contract.Ensures(Contract.ValueAtReturn(out s) != null); IToken/*!*/ x;
+		Expression e = dummyExpr; Attributes attrs = null;
+		IToken dotdotdot = null;
+		
+		Expect(28);
+		x = t; 
+		while (IsAttribute()) {
+			Attribute(ref attrs);
+		}
+		if (StartOf(7)) {
+			Expression(out e, false, true);
+		} else if (la.kind == 51) {
+			Get();
+			dotdotdot = t; 
+		} else SynErr(176);
+		Expect(25);
+		if (dotdotdot != null) {
+		 s = new SkeletonStatement(new AssumeStmt(x, t, new LiteralExpr(x, true), attrs), dotdotdot, null);
+		} else {
+		 s = new AssumeStmt(x, t, e, attrs);
+		}
+		
+	}
+
+	void PrintStmt(out Statement s) {
+		Contract.Ensures(Contract.ValueAtReturn(out s) != null);
+		IToken x;  Expression e;
+		var args = new List<Expression>();
+		
+		Expect(97);
+		x = t; 
+		Expression(out e, false, true);
+		args.Add(e); 
+		while (la.kind == 20) {
+			Get();
+			Expression(out e, false, true);
+			args.Add(e); 
+		}
+		Expect(25);
+		s = new PrintStmt(x, t, args); 
+	}
+
+	void UpdateStmt(out Statement/*!*/ s) {
+		List<Expression> lhss = new List<Expression>();
+		List<AssignmentRhs> rhss = new List<AssignmentRhs>();
+		Expression e;  AssignmentRhs r;
+		Expression lhs0;
+		IToken x, endTok = Token.NoToken;
+		Attributes attrs = null;
+		IToken suchThatAssume = null;
+		Expression suchThat = null;
+		
+		Lhs(out e);
+		x = e.tok; 
+		if (la.kind == 25 || la.kind == 38) {
+			while (la.kind == 38) {
+				Attribute(ref attrs);
+			}
+			Expect(25);
+			endTok = t; rhss.Add(new ExprRhs(e, attrs)); 
+		} else if (la.kind == 20 || la.kind == 89 || la.kind == 91) {
+			lhss.Add(e);  lhs0 = e; 
+			while (la.kind == 20) {
+				Get();
+				Lhs(out e);
+				lhss.Add(e); 
+			}
+			if (la.kind == 89) {
+				Get();
+				x = t; 
+				Rhs(out r, lhs0);
+				rhss.Add(r); 
+				while (la.kind == 20) {
+					Get();
+					Rhs(out r, lhs0);
+					rhss.Add(r); 
+				}
+			} else if (la.kind == 91) {
+				Get();
+				x = t; 
+				if (la.kind == _assume) {
+					Expect(28);
+					suchThatAssume = t; 
+				}
+				Expression(out suchThat, false, true);
+			} else SynErr(177);
+			Expect(25);
+			endTok = t; 
+		} else if (la.kind == 19) {
+			Get();
+			SemErr(t, "invalid statement (did you forget the 'label' keyword?)"); 
+		} else SynErr(178);
+		if (suchThat != null) {
+		 s = new AssignSuchThatStmt(x, endTok, lhss, suchThat, suchThatAssume);
+		} else {
+		 if (lhss.Count == 0 && rhss.Count == 0) {
+		   s = new BlockStmt(x, endTok, new List<Statement>()); // error, give empty statement
+		 } else {
+		   s = new UpdateStmt(x, endTok, lhss, rhss);
+		 }
+		}
+		
+	}
+
+	void VarDeclStatement(out Statement/*!*/ s) {
+		IToken x = null, assignTok = null;  bool isGhost = false;
+		LocalVariable d;
+		AssignmentRhs r;  IdentifierExpr lhs0;
+		List<LocalVariable> lhss = new List<LocalVariable>();
+		List<AssignmentRhs> rhss = new List<AssignmentRhs>();
+		IToken suchThatAssume = null;
+		Expression suchThat = null;
+		Attributes attrs = null;
+		IToken endTok;
+		
+		if (la.kind == 64) {
+			Get();
+			isGhost = true;  x = t; 
+		}
+		Expect(68);
+		if (!isGhost) { x = t; } 
+		while (la.kind == 38) {
+			Attribute(ref attrs);
+		}
+		LocalIdentTypeOptional(out d, isGhost);
+		lhss.Add(d); d.Attributes = attrs; attrs = null; 
+		while (la.kind == 20) {
+			Get();
+			while (la.kind == 38) {
+				Attribute(ref attrs);
+			}
+			LocalIdentTypeOptional(out d, isGhost);
+			lhss.Add(d); d.Attributes = attrs; attrs = null; 
+		}
+		if (la.kind == 89 || la.kind == 91) {
+			if (la.kind == 89) {
+				Get();
+				assignTok = t;
+				lhs0 = new IdentifierExpr(lhss[0].Tok, lhss[0].Name);
+				
+				Rhs(out r, lhs0);
+				rhss.Add(r); 
+				while (la.kind == 20) {
+					Get();
+					Rhs(out r, lhs0);
+					rhss.Add(r); 
+				}
+			} else {
+				Get();
+				assignTok = t; 
+				if (la.kind == _assume) {
+					Expect(28);
+					suchThatAssume = t; 
+				}
+				Expression(out suchThat, false, true);
+			}
+		}
+		while (!(la.kind == 0 || la.kind == 25)) {SynErr(179); Get();}
+		Expect(25);
+		endTok = t; 
+		ConcreteUpdateStatement update;
+		if (suchThat != null) {
+		 var ies = new List<Expression>();
+		 foreach (var lhs in lhss) {
+		   ies.Add(new IdentifierExpr(lhs.Tok, lhs.Name));
+		 }
+		 update = new AssignSuchThatStmt(assignTok, endTok, ies, suchThat, suchThatAssume);
+		} else if (rhss.Count == 0) {
+		 update = null;
+		} else {
+		 var ies = new List<Expression>();
+		 foreach (var lhs in lhss) {
+		   ies.Add(new AutoGhostIdentifierExpr(lhs.Tok, lhs.Name));
+		 }
+		 update = new UpdateStmt(assignTok, endTok, ies, rhss);
+		}
+		s = new VarDeclStmt(x, endTok, lhss, update);
+		
+	}
+
+	void IfStmt(out Statement/*!*/ ifStmt) {
+		Contract.Ensures(Contract.ValueAtReturn(out ifStmt) != null); IToken/*!*/ x;
+		Expression guard = null;  IToken guardEllipsis = null;
+		BlockStmt/*!*/ thn;
+		BlockStmt/*!*/ bs;
+		Statement/*!*/ s;
+		Statement els = null;
+		IToken bodyStart, bodyEnd, endTok;
+		List<GuardedAlternative> alternatives;
+		ifStmt = dummyStmt;  // to please the compiler
+		
+		Expect(93);
+		x = t; 
+		if (IsAlternative()) {
+			AlternativeBlock(out alternatives, out endTok);
+			ifStmt = new AlternativeStmt(x, endTok, alternatives); 
+		} else if (StartOf(20)) {
+			if (StartOf(21)) {
+				Guard(out guard);
+			} else {
+				Get();
+				guardEllipsis = t; 
+			}
+			BlockStmt(out thn, out bodyStart, out bodyEnd);
+			endTok = thn.EndTok; 
+			if (la.kind == 32) {
+				Get();
+				if (la.kind == 93) {
+					IfStmt(out s);
+					els = s; endTok = s.EndTok; 
+				} else if (la.kind == 38) {
+					BlockStmt(out bs, out bodyStart, out bodyEnd);
+					els = bs; endTok = bs.EndTok; 
+				} else SynErr(180);
+			}
+			if (guardEllipsis != null) {
+			 ifStmt = new SkeletonStatement(new IfStmt(x, endTok, guard, thn, els), guardEllipsis, null);
+			} else {
+			 ifStmt = new IfStmt(x, endTok, guard, thn, els);
+			}
+			
+		} else SynErr(181);
+	}
+
+	void WhileStmt(out Statement stmt) {
+		Contract.Ensures(Contract.ValueAtReturn(out stmt) != null); IToken x;
+		Expression guard = null;  IToken guardEllipsis = null;
+		
+		List<MaybeFreeExpression> invariants = new List<MaybeFreeExpression>();
+		List<Expression> decreases = new List<Expression>();
+		Attributes decAttrs = null;
+		Attributes modAttrs = null;
+		List<FrameExpression> mod = null;
+		
+		BlockStmt body = null;  IToken bodyEllipsis = null;
+		IToken bodyStart = null, bodyEnd = null, endTok = Token.NoToken;
+		List<GuardedAlternative> alternatives;
+		stmt = dummyStmt;  // to please the compiler
+		bool isDirtyLoop = true;
+		
+		Expect(94);
+		x = t; 
+		if (IsLoopSpec() || IsAlternative()) {
+			while (StartOf(22)) {
+				LoopSpec(invariants, decreases, ref mod, ref decAttrs, ref modAttrs);
+			}
+			AlternativeBlock(out alternatives, out endTok);
+			stmt = new AlternativeLoopStmt(x, endTok, invariants, new Specification<Expression>(decreases, decAttrs), new Specification<FrameExpression>(mod, modAttrs), alternatives); 
+		} else if (StartOf(20)) {
+			if (StartOf(21)) {
+				Guard(out guard);
+				Contract.Assume(guard == null || cce.Owner.None(guard)); 
+			} else {
+				Get();
+				guardEllipsis = t; 
+			}
+			while (StartOf(22)) {
+				LoopSpec(invariants, decreases, ref mod, ref decAttrs, ref modAttrs);
+			}
+			if (la.kind == _lbrace) {
+				BlockStmt(out body, out bodyStart, out bodyEnd);
+				endTok = body.EndTok; isDirtyLoop = false; 
+			} else if (la.kind == _ellipsis) {
+				Expect(51);
+				bodyEllipsis = t; endTok = t; isDirtyLoop = false; 
+			} else if (StartOf(23)) {
+			} else SynErr(182);
+			if (guardEllipsis != null || bodyEllipsis != null) {
+			 if (mod != null) {
+			   SemErr(mod[0].E.tok, "'modifies' clauses are not allowed on refining loops");
+			 }
+			 if (body == null && !isDirtyLoop) {
+			   body = new BlockStmt(x, endTok, new List<Statement>());
+			 }
+			 stmt = new WhileStmt(x, endTok, guard, invariants, new Specification<Expression>(decreases, decAttrs), new Specification<FrameExpression>(null, null), body);
+			 stmt = new SkeletonStatement(stmt, guardEllipsis, bodyEllipsis);
+			} else {
+			 // The following statement protects against crashes in case of parsing errors
+			 if (body == null && !isDirtyLoop) {
+			   body = new BlockStmt(x, endTok, new List<Statement>());
+			 }
+			 stmt = new WhileStmt(x, endTok, guard, invariants, new Specification<Expression>(decreases, decAttrs), new Specification<FrameExpression>(mod, modAttrs), body);
+			}
+			
+		} else SynErr(183);
+	}
+
+	void MatchStmt(out Statement/*!*/ s) {
+		Contract.Ensures(Contract.ValueAtReturn(out s) != null);
+		Token x;  Expression/*!*/ e;  MatchCaseStmt/*!*/ c;
+		List<MatchCaseStmt/*!*/> cases = new List<MatchCaseStmt/*!*/>();
+		bool usesOptionalBrace = false;
+		
+		Expect(95);
+		x = t; 
+		Expression(out e, true, true);
+		if (la.kind == _lbrace) {
+			Expect(38);
+			usesOptionalBrace = true; 
+			while (la.kind == 30) {
+				CaseStatement(out c);
+				cases.Add(c); 
+			}
+			Expect(39);
+		} else if (StartOf(23)) {
+			while (la.kind == _case) {
+				CaseStatement(out c);
+				cases.Add(c); 
+			}
+		} else SynErr(184);
+		s = new MatchStmt(x, t, e, cases, usesOptionalBrace); 
+	}
+
+	void ForallStmt(out Statement/*!*/ s) {
+		Contract.Ensures(Contract.ValueAtReturn(out s) != null);
+		IToken/*!*/ x = Token.NoToken;
+		List<BoundVar> bvars = null;
+		Attributes attrs = null;
+		Expression range = null;
+		var ens = new List<MaybeFreeExpression/*!*/>();
+		bool isFree;
+		Expression/*!*/ e;
+		BlockStmt block = null;
+		IToken bodyStart, bodyEnd;
+		IToken tok = Token.NoToken;
+		
+		if (la.kind == 98) {
+			Get();
+			x = t; tok = x; 
+		} else if (la.kind == 99) {
+			Get();
+			x = t;
+			errors.Warning(t, "the 'parallel' keyword has been deprecated; the comprehension statement now uses the keyword 'forall' (and the parentheses around the bound variables are now optional)");
+			
+		} else SynErr(185);
+		if (la.kind == _openparen) {
+			Expect(42);
+			if (la.kind == 1) {
+				QuantifierDomain(out bvars, out attrs, out range);
+			}
+			Expect(43);
+		} else if (StartOf(24)) {
+			if (la.kind == _ident) {
+				QuantifierDomain(out bvars, out attrs, out range);
+			}
+		} else SynErr(186);
+		if (bvars == null) { bvars = new List<BoundVar>(); }
+		if (range == null) { range = new LiteralExpr(x, true); }
+		
+		while (la.kind == 79 || la.kind == 80) {
+			isFree = false; 
+			if (la.kind == 79) {
+				Get();
+				isFree = true;
+				errors.Warning(t, "the 'free' keyword is soon to be deprecated");
+				
+			}
+			Expect(80);
+			Expression(out e, false, true);
+			ens.Add(new MaybeFreeExpression(e, isFree)); 
+			OldSemi();
+			tok = t; 
+		}
+		if (la.kind == _lbrace) {
+			BlockStmt(out block, out bodyStart, out bodyEnd);
+		}
+		if (DafnyOptions.O.DisallowSoundnessCheating && block == null && 0 < ens.Count) {
+		  SemErr(t, "a forall statement with an ensures clause must have a body");
+		}
+		
+		if (block != null) {
+		  tok = block.EndTok;
+		}
+		s = new ForallStmt(x, tok, bvars, attrs, range, ens, block);
+		
+	}
+
+	void CalcStmt(out Statement s) {
+		Contract.Ensures(Contract.ValueAtReturn(out s) != null);
+		Token x;
+		CalcStmt.CalcOp op, calcOp = Microsoft.Dafny.CalcStmt.DefaultOp, resOp = Microsoft.Dafny.CalcStmt.DefaultOp;
+		var lines = new List<Expression>();
+		var hints = new List<BlockStmt>();
+		CalcStmt.CalcOp stepOp;
+		var stepOps = new List<CalcStmt.CalcOp>();
+		CalcStmt.CalcOp maybeOp;
+		Expression e;
+		IToken opTok;
+		IToken danglingOperator = null;
+		
+		Expect(29);
+		x = t; 
+		if (StartOf(25)) {
+			CalcOp(out opTok, out calcOp);
+			maybeOp = calcOp.ResultOp(calcOp); // guard against non-transitive calcOp (like !=)
+			if (maybeOp == null) {
+			 SemErr(opTok, "the main operator of a calculation must be transitive");
+			}
+			resOp = calcOp;
+			
+		}
+		Expect(38);
+		while (StartOf(7)) {
+			Expression(out e, false, true);
+			lines.Add(e); stepOp = calcOp; danglingOperator = null; 
+			Expect(25);
+			if (StartOf(25)) {
+				CalcOp(out opTok, out op);
+				maybeOp = resOp.ResultOp(op);
+				if (maybeOp == null) {
+				 SemErr(opTok, "this operator cannot continue this calculation");
+				} else {
+				 stepOp = op;
+				 resOp = maybeOp;
+				 danglingOperator = opTok;
+				}
+				
+			}
+			stepOps.Add(stepOp); 
+			var subhints = new List<Statement>();
+			IToken hintStart = la;  IToken hintEnd = hintStart;
+			IToken t0, t1;
+			BlockStmt subBlock; Statement subCalc;
+			
+			while (la.kind == _lbrace || la.kind == _calc) {
+				if (la.kind == 38) {
+					BlockStmt(out subBlock, out t0, out t1);
+					hintEnd = subBlock.EndTok; subhints.Add(subBlock); 
+				} else if (la.kind == 29) {
+					CalcStmt(out subCalc);
+					hintEnd = subCalc.EndTok; subhints.Add(subCalc); 
+				} else SynErr(187);
+			}
+			var h = new BlockStmt(hintStart, hintEnd, subhints); // if the hint is empty, hintStart is the first token of the next line, but it doesn't matter because the block statement is just used as a container
+			hints.Add(h);
+			if (h.Body.Count != 0) { danglingOperator = null; }
+			
+		}
+		Expect(39);
+		if (danglingOperator != null) {
+		 SemErr(danglingOperator, "a calculation cannot end with an operator");
+		}
+		if (lines.Count > 0) {
+		 // Repeat the last line to create a dummy line for the dangling hint
+		 lines.Add(lines[lines.Count - 1]);
+		}
+		s = new CalcStmt(x, t, calcOp, lines, hints, stepOps, resOp);
+		
+	}
+
+	void ModifyStmt(out Statement s) {
+		IToken tok;  IToken endTok = Token.NoToken;
+		Attributes attrs = null;
+		FrameExpression fe;  var mod = new List<FrameExpression>();
+		BlockStmt body = null;  IToken bodyStart;
+		IToken ellipsisToken = null;
+		
+		Expect(100);
+		tok = t; 
+		while (IsAttribute()) {
+			Attribute(ref attrs);
+		}
+		if (StartOf(18)) {
+			FrameExpression(out fe, false, true);
+			mod.Add(fe); 
+			while (la.kind == 20) {
+				Get();
+				FrameExpression(out fe, false, true);
+				mod.Add(fe); 
+			}
+		} else if (la.kind == 51) {
+			Get();
+			ellipsisToken = t; 
+		} else SynErr(188);
+		if (la.kind == 38) {
+			BlockStmt(out body, out bodyStart, out endTok);
+		} else if (la.kind == 25) {
+			while (!(la.kind == 0 || la.kind == 25)) {SynErr(189); Get();}
+			Get();
+			endTok = t; 
+		} else SynErr(190);
+		s = new ModifyStmt(tok, endTok, mod, attrs, body);
+		if (ellipsisToken != null) {
+		 s = new SkeletonStatement(s, ellipsisToken, null);
+		}
+		
+	}
+
+	void ReturnStmt(out Statement/*!*/ s) {
+		IToken returnTok = null;
+		List<AssignmentRhs> rhss = null;
+		AssignmentRhs r;
+		bool isYield = false;
+		
+		if (la.kind == 90) {
+			Get();
+			returnTok = t; 
+		} else if (la.kind == 81) {
+			Get();
+			returnTok = t; isYield = true; 
+		} else SynErr(191);
+		if (StartOf(26)) {
+			Rhs(out r, null);
+			rhss = new List<AssignmentRhs>(); rhss.Add(r); 
+			while (la.kind == 20) {
+				Get();
+				Rhs(out r, null);
+				rhss.Add(r); 
+			}
+		}
+		Expect(25);
+		if (isYield) {
+		 s = new YieldStmt(returnTok, t, rhss);
+		} else {
+		 s = new ReturnStmt(returnTok, t, rhss);
+		}
+		
+	}
+
+	void SkeletonStmt(out Statement s) {
+		List<IToken> names = null;
+		List<Expression> exprs = null;
+		IToken tok, dotdotdot, whereTok;
+		Expression e; 
+		Expect(51);
+		dotdotdot = t; 
+		if (la.kind == 88) {
+			Get();
+			names = new List<IToken>(); exprs = new List<Expression>(); whereTok = t;
+			Ident(out tok);
+			names.Add(tok); 
+			while (la.kind == 20) {
+				Get();
+				Ident(out tok);
+				names.Add(tok); 
+			}
+			Expect(89);
+			Expression(out e, false, true);
+			exprs.Add(e); 
+			while (la.kind == 20) {
+				Get();
+				Expression(out e, false, true);
+				exprs.Add(e); 
+			}
+			if (exprs.Count != names.Count) {
+			 SemErr(whereTok, exprs.Count < names.Count ? "not enough expressions" : "too many expressions");
+			 names = null; exprs = null;
+			}
+			
+		}
+		Expect(25);
+		s = new SkeletonStatement(dotdotdot, t, names, exprs); 
+	}
+
+	void Rhs(out AssignmentRhs r, Expression receiverForInitCall) {
+		Contract.Ensures(Contract.ValueAtReturn<AssignmentRhs>(out r) != null);
+		IToken/*!*/ x, newToken;  Expression/*!*/ e;
+		Type ty = null;
+		List<Expression> ee = null;
+		List<Expression> args = null;
+		r = dummyRhs;  // to please compiler
+		Attributes attrs = null;
+		
+		if (la.kind == 92) {
+			Get();
+			newToken = t; 
+			TypeAndToken(out x, out ty);
+			if (la.kind == 24 || la.kind == 40 || la.kind == 42) {
+				if (la.kind == 40) {
+					Get();
+					ee = new List<Expression>(); 
+					Expressions(ee);
+					Expect(41);
+					var tmp = theBuiltIns.ArrayType(ee.Count, new IntType(), true);
+					
+				} else {
+					x = null; args = new List<Expression/*!*/>(); 
+					if (la.kind == 24) {
+						Get();
+						Ident(out x);
+					}
+					Expect(42);
+					if (StartOf(7)) {
+						Expressions(args);
+					}
+					Expect(43);
+				}
+			}
+			if (ee != null) {
+			 r = new TypeRhs(newToken, ty, ee);
+			} else if (args != null) {
+			 r = new TypeRhs(newToken, ty, x == null ? null : x.val, receiverForInitCall, args);
+			} else {
+			 r = new TypeRhs(newToken, ty);
+			}
+			
+		} else if (la.kind == 49) {
+			Get();
+			r = new HavocRhs(t); 
+		} else if (StartOf(7)) {
+			Expression(out e, false, true);
+			r = new ExprRhs(e); 
+		} else SynErr(192);
+		while (la.kind == 38) {
+			Attribute(ref attrs);
+		}
+		r.Attributes = attrs; 
+	}
+
+	void Lhs(out Expression e) {
+		e = dummyExpr;  // the assignment is to please the compiler, the dummy value to satisfy contracts in the event of a parse error
+		
+		if (la.kind == 1) {
+			NameSegment(out e);
+			while (la.kind == 24 || la.kind == 40 || la.kind == 42) {
+				Suffix(ref e);
+			}
+		} else if (StartOf(27)) {
+			ConstAtomExpression(out e, false, false);
+			Suffix(ref e);
+			while (la.kind == 24 || la.kind == 40 || la.kind == 42) {
+				Suffix(ref e);
+			}
+		} else SynErr(193);
+	}
+
+	void Expressions(List<Expression> args) {
+		Expression e; 
+		Expression(out e, true, true);
+		args.Add(e); 
+		while (la.kind == 20) {
+			Get();
+			Expression(out e, true, true);
+			args.Add(e); 
+		}
+	}
+
+	void AlternativeBlock(out List<GuardedAlternative> alternatives, out IToken endTok) {
+		alternatives = new List<GuardedAlternative>();
+		IToken x;
+		Expression e;
+		List<Statement> body;
+		
+		Expect(38);
+		while (la.kind == 30) {
+			Get();
+			x = t; 
+			Expression(out e, true, false);
+			Expect(26);
+			body = new List<Statement>(); 
+			while (StartOf(15)) {
+				Stmt(body);
+			}
+			alternatives.Add(new GuardedAlternative(x, e, body)); 
+		}
+		Expect(39);
+		endTok = t; 
+	}
+
+	void Guard(out Expression e) {
+		Expression/*!*/ ee;  e = null; 
+		if (la.kind == 49) {
+			Get();
+			e = null; 
+		} else if (IsParenStar()) {
+			Expect(42);
+			Expect(49);
+			Expect(43);
+			e = null; 
+		} else if (StartOf(7)) {
+			Expression(out ee, true, true);
+			e = ee; 
+		} else SynErr(194);
+	}
+
+	void LoopSpec(List<MaybeFreeExpression> invariants, List<Expression> decreases, ref List<FrameExpression> mod, ref Attributes decAttrs, ref Attributes modAttrs) {
+		Expression e; FrameExpression fe;
+		bool isFree = false; Attributes attrs = null;
+		
+		if (la.kind == 34 || la.kind == 79) {
+			while (!(la.kind == 0 || la.kind == 34 || la.kind == 79)) {SynErr(195); Get();}
+			if (la.kind == 79) {
+				Get();
+				isFree = true; errors.Warning(t, "the 'free' keyword is soon to be deprecated"); 
+			}
+			Expect(34);
+			while (IsAttribute()) {
+				Attribute(ref attrs);
+			}
+			Expression(out e, false, true);
+			invariants.Add(new MaybeFreeExpression(e, isFree, attrs)); 
+			OldSemi();
+		} else if (la.kind == 33) {
+			while (!(la.kind == 0 || la.kind == 33)) {SynErr(196); Get();}
+			Get();
+			while (IsAttribute()) {
+				Attribute(ref decAttrs);
+			}
+			DecreasesList(decreases, true, true);
+			OldSemi();
+		} else if (la.kind == 35) {
+			while (!(la.kind == 0 || la.kind == 35)) {SynErr(197); Get();}
+			Get();
+			mod = mod ?? new List<FrameExpression>(); 
+			while (IsAttribute()) {
+				Attribute(ref modAttrs);
+			}
+			FrameExpression(out fe, false, true);
+			mod.Add(fe); 
+			while (la.kind == 20) {
+				Get();
+				FrameExpression(out fe, false, true);
+				mod.Add(fe); 
+			}
+			OldSemi();
+		} else SynErr(198);
+	}
+
+	void CaseStatement(out MatchCaseStmt/*!*/ c) {
+		Contract.Ensures(Contract.ValueAtReturn(out c) != null);
+		IToken/*!*/ x, id;
+		List<BoundVar/*!*/> arguments = new List<BoundVar/*!*/>();
+		BoundVar/*!*/ bv;
+		List<Statement/*!*/> body = new List<Statement/*!*/>();
+		
+		Expect(30);
+		x = t; 
+		Ident(out id);
+		if (la.kind == 42) {
+			Get();
+			IdentTypeOptional(out bv);
+			arguments.Add(bv); 
+			while (la.kind == 20) {
+				Get();
+				IdentTypeOptional(out bv);
+				arguments.Add(bv); 
+			}
+			Expect(43);
+		}
+		Expect(26);
+		while (!(StartOf(28))) {SynErr(199); Get();}
+		while (IsNotEndOfCase()) {
+			Stmt(body);
+			while (!(StartOf(28))) {SynErr(200); Get();}
+		}
+		c = new MatchCaseStmt(x, id.val, arguments, body); 
+	}
+
+	void QuantifierDomain(out List<BoundVar> bvars, out Attributes attrs, out Expression range) {
+		bvars = new List<BoundVar>();
+		BoundVar/*!*/ bv;
+		attrs = null;
+		range = null;
+		
+		IdentTypeOptional(out bv);
+		bvars.Add(bv); 
+		while (la.kind == 20) {
+			Get();
+			IdentTypeOptional(out bv);
+			bvars.Add(bv); 
+		}
+		while (IsAttribute()) {
+			Attribute(ref attrs);
+		}
+		if (la.kind == _verticalbar) {
+			Expect(21);
+			Expression(out range, true, true);
+		}
+	}
+
+	void CalcOp(out IToken x, out CalcStmt.CalcOp/*!*/ op) {
+		var binOp = BinaryExpr.Opcode.Eq; // Returns Eq if parsing fails because it is compatible with any other operator
+		Expression k = null;
+		x = null;
+		
+		switch (la.kind) {
+		case 46: {
+			Get();
+			x = t;  binOp = BinaryExpr.Opcode.Eq; 
+			if (la.kind == 101) {
+				Get();
+				Expect(40);
+				Expression(out k, true, true);
+				Expect(41);
+			}
+			break;
+		}
+		case 44: {
+			Get();
+			x = t;  binOp = BinaryExpr.Opcode.Lt; 
+			break;
+		}
+		case 45: {
+			Get();
+			x = t;  binOp = BinaryExpr.Opcode.Gt; 
+			break;
+		}
+		case 102: {
+			Get();
+			x = t;  binOp = BinaryExpr.Opcode.Le; 
+			break;
+		}
+		case 103: {
+			Get();
+			x = t;  binOp = BinaryExpr.Opcode.Ge; 
+			break;
+		}
+		case 47: {
+			Get();
+			x = t;  binOp = BinaryExpr.Opcode.Neq; 
+			break;
+		}
+		case 48: {
+			Get();
+			x = t;  binOp = BinaryExpr.Opcode.Neq; 
+			break;
+		}
+		case 104: {
+			Get();
+			x = t;  binOp = BinaryExpr.Opcode.Le; 
+			break;
+		}
+		case 105: {
+			Get();
+			x = t;  binOp = BinaryExpr.Opcode.Ge; 
+			break;
+		}
+		case 106: case 107: {
+			EquivOp();
+			x = t;  binOp = BinaryExpr.Opcode.Iff; 
+			break;
+		}
+		case 108: case 109: {
+			ImpliesOp();
+			x = t;  binOp = BinaryExpr.Opcode.Imp; 
+			break;
+		}
+		case 110: case 111: {
+			ExpliesOp();
+			x = t;  binOp = BinaryExpr.Opcode.Exp; 
+			break;
+		}
+		default: SynErr(201); break;
+		}
+		if (k == null) {
+		 op = new Microsoft.Dafny.CalcStmt.BinaryCalcOp(binOp);
+		} else {
+		 op = new Microsoft.Dafny.CalcStmt.TernaryCalcOp(k);
+		}
+		
+	}
+
+	void EquivOp() {
+		if (la.kind == 106) {
+			Get();
+		} else if (la.kind == 107) {
+			Get();
+		} else SynErr(202);
+	}
+
+	void ImpliesOp() {
+		if (la.kind == 108) {
+			Get();
+		} else if (la.kind == 109) {
+			Get();
+		} else SynErr(203);
+	}
+
+	void ExpliesOp() {
+		if (la.kind == 110) {
+			Get();
+		} else if (la.kind == 111) {
+			Get();
+		} else SynErr(204);
+	}
+
+	void AndOp() {
+		if (la.kind == 112) {
+			Get();
+		} else if (la.kind == 113) {
+			Get();
+		} else SynErr(205);
+	}
+
+	void OrOp() {
+		if (la.kind == 114) {
+			Get();
+		} else if (la.kind == 115) {
+			Get();
+		} else SynErr(206);
+	}
+
+	void NegOp() {
+		if (la.kind == 116) {
+			Get();
+		} else if (la.kind == 117) {
+			Get();
+		} else SynErr(207);
+	}
+
+	void Forall() {
+		if (la.kind == 98) {
+			Get();
+		} else if (la.kind == 118) {
+			Get();
+		} else SynErr(208);
+	}
+
+	void Exists() {
+		if (la.kind == 119) {
+			Get();
+		} else if (la.kind == 120) {
+			Get();
+		} else SynErr(209);
+	}
+
+	void QSep() {
+		if (la.kind == 22) {
+			Get();
+		} else if (la.kind == 23) {
+			Get();
+		} else SynErr(210);
+	}
+
+	void EquivExpression(out Expression e0, bool allowSemi, bool allowLambda) {
+		Contract.Ensures(Contract.ValueAtReturn(out e0) != null); IToken/*!*/ x;  Expression/*!*/ e1; 
+		ImpliesExpliesExpression(out e0, allowSemi, allowLambda);
+		while (IsEquivOp()) {
+			EquivOp();
+			x = t; 
+			ImpliesExpliesExpression(out e1, allowSemi, allowLambda);
+			e0 = new BinaryExpr(x, BinaryExpr.Opcode.Iff, e0, e1); 
+		}
+	}
+
+	void ImpliesExpliesExpression(out Expression e0, bool allowSemi, bool allowLambda) {
+		Contract.Ensures(Contract.ValueAtReturn(out e0) != null); IToken/*!*/ x;  Expression/*!*/ e1; 
+		LogicalExpression(out e0, allowSemi, allowLambda);
+		if (IsImpliesOp() || IsExpliesOp()) {
+			if (la.kind == 108 || la.kind == 109) {
+				ImpliesOp();
+				x = t; 
+				ImpliesExpression(out e1, allowSemi, allowLambda);
+				e0 = new BinaryExpr(x, BinaryExpr.Opcode.Imp, e0, e1); 
+			} else if (la.kind == 110 || la.kind == 111) {
+				ExpliesOp();
+				x = t; 
+				LogicalExpression(out e1, allowSemi, allowLambda);
+				e0 = new BinaryExpr(x, BinaryExpr.Opcode.Exp, e0, e1); 
+				while (IsExpliesOp()) {
+					ExpliesOp();
+					x = t; 
+					LogicalExpression(out e1, allowSemi, allowLambda);
+					e0 = new BinaryExpr(x, BinaryExpr.Opcode.Exp, e0, e1); 
+				}
+			} else SynErr(211);
+		}
+	}
+
+	void LogicalExpression(out Expression e0, bool allowSemi, bool allowLambda) {
+		Contract.Ensures(Contract.ValueAtReturn(out e0) != null); IToken/*!*/ x;  Expression/*!*/ e1; 
+		RelationalExpression(out e0, allowSemi, allowLambda);
+		if (IsAndOp() || IsOrOp()) {
+			if (la.kind == 112 || la.kind == 113) {
+				AndOp();
+				x = t; 
+				RelationalExpression(out e1, allowSemi, allowLambda);
+				e0 = new BinaryExpr(x, BinaryExpr.Opcode.And, e0, e1); 
+				while (IsAndOp()) {
+					AndOp();
+					x = t; 
+					RelationalExpression(out e1, allowSemi, allowLambda);
+					e0 = new BinaryExpr(x, BinaryExpr.Opcode.And, e0, e1); 
+				}
+			} else if (la.kind == 114 || la.kind == 115) {
+				OrOp();
+				x = t; 
+				RelationalExpression(out e1, allowSemi, allowLambda);
+				e0 = new BinaryExpr(x, BinaryExpr.Opcode.Or, e0, e1); 
+				while (IsOrOp()) {
+					OrOp();
+					x = t; 
+					RelationalExpression(out e1, allowSemi, allowLambda);
+					e0 = new BinaryExpr(x, BinaryExpr.Opcode.Or, e0, e1); 
+				}
+			} else SynErr(212);
+		}
+	}
+
+	void ImpliesExpression(out Expression e0, bool allowSemi, bool allowLambda) {
+		Contract.Ensures(Contract.ValueAtReturn(out e0) != null); IToken/*!*/ x;  Expression/*!*/ e1; 
+		LogicalExpression(out e0, allowSemi, allowLambda);
+		if (IsImpliesOp()) {
+			ImpliesOp();
+			x = t; 
+			ImpliesExpression(out e1, allowSemi, allowLambda);
+			e0 = new BinaryExpr(x, BinaryExpr.Opcode.Imp, e0, e1); 
+		}
+	}
+
+	void RelationalExpression(out Expression e, bool allowSemi, bool allowLambda) {
+		Contract.Ensures(Contract.ValueAtReturn(out e) != null);
+		IToken x, firstOpTok = null;  Expression e0, e1, acc = null;  BinaryExpr.Opcode op;
+		List<Expression> chain = null;
+		List<BinaryExpr.Opcode> ops = null;
+		List<Expression/*?*/> prefixLimits = null;
+		Expression k;
+		int kind = 0;  // 0 ("uncommitted") indicates chain of ==, possibly with one !=
+		              // 1 ("ascending")   indicates chain of ==, <, <=, possibly with one !=
+		              // 2 ("descending")  indicates chain of ==, >, >=, possibly with one !=
+		              // 3 ("illegal")     indicates illegal chain
+		              // 4 ("disjoint")    indicates chain of disjoint set operators
+		bool hasSeenNeq = false;
+		
+		Term(out e0, allowSemi, allowLambda);
+		e = e0; 
+		if (IsRelOp()) {
+			RelOp(out x, out op, out k);
+			firstOpTok = x; 
+			Term(out e1, allowSemi, allowLambda);
+			if (k == null) {
+			 e = new BinaryExpr(x, op, e0, e1);
+			 if (op == BinaryExpr.Opcode.Disjoint)
+			   acc = new BinaryExpr(x, BinaryExpr.Opcode.Add, e0, e1); // accumulate first two operands.
+			} else {
+			 Contract.Assert(op == BinaryExpr.Opcode.Eq || op == BinaryExpr.Opcode.Neq);
+			 e = new TernaryExpr(x, op == BinaryExpr.Opcode.Eq ? TernaryExpr.Opcode.PrefixEqOp : TernaryExpr.Opcode.PrefixNeqOp, k, e0, e1);
+			}
+			
+			while (IsRelOp()) {
+				if (chain == null) {
+				 chain = new List<Expression>();
+				 ops = new List<BinaryExpr.Opcode>();
+				 prefixLimits = new List<Expression>();
+				 chain.Add(e0);  ops.Add(op);  prefixLimits.Add(k);  chain.Add(e1);
+				 switch (op) {
+				   case BinaryExpr.Opcode.Eq:
+				     kind = 0;  break;
+				   case BinaryExpr.Opcode.Neq:
+				     kind = 0;  hasSeenNeq = true;  break;
+				   case BinaryExpr.Opcode.Lt:
+				   case BinaryExpr.Opcode.Le:
+				     kind = 1;  break;
+				   case BinaryExpr.Opcode.Gt:
+				   case BinaryExpr.Opcode.Ge:
+				     kind = 2;  break;
+				   case BinaryExpr.Opcode.Disjoint:
+				     kind = 4;  break;
+				   default:
+				     kind = 3;  break;
+				 }
+				}
+				e0 = e1;
+				
+				RelOp(out x, out op, out k);
+				switch (op) {
+				 case BinaryExpr.Opcode.Eq:
+				   if (kind != 0 && kind != 1 && kind != 2) { SemErr(x, "chaining not allowed from the previous operator"); }
+				   break;
+				 case BinaryExpr.Opcode.Neq:
+				   if (hasSeenNeq) { SemErr(x, "a chain cannot have more than one != operator"); }
+				   if (kind != 0 && kind != 1 && kind != 2) { SemErr(x, "this operator cannot continue this chain"); }
+				   hasSeenNeq = true;  break;
+				 case BinaryExpr.Opcode.Lt:
+				 case BinaryExpr.Opcode.Le:
+				   if (kind == 0) { kind = 1; }
+				   else if (kind != 1) { SemErr(x, "this operator chain cannot continue with an ascending operator"); }
+				   break;
+				 case BinaryExpr.Opcode.Gt:
+				 case BinaryExpr.Opcode.Ge:
+				   if (kind == 0) { kind = 2; }
+				   else if (kind != 2) { SemErr(x, "this operator chain cannot continue with a descending operator"); }
+				   break;
+				 case BinaryExpr.Opcode.Disjoint:
+				   if (kind != 4) { SemErr(x, "can only chain disjoint (!!) with itself."); kind = 3; }
+				   break;
+				 default:
+				   SemErr(x, "this operator cannot be part of a chain");
+				   kind = 3;  break;
+				}
+				
+				Term(out e1, allowSemi, allowLambda);
+				ops.Add(op); prefixLimits.Add(k); chain.Add(e1);
+				if (k != null) {
+				 Contract.Assert(op == BinaryExpr.Opcode.Eq || op == BinaryExpr.Opcode.Neq);
+				 e = new TernaryExpr(x, op == BinaryExpr.Opcode.Eq ? TernaryExpr.Opcode.PrefixEqOp : TernaryExpr.Opcode.PrefixNeqOp, k, e0, e1);
+				} else if (op == BinaryExpr.Opcode.Disjoint && acc != null) {  // the second conjunct always holds for legal programs
+				 e = new BinaryExpr(x, BinaryExpr.Opcode.And, e, new BinaryExpr(x, op, acc, e1));
+				 acc = new BinaryExpr(x, BinaryExpr.Opcode.Add, acc, e1); //e0 has already been added.
+				} else {
+				 e = new BinaryExpr(x, BinaryExpr.Opcode.And, e, new BinaryExpr(x, op, e0, e1));
+				}
+				
+			}
+		}
+		if (chain != null) {
+		 e = new ChainingExpression(firstOpTok, chain, ops, prefixLimits, e);
+		}
+		
+	}
+
+	void Term(out Expression e0, bool allowSemi, bool allowLambda) {
+		Contract.Ensures(Contract.ValueAtReturn(out e0) != null); IToken/*!*/ x;  Expression/*!*/ e1;  BinaryExpr.Opcode op; 
+		Factor(out e0, allowSemi, allowLambda);
+		while (IsAddOp()) {
+			AddOp(out x, out op);
+			Factor(out e1, allowSemi, allowLambda);
+			e0 = new BinaryExpr(x, op, e0, e1); 
+		}
+	}
+
+	void RelOp(out IToken/*!*/ x, out BinaryExpr.Opcode op, out Expression k) {
+		Contract.Ensures(Contract.ValueAtReturn(out x) != null);
+		x = Token.NoToken;  op = BinaryExpr.Opcode.Add/*(dummy)*/;
+		IToken y;
+		k = null;
+		
+		switch (la.kind) {
+		case 46: {
+			Get();
+			x = t;  op = BinaryExpr.Opcode.Eq; 
+			if (la.kind == 101) {
+				Get();
+				Expect(40);
+				Expression(out k, true, true);
+				Expect(41);
+			}
+			break;
+		}
+		case 44: {
+			Get();
+			x = t;  op = BinaryExpr.Opcode.Lt; 
+			break;
+		}
+		case 45: {
+			Get();
+			x = t;  op = BinaryExpr.Opcode.Gt; 
+			break;
+		}
+		case 102: {
+			Get();
+			x = t;  op = BinaryExpr.Opcode.Le; 
+			break;
+		}
+		case 103: {
+			Get();
+			x = t;  op = BinaryExpr.Opcode.Ge; 
+			break;
+		}
+		case 47: {
+			Get();
+			x = t;  op = BinaryExpr.Opcode.Neq; 
+			if (la.kind == 101) {
+				Get();
+				Expect(40);
+				Expression(out k, true, true);
+				Expect(41);
+			}
+			break;
+		}
+		case 121: {
+			Get();
+			x = t;  op = BinaryExpr.Opcode.In; 
+			break;
+		}
+		case 50: {
+			Get();
+			x = t;  op = BinaryExpr.Opcode.NotIn; 
+			break;
+		}
+		case 116: {
+			Get();
+			x = t;  y = Token.NoToken; 
+			if (la.val == "!") {
+				Expect(116);
+				y = t; 
+			}
+			if (y == Token.NoToken) {
+			 SemErr(x, "invalid RelOp");
+			} else if (y.pos != x.pos + 1) {
+			 SemErr(x, "invalid RelOp (perhaps you intended \"!!\" with no intervening whitespace?)");
+			} else {
+			 x.val = "!!";
+			 op = BinaryExpr.Opcode.Disjoint;
+			}
+			
+			break;
+		}
+		case 48: {
+			Get();
+			x = t;  op = BinaryExpr.Opcode.Neq; 
+			break;
+		}
+		case 104: {
+			Get();
+			x = t;  op = BinaryExpr.Opcode.Le; 
+			break;
+		}
+		case 105: {
+			Get();
+			x = t;  op = BinaryExpr.Opcode.Ge; 
+			break;
+		}
+		default: SynErr(213); break;
+		}
+	}
+
+	void Factor(out Expression e0, bool allowSemi, bool allowLambda) {
+		Contract.Ensures(Contract.ValueAtReturn(out e0) != null); IToken/*!*/ x;  Expression/*!*/ e1;  BinaryExpr.Opcode op; 
+		UnaryExpression(out e0, allowSemi, allowLambda);
+		while (IsMulOp()) {
+			MulOp(out x, out op);
+			UnaryExpression(out e1, allowSemi, allowLambda);
+			e0 = new BinaryExpr(x, op, e0, e1); 
+		}
+	}
+
+	void AddOp(out IToken x, out BinaryExpr.Opcode op) {
+		Contract.Ensures(Contract.ValueAtReturn(out x) != null); x = Token.NoToken;  op=BinaryExpr.Opcode.Add/*(dummy)*/; 
+		if (la.kind == 122) {
+			Get();
+			x = t;  op = BinaryExpr.Opcode.Add; 
+		} else if (la.kind == 123) {
+			Get();
+			x = t;  op = BinaryExpr.Opcode.Sub; 
+		} else SynErr(214);
+	}
+
+	void UnaryExpression(out Expression e, bool allowSemi, bool allowLambda) {
+		Contract.Ensures(Contract.ValueAtReturn(out e) != null); IToken/*!*/ x;  e = dummyExpr; 
+		if (la.kind == 123) {
+			Get();
+			x = t; 
+			UnaryExpression(out e, allowSemi, allowLambda);
+			e = new NegationExpression(x, e); 
+		} else if (la.kind == 116 || la.kind == 117) {
+			NegOp();
+			x = t; 
+			UnaryExpression(out e, allowSemi, allowLambda);
+			e = new UnaryOpExpr(x, UnaryOpExpr.Opcode.Not, e); 
+		} else if (IsMapDisplay()) {
+			Expect(16);
+			x = t; 
+			MapDisplayExpr(x, out e);
+			while (IsSuffix()) {
+				Suffix(ref e);
+			}
+		} else if (IsLambda(allowLambda)) {
+			LambdaExpression(out e, allowSemi);
+		} else if (StartOf(29)) {
+			EndlessExpression(out e, allowSemi, allowLambda);
+		} else if (la.kind == 1) {
+			NameSegment(out e);
+			while (IsSuffix()) {
+				Suffix(ref e);
+			}
+		} else if (la.kind == 38 || la.kind == 40) {
+			DisplayExpr(out e);
+			while (IsSuffix()) {
+				Suffix(ref e);
+			}
+		} else if (la.kind == 14) {
+			MultiSetExpr(out e);
+			while (IsSuffix()) {
+				Suffix(ref e);
+			}
+		} else if (StartOf(27)) {
+			ConstAtomExpression(out e, allowSemi, allowLambda);
+			while (IsSuffix()) {
+				Suffix(ref e);
+			}
+		} else SynErr(215);
+	}
+
+	void MulOp(out IToken x, out BinaryExpr.Opcode op) {
+		Contract.Ensures(Contract.ValueAtReturn(out x) != null); x = Token.NoToken;  op = BinaryExpr.Opcode.Add/*(dummy)*/; 
+		if (la.kind == 49) {
+			Get();
+			x = t;  op = BinaryExpr.Opcode.Mul; 
+		} else if (la.kind == 124) {
+			Get();
+			x = t;  op = BinaryExpr.Opcode.Div; 
+		} else if (la.kind == 125) {
+			Get();
+			x = t;  op = BinaryExpr.Opcode.Mod; 
+		} else SynErr(216);
+	}
+
+	void MapDisplayExpr(IToken/*!*/ mapToken, out Expression e) {
+		Contract.Ensures(Contract.ValueAtReturn(out e) != null);
+		List<ExpressionPair/*!*/>/*!*/ elements= new List<ExpressionPair/*!*/>() ;
+		e = dummyExpr;
+		
+		Expect(40);
+		if (StartOf(7)) {
+			MapLiteralExpressions(out elements);
+		}
+		e = new MapDisplayExpr(mapToken, elements);
+		Expect(41);
+	}
+
+	void Suffix(ref Expression e) {
+		Contract.Requires(e != null); Contract.Ensures(e!=null);
+		IToken id, x;
+		Expression e0 = null;  Expression e1 = null;  Expression ee;  bool anyDots = false;
+		List<Expression> multipleLengths = null; bool takeRest = false; // takeRest is relevant only if multipleLengths is non-null
+		List<Expression> multipleIndices = null;
+		
+		if (la.kind == 24) {
+			DotSuffix(out id, out x);
+			if (x != null) {
+			 // process id as a Suffix in its own right
+			 e = new ExprDotName(id, e, id.val, null);
+			 id = x;  // move to the next Suffix
+			}
+			IToken openParen = null;  List<Type> typeArgs = null;  List<Expression> args = null;
+			
+			if (IsGenericInstantiation()) {
+				typeArgs = new List<Type>(); 
+				GenericInstantiation(typeArgs);
+			} else if (la.kind == 101) {
+				HashCall(id, out openParen, out typeArgs, out args);
+			} else if (StartOf(30)) {
+			} else SynErr(217);
+			e = new ExprDotName(id, e, id.val, typeArgs);
+			if (openParen != null) {
+			 e = new ApplySuffix(openParen, e, args);
+			}
+			
+		} else if (la.kind == 40) {
+			Get();
+			x = t; 
+			if (StartOf(7)) {
+				Expression(out ee, true, true);
+				e0 = ee; 
+				if (la.kind == 132) {
+					Get();
+					anyDots = true; 
+					if (StartOf(7)) {
+						Expression(out ee, true, true);
+						e1 = ee; 
+					}
+				} else if (la.kind == 89) {
+					Get();
+					Expression(out ee, true, true);
+					e1 = ee; 
+				} else if (la.kind == 19) {
+					Get();
+					multipleLengths = new List<Expression>();
+					multipleLengths.Add(e0);  // account for the Expression read before the colon
+					takeRest = true;
+					
+					if (StartOf(7)) {
+						Expression(out ee, true, true);
+						multipleLengths.Add(ee); takeRest = false; 
+						while (IsNonFinalColon()) {
+							Expect(19);
+							Expression(out ee, true, true);
+							multipleLengths.Add(ee); 
+						}
+						if (la.kind == 19) {
+							Get();
+							takeRest = true; 
+						}
+					}
+				} else if (la.kind == 20 || la.kind == 41) {
+					while (la.kind == 20) {
+						Get();
+						Expression(out ee, true, true);
+						if (multipleIndices == null) {
+						 multipleIndices = new List<Expression>();
+						 multipleIndices.Add(e0);
+						}
+						multipleIndices.Add(ee);
+						
+					}
+				} else SynErr(218);
+			} else if (la.kind == 132) {
+				Get();
+				anyDots = true; 
+				if (StartOf(7)) {
+					Expression(out ee, true, true);
+					e1 = ee; 
+				}
+			} else SynErr(219);
+			if (multipleIndices != null) {
+			 e = new MultiSelectExpr(x, e, multipleIndices);
+			 // make sure an array class with this dimensionality exists
+			 var tmp = theBuiltIns.ArrayType(multipleIndices.Count, new IntType(), true);
+			} else {
+			 if (!anyDots && e0 == null) {
+			   /* a parsing error occurred */
+			   e0 = dummyExpr;
+			 }
+			 Contract.Assert(anyDots || e0 != null);
+			 if (anyDots) {
+			   //Contract.Assert(e0 != null || e1 != null);
+			   e = new SeqSelectExpr(x, false, e, e0, e1);
+			 } else if (multipleLengths != null) {
+			   Expression prev = null;
+			   List<Expression> seqs = new List<Expression>();
+			    foreach (var len in multipleLengths) {
+			      var end = prev == null ? len : new BinaryExpr(x, BinaryExpr.Opcode.Add, prev, len);
+			      seqs.Add(new SeqSelectExpr(x, false, e, prev, end));
+			      prev = end;
+			    }
+			   if (takeRest) {
+			     seqs.Add(new SeqSelectExpr(x, false, e, prev, null));
+			   }
+			   e = new SeqDisplayExpr(x, seqs);
+			 } else if (e1 == null) {
+			   Contract.Assert(e0 != null);
+			   e = new SeqSelectExpr(x, true, e, e0, null);
+			 } else {
+			   Contract.Assert(e0 != null);
+			   e = new SeqUpdateExpr(x, e, e0, e1);
+			 }
+			}
+			
+			Expect(41);
+		} else if (la.kind == 42) {
+			Get();
+			IToken openParen = t; var args = new List<Expression>(); 
+			if (StartOf(7)) {
+				Expressions(args);
+			}
+			Expect(43);
+			e = new ApplySuffix(openParen, e, args); 
+		} else SynErr(220);
+	}
+
+	void LambdaExpression(out Expression e, bool allowSemi) {
+		IToken x = Token.NoToken;
+		IToken id;  BoundVar bv;
+		var bvs = new List<BoundVar>();
+		FrameExpression fe;  Expression ee;
+		var reads = new List<FrameExpression>();
+		Expression req = null;
+		bool oneShot;
+		Expression body = null;
+		
+		if (la.kind == 1) {
+			WildIdent(out id, true);
+			x = t; bvs.Add(new BoundVar(id, id.val, new InferredTypeProxy())); 
+		} else if (la.kind == 42) {
+			Get();
+			x = t; 
+			if (la.kind == 1) {
+				IdentTypeOptional(out bv);
+				bvs.Add(bv); 
+				while (la.kind == 20) {
+					Get();
+					IdentTypeOptional(out bv);
+					bvs.Add(bv); 
+				}
+			}
+			Expect(43);
+		} else SynErr(221);
+		while (la.kind == 36 || la.kind == 37) {
+			if (la.kind == 36) {
+				Get();
+				PossiblyWildFrameExpression(out fe, true);
+				reads.Add(fe); 
+			} else {
+				Get();
+				Expression(out ee, true, false);
+				req = req == null ? ee : new BinaryExpr(req.tok, BinaryExpr.Opcode.And, req, ee); 
+			}
+		}
+		LambdaArrow(out oneShot);
+		Expression(out body, allowSemi, true);
+		e = new LambdaExpr(x, oneShot, bvs, req, reads, body);
+		theBuiltIns.CreateArrowTypeDecl(bvs.Count);
+		
+	}
+
+	void EndlessExpression(out Expression e, bool allowSemi, bool allowLambda) {
+		IToken/*!*/ x;
+		Expression e0, e1;
+		Statement s;
+		e = dummyExpr;
+		
+		switch (la.kind) {
+		case 93: {
+			Get();
+			x = t; 
+			Expression(out e, true, true);
+			Expect(31);
+			Expression(out e0, true, true);
+			Expect(32);
+			Expression(out e1, allowSemi, allowLambda);
+			e = new ITEExpr(x, e, e0, e1); 
+			break;
+		}
+		case 95: {
+			MatchExpression(out e, allowSemi, allowLambda);
+			break;
+		}
+		case 98: case 118: case 119: case 120: {
+			QuantifierGuts(out e, allowSemi, allowLambda);
+			break;
+		}
+		case 13: {
+			SetComprehensionExpr(out e, allowSemi, allowLambda);
+			break;
+		}
+		case 28: case 29: case 96: {
+			StmtInExpr(out s);
+			Expression(out e, allowSemi, allowLambda);
+			e = new StmtExpr(s.Tok, s, e); 
+			break;
+		}
+		case 64: case 68: {
+			LetExpr(out e, allowSemi, allowLambda);
+			break;
+		}
+		case 16: {
+			Get();
+			x = t; 
+			MapComprehensionExpr(x, out e, allowSemi, allowLambda);
+			break;
+		}
+		case 86: {
+			NamedExpr(out e, allowSemi, allowLambda);
+			break;
+		}
+		default: SynErr(222); break;
+		}
+	}
+
+	void NameSegment(out Expression e) {
+		IToken id;
+		IToken openParen = null;  List<Type> typeArgs = null;  List<Expression> args = null;
+		
+		Ident(out id);
+		if (IsGenericInstantiation()) {
+			typeArgs = new List<Type>(); 
+			GenericInstantiation(typeArgs);
+		} else if (la.kind == 101) {
+			HashCall(id, out openParen, out typeArgs, out args);
+		} else if (StartOf(30)) {
+		} else SynErr(223);
+		e = new NameSegment(id, id.val, typeArgs);
+		if (openParen != null) {
+		 e = new ApplySuffix(openParen, e, args);
+		}
+		
+	}
+
+	void DisplayExpr(out Expression e) {
+		Contract.Ensures(Contract.ValueAtReturn(out e) != null);
+		IToken x;  List<Expression> elements;
+		e = dummyExpr;
+		
+		if (la.kind == 38) {
+			Get();
+			x = t;  elements = new List<Expression/*!*/>(); 
+			if (StartOf(7)) {
+				Expressions(elements);
+			}
+			e = new SetDisplayExpr(x, elements);
+			Expect(39);
+		} else if (la.kind == 40) {
+			Get();
+			x = t;  elements = new List<Expression/*!*/>(); 
+			if (StartOf(7)) {
+				Expressions(elements);
+			}
+			e = new SeqDisplayExpr(x, elements); 
+			Expect(41);
+		} else SynErr(224);
+	}
+
+	void MultiSetExpr(out Expression e) {
+		Contract.Ensures(Contract.ValueAtReturn(out e) != null);
+		IToken/*!*/ x = null;  List<Expression/*!*/>/*!*/ elements;
+		e = dummyExpr;
+		
+		Expect(14);
+		x = t; 
+		if (la.kind == 38) {
+			Get();
+			elements = new List<Expression/*!*/>(); 
+			if (StartOf(7)) {
+				Expressions(elements);
+			}
+			e = new MultiSetDisplayExpr(x, elements);
+			Expect(39);
+		} else if (la.kind == 42) {
+			Get();
+			x = t;  elements = new List<Expression/*!*/>(); 
+			Expression(out e, true, true);
+			e = new MultiSetFormingExpr(x, e); 
+			Expect(43);
+		} else SynErr(225);
+	}
+
+	void ConstAtomExpression(out Expression e, bool allowSemi, bool allowLambda) {
+		Contract.Ensures(Contract.ValueAtReturn(out e) != null);
+		IToken/*!*/ x;  BigInteger n;   Basetypes.BigDec d;
+		e = dummyExpr;  Type toType = null;
+		
+		switch (la.kind) {
+		case 126: {
+			Get();
+			e = new LiteralExpr(t, false); 
+			break;
+		}
+		case 127: {
+			Get();
+			e = new LiteralExpr(t, true); 
+			break;
+		}
+		case 128: {
+			Get();
+			e = new LiteralExpr(t); 
+			break;
+		}
+		case 2: case 3: {
+			Nat(out n);
+			e = new LiteralExpr(t, n); 
+			break;
+		}
+		case 4: {
+			Dec(out d);
+			e = new LiteralExpr(t, d); 
+			break;
+		}
+		case 17: {
+			Get();
+			e = new CharLiteralExpr(t, t.val.Substring(1, t.val.Length - 2)); 
+			break;
+		}
+		case 18: {
+			Get();
+			bool isVerbatimString;
+			string s = Util.RemoveParsedStringQuotes(t.val, out isVerbatimString);
+			e = new StringLiteralExpr(t, s, isVerbatimString);
+			
+			break;
+		}
+		case 129: {
+			Get();
+			e = new ThisExpr(t); 
+			break;
+		}
+		case 130: {
+			Get();
+			x = t; 
+			Expect(42);
+			Expression(out e, true, true);
+			Expect(43);
+			e = new UnaryOpExpr(x, UnaryOpExpr.Opcode.Fresh, e); 
+			break;
+		}
+		case 131: {
+			Get();
+			x = t; 
+			Expect(42);
+			Expression(out e, true, true);
+			Expect(43);
+			e = new OldExpr(x, e); 
+			break;
+		}
+		case 21: {
+			Get();
+			x = t; 
+			Expression(out e, true, true);
+			e = new UnaryOpExpr(x, UnaryOpExpr.Opcode.Cardinality, e); 
+			Expect(21);
+			break;
+		}
+		case 8: case 10: {
+			if (la.kind == 8) {
+				Get();
+				x = t; toType = new IntType(); 
+			} else {
+				Get();
+				x = t; toType = new RealType(); 
+			}
+			Expect(42);
+			Expression(out e, true, true);
+			Expect(43);
+			e = new ConversionExpr(x, e, toType); 
+			break;
+		}
+		case 42: {
+			ParensExpression(out e, allowSemi, allowLambda);
+			break;
+		}
+		default: SynErr(226); break;
+		}
+	}
+
+	void Nat(out BigInteger n) {
+		n = BigInteger.Zero;
+		string S;
+		
+		if (la.kind == 2) {
+			Get();
+			S = Util.RemoveUnderscores(t.val);
+			try {
+			 n = BigInteger.Parse(S);
+			} catch (System.FormatException) {
+			 SemErr("incorrectly formatted number");
+			 n = BigInteger.Zero;
+			}
+			
+		} else if (la.kind == 3) {
+			Get();
+			S = Util.RemoveUnderscores(t.val.Substring(2));
+			try {
+			 // note: leading 0 required when parsing positive hex numbers
+			 n = BigInteger.Parse("0" + S, System.Globalization.NumberStyles.HexNumber);
+			} catch (System.FormatException) {
+			 SemErr("incorrectly formatted number");
+			 n = BigInteger.Zero;
+			}
+			
+		} else SynErr(227);
+	}
+
+	void Dec(out Basetypes.BigDec d) {
+		d = Basetypes.BigDec.ZERO; 
+		Expect(4);
+		var S = Util.RemoveUnderscores(t.val);
+		try {
+		 d = Basetypes.BigDec.FromString(S);
+		} catch (System.FormatException) {
+		 SemErr("incorrectly formatted number");
+		 d = Basetypes.BigDec.ZERO;
+		}
+		
+	}
+
+	void ParensExpression(out Expression e, bool allowSemi, bool allowLambda) {
+		IToken x;
+		var args = new List<Expression>();
+		
+		Expect(42);
+		x = t; 
+		if (StartOf(7)) {
+			Expressions(args);
+		}
+		Expect(43);
+		if (args.Count == 1) {
+		 e = new ParensExpression(x, args[0]);
+		} else {
+		 // make sure the corresponding tuple type exists
+		 var tmp = theBuiltIns.TupleType(x, args.Count, true);
+		 e = new DatatypeValue(x, BuiltIns.TupleTypeName(args.Count), BuiltIns.TupleTypeCtorName, args);
+		}
+		
+	}
+
+	void LambdaArrow(out bool oneShot) {
+		oneShot = true; 
+		if (la.kind == 26) {
+			Get();
+			oneShot = false; 
+		} else if (la.kind == 27) {
+			Get();
+			oneShot = true; 
+		} else SynErr(228);
+	}
+
+	void MapLiteralExpressions(out List<ExpressionPair> elements) {
+		Expression/*!*/ d, r;
+		elements = new List<ExpressionPair/*!*/>(); 
+		Expression(out d, true, true);
+		Expect(89);
+		Expression(out r, true, true);
+		elements.Add(new ExpressionPair(d,r)); 
+		while (la.kind == 20) {
+			Get();
+			Expression(out d, true, true);
+			Expect(89);
+			Expression(out r, true, true);
+			elements.Add(new ExpressionPair(d,r)); 
+		}
+	}
+
+	void MapComprehensionExpr(IToken mapToken, out Expression e, bool allowSemi, bool allowLambda) {
+		Contract.Ensures(Contract.ValueAtReturn(out e) != null);
+		BoundVar bv;
+		List<BoundVar> bvars = new List<BoundVar>();
+		Expression range = null;
+		Expression body;
+		
+		IdentTypeOptional(out bv);
+		bvars.Add(bv); 
+		if (la.kind == 21) {
+			Get();
+			Expression(out range, true, true);
+		}
+		QSep();
+		Expression(out body, allowSemi, allowLambda);
+		e = new MapComprehension(mapToken, bvars, range ?? new LiteralExpr(mapToken, true), body);
+		
+	}
+
+	void MatchExpression(out Expression e, bool allowSemi, bool allowLambda) {
+		Contract.Ensures(Contract.ValueAtReturn(out e) != null); IToken/*!*/ x;  MatchCaseExpr/*!*/ c;
+		List<MatchCaseExpr/*!*/> cases = new List<MatchCaseExpr/*!*/>();
+		bool usesOptionalBrace = false;
+		
+		Expect(95);
+		x = t; 
+		Expression(out e, allowSemi, allowLambda);
+		if (la.kind == _lbrace) {
+			Expect(38);
+			usesOptionalBrace = true; 
+			while (la.kind == 30) {
+				CaseExpression(out c, true, true);
+				cases.Add(c); 
+			}
+			Expect(39);
+		} else if (StartOf(31)) {
+			while (la.kind == _case) {
+				CaseExpression(out c, allowSemi, allowLambda);
+				cases.Add(c); 
+			}
+		} else SynErr(229);
+		e = new MatchExpr(x, e, cases, usesOptionalBrace); 
+	}
+
+	void QuantifierGuts(out Expression q, bool allowSemi, bool allowLambda) {
+		Contract.Ensures(Contract.ValueAtReturn(out q) != null); IToken/*!*/ x = Token.NoToken;
+		bool univ = false;
+		List<BoundVar/*!*/> bvars;
+		Attributes attrs;
+		Expression range;
+		Expression/*!*/ body;
+		
+		if (la.kind == 98 || la.kind == 118) {
+			Forall();
+			x = t;  univ = true; 
+		} else if (la.kind == 119 || la.kind == 120) {
+			Exists();
+			x = t; 
+		} else SynErr(230);
+		QuantifierDomain(out bvars, out attrs, out range);
+		QSep();
+		Expression(out body, allowSemi, allowLambda);
+		if (univ) {
+		 q = new ForallExpr(x, bvars, range, body, attrs);
+		} else {
+		 q = new ExistsExpr(x, bvars, range, body, attrs);
+		}
+		
+	}
+
+	void SetComprehensionExpr(out Expression q, bool allowSemi, bool allowLambda) {
+		Contract.Ensures(Contract.ValueAtReturn(out q) != null);
+		IToken x = Token.NoToken;
+		BoundVar bv;
+		List<BoundVar/*!*/> bvars = new List<BoundVar>();
+		Expression range;
+		Expression body = null;
+		
+		Expect(13);
+		x = t; 
+		IdentTypeOptional(out bv);
+		bvars.Add(bv); 
+		while (la.kind == 20) {
+			Get();
+			IdentTypeOptional(out bv);
+			bvars.Add(bv); 
+		}
+		Expect(21);
+		Expression(out range, allowSemi, allowLambda);
+		if (IsQSep()) {
+			QSep();
+			Expression(out body, allowSemi, allowLambda);
+		}
+		if (body == null && bvars.Count != 1) { SemErr(t, "a set comprehension with more than one bound variable must have a term expression"); }
+		q = new SetComprehension(x, bvars, range, body);
+		
+	}
+
+	void StmtInExpr(out Statement s) {
+		s = dummyStmt; 
+		if (la.kind == 96) {
+			AssertStmt(out s);
+		} else if (la.kind == 28) {
+			AssumeStmt(out s);
+		} else if (la.kind == 29) {
+			CalcStmt(out s);
+		} else SynErr(231);
+	}
+
+	void LetExpr(out Expression e, bool allowSemi, bool allowLambda) {
+		IToken x = null;
+		bool isGhost = false;
+		var letLHSs = new List<CasePattern>();
+		var letRHSs = new List<Expression>();
+		CasePattern pat;
+		bool exact = true;
+		e = dummyExpr;
+		
+		if (la.kind == 64) {
+			Get();
+			isGhost = true;  x = t; 
+		}
+		Expect(68);
+		if (!isGhost) { x = t; } 
+		CasePattern(out pat);
+		if (isGhost) { pat.Vars.Iter(bv => bv.IsGhost = true); }
+		letLHSs.Add(pat);
+		
+		while (la.kind == 20) {
+			Get();
+			CasePattern(out pat);
+			if (isGhost) { pat.Vars.Iter(bv => bv.IsGhost = true); }
+			letLHSs.Add(pat);
+			
+		}
+		if (la.kind == 89) {
+			Get();
+		} else if (la.kind == 91) {
+			Get();
+			exact = false;
+			foreach (var lhs in letLHSs) {
+			 if (lhs.Arguments != null) {
+			   SemErr(lhs.tok, "LHS of let-such-that expression must be variables, not general patterns");
+			 }
+			}
+			
+		} else SynErr(232);
+		Expression(out e, false, true);
+		letRHSs.Add(e); 
+		while (la.kind == 20) {
+			Get();
+			Expression(out e, false, true);
+			letRHSs.Add(e); 
+		}
+		Expect(25);
+		Expression(out e, allowSemi, allowLambda);
+		e = new LetExpr(x, letLHSs, letRHSs, e, exact); 
+	}
+
+	void NamedExpr(out Expression e, bool allowSemi, bool allowLambda) {
+		IToken/*!*/ x, d;
+		e = dummyExpr;
+		Expression expr;
+		
+		Expect(86);
+		x = t; 
+		NoUSIdent(out d);
+		Expect(19);
+		Expression(out e, allowSemi, allowLambda);
+		expr = e;
+		e = new NamedExpr(x, d.val, expr); 
+	}
+
+	void CasePattern(out CasePattern pat) {
+		IToken id;  List<CasePattern> arguments;
+		BoundVar bv;
+		pat = null;
+		
+		if (IsIdentParen()) {
+			Ident(out id);
+			Expect(42);
+			arguments = new List<CasePattern>(); 
+			if (la.kind == 1) {
+				CasePattern(out pat);
+				arguments.Add(pat); 
+				while (la.kind == 20) {
+					Get();
+					CasePattern(out pat);
+					arguments.Add(pat); 
+				}
+			}
+			Expect(43);
+			pat = new CasePattern(id, id.val, arguments); 
+		} else if (la.kind == 1) {
+			IdentTypeOptional(out bv);
+			pat = new CasePattern(bv.tok, bv);
+			
+		} else SynErr(233);
+		if (pat == null) {
+		 pat = new CasePattern(t, "_ParseError", new List<CasePattern>());
+		}
+		
+	}
+
+	void CaseExpression(out MatchCaseExpr c, bool allowSemi, bool allowLambda) {
+		Contract.Ensures(Contract.ValueAtReturn(out c) != null); IToken/*!*/ x, id;
+		List<BoundVar/*!*/> arguments = new List<BoundVar/*!*/>();
+		BoundVar/*!*/ bv;
+		Expression/*!*/ body;
+		
+		Expect(30);
+		x = t; 
+		Ident(out id);
+		if (la.kind == 42) {
+			Get();
+			IdentTypeOptional(out bv);
+			arguments.Add(bv); 
+			while (la.kind == 20) {
+				Get();
+				IdentTypeOptional(out bv);
+				arguments.Add(bv); 
+			}
+			Expect(43);
+		}
+		Expect(26);
+		Expression(out body, allowSemi, allowLambda);
+		c = new MatchCaseExpr(x, id.val, arguments, body); 
+	}
+
+	void HashCall(IToken id, out IToken openParen, out List<Type> typeArgs, out List<Expression> args) {
+		Expression k; args = new List<Expression>(); typeArgs = null; 
+		Expect(101);
+		id.val = id.val + "#"; 
+		if (la.kind == 44) {
+			typeArgs = new List<Type>(); 
+			GenericInstantiation(typeArgs);
+		}
+		Expect(40);
+		Expression(out k, true, true);
+		Expect(41);
+		args.Add(k); 
+		Expect(42);
+		openParen = t; 
+		if (StartOf(7)) {
+			Expressions(args);
+		}
+		Expect(43);
+	}
+
+	void DotSuffix(out IToken x, out IToken y) {
+		Contract.Ensures(Contract.ValueAtReturn(out x) != null);
+		x = Token.NoToken;
+		y = null;
+		
+		Expect(24);
+		if (la.kind == 1) {
+			Get();
+			x = t; 
+		} else if (la.kind == 2) {
+			Get();
+			x = t; 
+		} else if (la.kind == 4) {
+			Get();
+			x = t;
+			int exponent = x.val.IndexOf('e');
+			if (0 <= exponent) {
+			 // this is not a legal field/destructor name
+			 SemErr(x, "invalid DotSuffix");
+			} else {
+			 int dot = x.val.IndexOf('.');
+			 if (0 <= dot) {
+			   y = new Token();
+			   y.pos = x.pos + dot + 1;
+			   y.val = x.val.Substring(dot + 1);
+			   x.val = x.val.Substring(0, dot);
+			   y.col = x.col + dot + 1;
+			   y.line = x.line;
+			   y.filename = x.filename;
+			   y.kind = x.kind;
+			 }
+			}
+			
+		} else if (la.kind == 37) {
+			Get();
+			x = t; 
+		} else if (la.kind == 36) {
+			Get();
+			x = t; 
+		} else SynErr(234);
+	}
+
+
+
+	public void Parse() {
+		la = new Token();
+		la.val = "";
+		Get();
+		Dafny();
+		Expect(0);
+
+		Expect(0);
+	}
+
+	static readonly bool[,]/*!*/ set = {
+		{T,T,T,T, T,x,x,x, T,x,T,x, x,x,x,x, x,T,T,x, x,T,x,x, x,T,x,x, T,T,T,x, x,T,T,T, T,T,T,T, x,x,T,x, x,x,x,x, x,x,x,T, x,x,x,x, x,x,x,x, x,T,x,T, T,x,T,T, T,x,x,T, x,x,T,T, T,T,T,T, T,T,x,x, x,x,T,T, x,x,T,x, x,T,T,T, T,T,T,T, T,x,x,x, x,x,x,x, x,x,x,x, x,x,x,x, x,x,x,x, x,x,x,x, x,x,T,T, T,T,T,T, x,x,x},
+		{x,x,x,x, x,x,x,x, x,x,x,x, x,x,x,x, x,x,x,x, x,x,x,x, x,x,x,x, x,x,x,x, x,x,x,x, x,x,x,x, x,x,x,x, x,x,x,x, x,x,x,x, x,T,T,x, T,x,x,x, x,T,x,T, T,T,T,T, T,T,T,T, x,x,T,T, T,T,T,x, x,x,T,T, T,x,x,x, x,x,x,x, x,x,x,x, x,x,x,x, x,x,x,x, x,x,x,x, x,x,x,x, x,x,x,x, x,x,x,x, x,x,x,x, x,x,x,x, x,x,x,x, x,x,x},
+		{x,x,x,x, x,x,x,x, x,x,x,x, x,x,x,x, x,x,x,x, x,x,x,x, x,x,x,x, x,x,x,x, x,x,x,x, x,x,x,x, x,x,x,x, x,x,x,x, x,x,x,x, x,x,x,x, x,x,x,x, x,x,x,x, T,T,x,x, T,x,x,x, x,x,T,T, T,T,T,x, x,x,T,T, T,x,x,x, x,x,x,x, x,x,x,x, x,x,x,x, x,x,x,x, x,x,x,x, x,x,x,x, x,x,x,x, x,x,x,x, x,x,x,x, x,x,x,x, x,x,x,x, x,x,x},
+		{x,T,x,x, x,T,T,T, T,T,T,T, T,T,T,T, T,x,x,x, x,x,x,x, x,x,x,x, x,x,x,x, x,x,x,x, x,x,x,x, x,x,T,x, x,x,x,x, x,x,x,x, x,x,x,x, x,x,x,x, x,x,x,x, x,x,x,x, x,x,x,x, x,x,x,x, x,x,x,x, x,x,x,x, x,x,x,x, x,x,x,x, x,x,x,x, x,x,x,x, x,x,x,x, x,x,x,x, x,x,x,x, x,x,x,x, x,x,x,x, x,x,x,x, x,x,x,x, x,x,x,x, x,x,x},
+		{T,x,x,x, x,x,x,x, x,x,x,x, x,x,x,x, x,x,x,x, x,x,x,x, x,T,x,x, x,x,x,x, x,x,x,x, x,x,x,T, x,x,x,x, T,x,x,x, x,x,x,x, x,T,T,x, T,x,T,x, x,T,x,T, T,T,T,T, T,T,T,T, x,x,T,T, T,T,T,x, x,x,T,T, T,x,x,x, x,x,x,x, x,x,x,x, x,x,x,x, x,x,x,x, x,x,x,x, x,x,x,x, x,x,x,x, x,x,x,x, x,x,x,x, x,x,x,x, x,x,x,x, x,x,x},
+		{x,x,x,x, x,x,x,x, x,x,x,x, x,x,x,x, x,x,x,x, x,x,x,x, x,x,x,x, x,x,x,x, x,T,x,T, T,T,x,x, x,x,x,x, x,x,x,x, x,x,x,x, x,x,x,x, x,x,x,x, x,x,x,x, x,x,x,x, x,x,x,x, x,x,x,x, x,x,x,T, T,T,x,x, x,x,x,x, x,x,x,x, x,x,x,x, x,x,x,x, x,x,x,x, x,x,x,x, x,x,x,x, x,x,x,x, x,x,x,x, x,x,x,x, x,x,x,x, x,x,x,x, x,x,x},
+		{x,x,x,x, x,x,x,x, x,x,x,x, x,x,x,x, x,x,x,x, x,x,x,x, x,x,x,x, x,x,x,x, x,x,x,x, x,x,x,x, x,x,x,x, x,x,x,x, x,x,x,x, x,x,x,x, x,x,x,x, x,x,x,x, x,x,x,x, x,x,x,x, x,x,T,T, T,T,T,x, x,x,x,x, x,x,x,x, x,x,x,x, x,x,x,x, x,x,x,x, x,x,x,x, x,x,x,x, x,x,x,x, x,x,x,x, x,x,x,x, x,x,x,x, x,x,x,x, x,x,x,x, x,x,x},
+		{x,T,T,T, T,x,x,x, T,x,T,x, x,T,T,x, T,T,T,x, x,T,x,x, x,x,x,x, T,T,x,x, x,x,x,x, x,x,T,x, T,x,T,x, x,x,x,x, x,x,x,x, x,x,x,x, x,x,x,x, x,x,x,x, T,x,x,x, T,x,x,x, x,x,x,x, x,x,x,x, x,x,x,x, x,x,T,x, x,x,x,x, x,T,x,T, T,x,T,x, x,x,x,x, x,x,x,x, x,x,x,x, x,x,x,x, T,T,T,T, T,x,x,T, x,x,T,T, T,T,T,T, x,x,x},
+		{T,x,x,x, x,x,x,x, x,x,x,x, x,x,x,x, x,x,x,T, x,x,x,x, x,x,x,x, x,x,x,x, x,T,x,x, T,T,T,T, x,x,T,x, T,x,x,x, x,x,x,x, x,T,T,x, T,x,x,x, x,T,x,T, T,T,T,T, T,T,T,T, x,x,T,T, T,T,T,x, T,x,T,T, T,x,x,x, x,x,x,x, x,x,x,x, x,x,x,x, x,x,x,x, x,x,x,x, x,x,x,x, x,x,x,x, x,x,x,x, x,x,x,x, x,x,x,x, x,x,x,x, x,x,x},
+		{x,x,x,x, x,x,x,x, x,x,x,x, x,x,x,x, x,x,x,x, x,x,x,x, x,x,x,x, x,x,x,x, x,T,x,x, T,T,x,x, x,x,x,x, x,x,x,x, x,x,x,x, x,x,x,x, x,x,x,x, x,x,x,x, x,x,x,x, x,x,x,x, x,x,x,x, x,x,x,x, T,x,x,x, x,x,x,x, x,x,x,x, x,x,x,x, x,x,x,x, x,x,x,x, x,x,x,x, x,x,x,x, x,x,x,x, x,x,x,x, x,x,x,x, x,x,x,x, x,x,x,x, x,x,x},
+		{T,x,x,x, x,x,x,x, x,x,x,x, x,x,x,x, x,x,x,x, x,x,x,x, x,x,x,x, x,x,x,x, x,x,x,x, x,x,x,x, x,x,x,x, x,x,x,x, x,x,x,x, x,x,x,x, x,x,x,x, x,x,x,x, x,x,x,x, x,x,x,x, x,x,T,T, T,T,T,x, x,x,x,x, x,x,x,x, x,x,x,x, x,x,x,x, x,x,x,x, x,x,x,x, x,x,x,x, x,x,x,x, x,x,x,x, x,x,x,x, x,x,x,x, x,x,x,x, x,x,x,x, x,x,x},
+		{x,x,x,x, x,x,x,x, x,x,x,x, x,x,x,x, x,x,x,x, x,x,x,x, x,x,x,x, x,x,x,x, x,T,x,T, x,T,x,x, x,x,x,x, x,x,x,x, x,x,x,x, x,x,x,x, x,x,x,x, x,x,x,x, x,x,x,x, x,x,x,x, x,x,x,x, x,x,x,T, T,x,x,x, x,x,x,x, x,x,x,x, x,x,x,x, x,x,x,x, x,x,x,x, x,x,x,x, x,x,x,x, x,x,x,x, x,x,x,x, x,x,x,x, x,x,x,x, x,x,x,x, x,x,x},
+		{x,T,T,x, x,T,T,T, T,T,T,T, T,T,T,T, T,x,x,x, x,x,x,x, x,x,x,x, x,x,x,x, x,x,x,x, x,x,x,x, x,x,T,x, x,x,x,x, x,x,x,x, x,x,x,x, x,x,x,x, x,x,x,x, T,x,x,x, x,x,x,x, x,x,x,x, x,x,x,x, x,x,x,x, x,x,x,x, x,x,x,x, x,x,x,x, x,x,x,x, x,x,x,x, x,x,x,x, x,x,x,x, x,x,x,x, x,x,x,x, x,x,x,x, x,x,x,x, x,x,x,x, x,x,x},
+		{T,x,x,x, x,x,x,x, x,x,x,x, x,x,x,x, x,x,x,x, x,x,x,x, x,x,x,x, x,x,x,x, x,T,x,T, T,T,x,x, x,x,x,x, x,x,x,x, x,x,x,x, x,x,x,x, x,x,x,x, x,x,x,x, x,x,x,x, x,x,x,x, x,x,x,x, x,x,x,T, T,T,x,x, x,x,x,x, x,x,x,x, x,x,x,x, x,x,x,x, x,x,x,x, x,x,x,x, x,x,x,x, x,x,x,x, x,x,x,x, x,x,x,x, x,x,x,x, x,x,x,x, x,x,x},
+		{x,x,x,x, x,x,x,x, x,x,x,x, x,x,x,x, x,x,x,x, x,x,x,x, x,x,x,x, x,x,x,x, x,x,x,x, x,T,x,x, x,x,x,x, x,x,x,x, x,x,x,x, x,x,x,x, x,x,x,x, x,x,x,x, x,x,x,x, x,x,x,x, x,x,x,x, x,x,x,T, T,T,x,x, x,x,x,x, x,x,x,x, x,x,x,x, x,x,x,x, x,x,x,x, x,x,x,x, x,x,x,x, x,x,x,x, x,x,x,x, x,x,x,x, x,x,x,x, x,x,x,x, x,x,x},
+		{x,T,T,T, T,x,x,x, T,x,T,x, x,x,x,x, x,T,T,x, x,T,x,x, x,x,x,x, T,T,x,x, x,x,x,x, x,x,T,x, x,x,T,x, x,x,x,x, x,x,x,T, x,x,x,x, x,x,x,x, x,x,x,x, T,x,x,x, T,x,x,x, x,x,x,x, x,x,x,x, x,T,x,x, x,x,T,T, x,x,T,x, x,T,T,T, T,T,T,T, T,x,x,x, x,x,x,x, x,x,x,x, x,x,x,x, x,x,x,x, x,x,x,x, x,x,T,T, T,T,T,T, x,x,x},
+		{T,x,x,x, x,x,x,x, x,x,x,x, x,x,x,x, x,x,x,x, x,x,x,x, x,x,x,x, x,x,x,x, x,T,x,T, x,T,x,x, x,x,x,x, x,x,x,x, x,x,x,x, x,x,x,x, x,x,x,x, x,x,x,x, x,x,x,x, x,x,x,x, x,x,x,x, x,x,x,T, T,x,x,x, x,x,x,x, x,x,x,x, x,x,x,x, x,x,x,x, x,x,x,x, x,x,x,x, x,x,x,x, x,x,x,x, x,x,x,x, x,x,x,x, x,x,x,x, x,x,x,x, x,x,x},
+		{T,x,x,x, x,x,x,x, x,x,x,x, x,x,x,x, x,x,x,x, x,x,x,x, x,x,x,x, x,x,x,x, x,T,x,x, T,T,x,x, x,x,x,x, x,x,x,x, x,x,x,x, x,x,x,x, x,x,x,x, x,x,x,x, x,x,x,x, x,x,x,x, x,x,x,x, x,x,x,x, T,x,x,x, x,x,x,x, x,x,x,x, x,x,x,x, x,x,x,x, x,x,x,x, x,x,x,x, x,x,x,x, x,x,x,x, x,x,x,x, x,x,x,x, x,x,x,x, x,x,x,x, x,x,x},
+		{x,T,T,T, T,x,x,x, T,x,T,x, x,T,T,x, T,T,T,x, x,T,x,x, x,x,x,x, T,T,x,x, x,x,x,x, x,x,T,x, T,x,T,x, x,x,x,x, x,x,x,x, x,x,x,x, x,x,x,x, x,x,x,x, T,x,x,x, T,x,x,x, x,x,x,x, x,x,x,x, x,x,x,x, x,T,T,x, x,x,x,x, x,T,x,T, T,x,T,x, x,x,x,x, x,x,x,x, x,x,x,x, x,x,x,x, T,T,T,T, T,x,x,T, x,x,T,T, T,T,T,T, x,x,x},
+		{T,T,T,T, T,x,x,x, T,x,T,x, x,x,x,x, x,T,T,x, x,T,x,x, x,x,x,x, T,T,x,x, x,x,x,x, x,x,T,x, x,x,T,x, x,x,x,x, x,x,x,T, x,x,x,x, x,x,x,x, x,x,x,x, T,x,x,x, T,x,x,x, x,x,x,x, x,x,x,x, x,T,x,x, x,x,T,T, x,x,T,x, x,T,T,T, T,T,T,T, T,x,x,x, x,x,x,x, x,x,x,x, x,x,x,x, x,x,x,x, x,x,x,x, x,x,T,T, T,T,T,T, x,x,x},
+		{x,T,T,T, T,x,x,x, T,x,T,x, x,T,T,x, T,T,T,x, x,T,x,x, x,x,x,x, T,T,x,x, x,x,x,x, x,x,T,x, T,x,T,x, x,x,x,x, x,T,x,T, x,x,x,x, x,x,x,x, x,x,x,x, T,x,x,x, T,x,x,x, x,x,x,x, x,x,x,x, x,x,x,x, x,x,T,x, x,x,x,x, x,T,x,T, T,x,T,x, x,x,x,x, x,x,x,x, x,x,x,x, x,x,x,x, T,T,T,T, T,x,x,T, x,x,T,T, T,T,T,T, x,x,x},
+		{x,T,T,T, T,x,x,x, T,x,T,x, x,T,T,x, T,T,T,x, x,T,x,x, x,x,x,x, T,T,x,x, x,x,x,x, x,x,T,x, T,x,T,x, x,x,x,x, x,T,x,x, x,x,x,x, x,x,x,x, x,x,x,x, T,x,x,x, T,x,x,x, x,x,x,x, x,x,x,x, x,x,x,x, x,x,T,x, x,x,x,x, x,T,x,T, T,x,T,x, x,x,x,x, x,x,x,x, x,x,x,x, x,x,x,x, T,T,T,T, T,x,x,T, x,x,T,T, T,T,T,T, x,x,x},
+		{x,x,x,x, x,x,x,x, x,x,x,x, x,x,x,x, x,x,x,x, x,x,x,x, x,x,x,x, x,x,x,x, x,T,T,T, x,x,x,x, x,x,x,x, x,x,x,x, x,x,x,x, x,x,x,x, x,x,x,x, x,x,x,x, x,x,x,x, x,x,x,x, x,x,x,x, x,x,x,T, x,x,x,x, x,x,x,x, x,x,x,x, x,x,x,x, x,x,x,x, x,x,x,x, x,x,x,x, x,x,x,x, x,x,x,x, x,x,x,x, x,x,x,x, x,x,x,x, x,x,x,x, x,x,x},
+		{x,T,T,T, T,x,x,x, T,x,T,x, x,x,x,x, x,T,T,x, x,T,x,x, x,x,x,x, T,T,T,x, x,x,x,x, x,x,T,T, x,x,T,x, x,x,x,x, x,x,x,T, x,x,x,x, x,x,x,x, x,x,x,x, T,x,x,x, T,x,x,x, x,x,x,x, x,x,x,x, x,T,x,x, x,x,T,T, x,x,T,x, x,T,T,T, T,T,T,T, T,x,x,x, x,x,x,x, x,x,x,x, x,x,x,x, x,x,x,x, x,x,x,x, x,x,T,T, T,T,T,T, x,x,x},
+		{x,T,T,T, T,x,x,x, T,x,T,x, x,x,x,x, x,T,T,x, x,T,x,x, x,x,x,x, T,T,T,x, x,x,x,x, x,x,T,T, x,x,T,x, x,x,x,x, x,x,x,T, x,x,x,x, x,x,x,x, x,x,x,x, T,x,x,x, T,x,x,x, x,x,x,x, x,x,x,T, T,T,x,x, x,x,T,T, x,x,T,x, x,T,T,T, T,T,T,T, T,x,x,x, x,x,x,x, x,x,x,x, x,x,x,x, x,x,x,x, x,x,x,x, x,x,T,T, T,T,T,T, x,x,x},
+		{x,x,x,x, x,x,x,x, x,x,x,x, x,x,x,x, x,x,x,x, x,x,x,x, x,x,x,x, x,x,x,x, x,x,x,x, x,x,x,x, x,x,x,x, T,T,T,T, T,x,x,x, x,x,x,x, x,x,x,x, x,x,x,x, x,x,x,x, x,x,x,x, x,x,x,x, x,x,x,x, x,x,x,x, x,x,x,x, x,x,x,x, x,x,x,x, x,x,x,x, x,x,T,T, T,T,T,T, T,T,T,T, x,x,x,x, x,x,x,x, x,x,x,x, x,x,x,x, x,x,x,x, x,x,x},
+		{x,T,T,T, T,x,x,x, T,x,T,x, x,T,T,x, T,T,T,x, x,T,x,x, x,x,x,x, T,T,x,x, x,x,x,x, x,x,T,x, T,x,T,x, x,x,x,x, x,T,x,x, x,x,x,x, x,x,x,x, x,x,x,x, T,x,x,x, T,x,x,x, x,x,x,x, x,x,x,x, x,x,x,x, x,x,T,x, x,x,x,x, T,T,x,T, T,x,T,x, x,x,x,x, x,x,x,x, x,x,x,x, x,x,x,x, T,T,T,T, T,x,x,T, x,x,T,T, T,T,T,T, x,x,x},
+		{x,x,T,T, T,x,x,x, T,x,T,x, x,x,x,x, x,T,T,x, x,T,x,x, x,x,x,x, x,x,x,x, x,x,x,x, x,x,x,x, x,x,T,x, x,x,x,x, x,x,x,x, x,x,x,x, x,x,x,x, x,x,x,x, x,x,x,x, x,x,x,x, x,x,x,x, x,x,x,x, x,x,x,x, x,x,x,x, x,x,x,x, x,x,x,x, x,x,x,x, x,x,x,x, x,x,x,x, x,x,x,x, x,x,x,x, x,x,x,x, x,x,x,x, x,x,T,T, T,T,T,T, x,x,x},
+		{T,T,T,T, T,x,x,x, T,x,T,x, x,x,x,x, x,T,T,x, x,T,x,x, x,x,x,x, T,T,T,x, x,x,x,x, x,x,T,T, x,x,T,x, x,x,x,x, x,x,x,T, x,x,x,x, x,x,x,x, x,x,x,x, T,x,x,x, T,x,x,x, x,x,x,x, x,x,x,x, x,T,x,x, x,x,T,T, x,x,T,x, x,T,T,T, T,T,T,T, T,x,x,x, x,x,x,x, x,x,x,x, x,x,x,x, x,x,x,x, x,x,x,x, x,x,T,T, T,T,T,T, x,x,x},
+		{x,x,x,x, x,x,x,x, x,x,x,x, x,T,x,x, T,x,x,x, x,x,x,x, x,x,x,x, T,T,x,x, x,x,x,x, x,x,x,x, x,x,x,x, x,x,x,x, x,x,x,x, x,x,x,x, x,x,x,x, x,x,x,x, T,x,x,x, T,x,x,x, x,x,x,x, x,x,x,x, x,x,x,x, x,x,T,x, x,x,x,x, x,T,x,T, T,x,T,x, x,x,x,x, x,x,x,x, x,x,x,x, x,x,x,x, x,x,T,T, T,x,x,x, x,x,x,x, x,x,x,x, x,x,x},
+		{T,T,T,T, T,x,x,x, T,x,T,x, x,x,x,x, x,T,T,T, T,T,T,T, T,T,T,T, T,T,T,T, T,T,T,T, T,T,T,T, T,T,T,T, T,T,T,T, T,T,T,T, x,T,T,x, T,x,x,x, x,T,x,T, T,T,T,T, T,T,T,T, x,x,T,T, T,T,T,T, T,T,T,T, T,T,T,T, x,T,T,T, x,T,T,T, T,T,T,T, T,x,T,T, T,T,T,T, T,T,T,T, T,T,T,T, T,x,x,x, x,T,T,T, T,T,T,T, T,T,T,T, T,x,x},
+		{T,T,T,T, T,x,x,x, T,x,T,x, x,x,x,x, x,T,T,T, T,T,T,T, x,T,T,T, T,T,T,T, T,T,T,T, T,T,T,T, x,T,T,T, T,T,T,T, T,T,T,T, x,T,T,x, T,x,x,x, x,T,x,T, T,T,T,T, T,T,T,T, x,x,T,T, T,T,T,T, T,T,T,T, T,T,T,T, x,T,T,x, x,T,T,T, T,T,T,T, T,x,T,T, T,T,T,T, T,T,T,T, T,T,T,T, T,x,x,x, x,T,T,T, T,T,T,T, T,T,T,T, T,x,x}
+
+	};
+} // end Parser
+
+
+public class Errors {
+	public int count = 0;                                    // number of errors detected
+	public System.IO.TextWriter/*!*/ errorStream = Console.Out;   // error messages go to this stream
+	public string errMsgFormat = "{0}({1},{2}): error: {3}"; // 0=filename, 1=line, 2=column, 3=text
+	public string warningMsgFormat = "{0}({1},{2}): warning: {3}"; // 0=filename, 1=line, 2=column, 3=text
+
+	public void SynErr(string filename, int line, int col, int n) {
+		SynErr(filename, line, col, GetSyntaxErrorString(n));
+	}
+
+	public virtual void SynErr(string filename, int line, int col, string/*!*/ msg) {
+		Contract.Requires(msg != null);
+		errorStream.WriteLine(errMsgFormat, filename, line, col, msg);
+		count++;
+	}
+
+	string GetSyntaxErrorString(int n) {
+		string s;
+		switch (n) {
+			case 0: s = "EOF expected"; break;
+			case 1: s = "ident expected"; break;
+			case 2: s = "digits expected"; break;
+			case 3: s = "hexdigits expected"; break;
+			case 4: s = "decimaldigits expected"; break;
+			case 5: s = "arrayToken expected"; break;
+			case 6: s = "bool expected"; break;
+			case 7: s = "char expected"; break;
+			case 8: s = "int expected"; break;
+			case 9: s = "nat expected"; break;
+			case 10: s = "real expected"; break;
+			case 11: s = "object expected"; break;
+			case 12: s = "string expected"; break;
+			case 13: s = "set expected"; break;
+			case 14: s = "multiset expected"; break;
+			case 15: s = "seq expected"; break;
+			case 16: s = "map expected"; break;
+			case 17: s = "charToken expected"; break;
+			case 18: s = "stringToken expected"; break;
+			case 19: s = "colon expected"; break;
+			case 20: s = "comma expected"; break;
+			case 21: s = "verticalbar expected"; break;
+			case 22: s = "doublecolon expected"; break;
+			case 23: s = "bullet expected"; break;
+			case 24: s = "dot expected"; break;
+			case 25: s = "semi expected"; break;
+			case 26: s = "darrow expected"; break;
+			case 27: s = "arrow expected"; break;
+			case 28: s = "assume expected"; break;
+			case 29: s = "calc expected"; break;
+			case 30: s = "case expected"; break;
+			case 31: s = "then expected"; break;
+			case 32: s = "else expected"; break;
+			case 33: s = "decreases expected"; break;
+			case 34: s = "invariant expected"; break;
+			case 35: s = "modifies expected"; break;
+			case 36: s = "reads expected"; break;
+			case 37: s = "requires expected"; break;
+			case 38: s = "lbrace expected"; break;
+			case 39: s = "rbrace expected"; break;
+			case 40: s = "lbracket expected"; break;
+			case 41: s = "rbracket expected"; break;
+			case 42: s = "openparen expected"; break;
+			case 43: s = "closeparen expected"; break;
+			case 44: s = "openAngleBracket expected"; break;
+			case 45: s = "closeAngleBracket expected"; break;
+			case 46: s = "eq expected"; break;
+			case 47: s = "neq expected"; break;
+			case 48: s = "neqAlt expected"; break;
+			case 49: s = "star expected"; break;
+			case 50: s = "notIn expected"; break;
+			case 51: s = "ellipsis expected"; break;
+			case 52: s = "\"include\" expected"; break;
+			case 53: s = "\"abstract\" expected"; break;
+			case 54: s = "\"module\" expected"; break;
+			case 55: s = "\"refines\" expected"; break;
+			case 56: s = "\"import\" expected"; break;
+			case 57: s = "\"opened\" expected"; break;
+			case 58: s = "\"=\" expected"; break;
+			case 59: s = "\"as\" expected"; break;
+			case 60: s = "\"default\" expected"; break;
+			case 61: s = "\"class\" expected"; break;
+			case 62: s = "\"extends\" expected"; break;
+			case 63: s = "\"trait\" expected"; break;
+			case 64: s = "\"ghost\" expected"; break;
+			case 65: s = "\"static\" expected"; break;
+			case 66: s = "\"datatype\" expected"; break;
+			case 67: s = "\"codatatype\" expected"; break;
+			case 68: s = "\"var\" expected"; break;
+			case 69: s = "\"newtype\" expected"; break;
+			case 70: s = "\"type\" expected"; break;
+			case 71: s = "\"iterator\" expected"; break;
+			case 72: s = "\"yields\" expected"; break;
+			case 73: s = "\"returns\" expected"; break;
+			case 74: s = "\"method\" expected"; break;
+			case 75: s = "\"lemma\" expected"; break;
+			case 76: s = "\"colemma\" expected"; break;
+			case 77: s = "\"comethod\" expected"; break;
+			case 78: s = "\"constructor\" expected"; break;
+			case 79: s = "\"free\" expected"; break;
+			case 80: s = "\"ensures\" expected"; break;
+			case 81: s = "\"yield\" expected"; break;
+			case 82: s = "\"function\" expected"; break;
+			case 83: s = "\"predicate\" expected"; break;
+			case 84: s = "\"copredicate\" expected"; break;
+			case 85: s = "\"`\" expected"; break;
+			case 86: s = "\"label\" expected"; break;
+			case 87: s = "\"break\" expected"; break;
+			case 88: s = "\"where\" expected"; break;
+			case 89: s = "\":=\" expected"; break;
+			case 90: s = "\"return\" expected"; break;
+			case 91: s = "\":|\" expected"; break;
+			case 92: s = "\"new\" expected"; break;
+			case 93: s = "\"if\" expected"; break;
+			case 94: s = "\"while\" expected"; break;
+			case 95: s = "\"match\" expected"; break;
+			case 96: s = "\"assert\" expected"; break;
+			case 97: s = "\"print\" expected"; break;
+			case 98: s = "\"forall\" expected"; break;
+			case 99: s = "\"parallel\" expected"; break;
+			case 100: s = "\"modify\" expected"; break;
+			case 101: s = "\"#\" expected"; break;
+			case 102: s = "\"<=\" expected"; break;
+			case 103: s = "\">=\" expected"; break;
+			case 104: s = "\"\\u2264\" expected"; break;
+			case 105: s = "\"\\u2265\" expected"; break;
+			case 106: s = "\"<==>\" expected"; break;
+			case 107: s = "\"\\u21d4\" expected"; break;
+			case 108: s = "\"==>\" expected"; break;
+			case 109: s = "\"\\u21d2\" expected"; break;
+			case 110: s = "\"<==\" expected"; break;
+			case 111: s = "\"\\u21d0\" expected"; break;
+			case 112: s = "\"&&\" expected"; break;
+			case 113: s = "\"\\u2227\" expected"; break;
+			case 114: s = "\"||\" expected"; break;
+			case 115: s = "\"\\u2228\" expected"; break;
+			case 116: s = "\"!\" expected"; break;
+			case 117: s = "\"\\u00ac\" expected"; break;
+			case 118: s = "\"\\u2200\" expected"; break;
+			case 119: s = "\"exists\" expected"; break;
+			case 120: s = "\"\\u2203\" expected"; break;
+			case 121: s = "\"in\" expected"; break;
+			case 122: s = "\"+\" expected"; break;
+			case 123: s = "\"-\" expected"; break;
+			case 124: s = "\"/\" expected"; break;
+			case 125: s = "\"%\" expected"; break;
+			case 126: s = "\"false\" expected"; break;
+			case 127: s = "\"true\" expected"; break;
+			case 128: s = "\"null\" expected"; break;
+			case 129: s = "\"this\" expected"; break;
+			case 130: s = "\"fresh\" expected"; break;
+			case 131: s = "\"old\" expected"; break;
+			case 132: s = "\"..\" expected"; break;
+			case 133: s = "??? expected"; break;
+			case 134: s = "this symbol not expected in SubModuleDecl"; break;
+			case 135: s = "invalid SubModuleDecl"; break;
+			case 136: s = "this symbol not expected in ClassDecl"; break;
+			case 137: s = "this symbol not expected in DatatypeDecl"; break;
+			case 138: s = "invalid DatatypeDecl"; break;
+			case 139: s = "this symbol not expected in DatatypeDecl"; break;
+			case 140: s = "invalid NewtypeDecl"; break;
+			case 141: s = "invalid OtherTypeDecl"; break;
+			case 142: s = "this symbol not expected in OtherTypeDecl"; break;
+			case 143: s = "this symbol not expected in IteratorDecl"; break;
+			case 144: s = "invalid IteratorDecl"; break;
+			case 145: s = "this symbol not expected in TraitDecl"; break;
+			case 146: s = "invalid ClassMemberDecl"; break;
+			case 147: s = "this symbol not expected in FieldDecl"; break;
+			case 148: s = "invalid FunctionDecl"; break;
+			case 149: s = "invalid FunctionDecl"; break;
+			case 150: s = "invalid FunctionDecl"; break;
+			case 151: s = "invalid FunctionDecl"; break;
+			case 152: s = "this symbol not expected in MethodDecl"; break;
+			case 153: s = "invalid MethodDecl"; break;
+			case 154: s = "invalid MethodDecl"; break;
+			case 155: s = "invalid FIdentType"; break;
+			case 156: s = "this symbol not expected in OldSemi"; break;
+			case 157: s = "invalid TypeIdentOptional"; break;
+			case 158: s = "invalid TypeAndToken"; break;
+			case 159: s = "this symbol not expected in IteratorSpec"; break;
+			case 160: s = "invalid IteratorSpec"; break;
+			case 161: s = "invalid IteratorSpec"; break;
+			case 162: s = "this symbol not expected in MethodSpec"; break;
+			case 163: s = "invalid MethodSpec"; break;
+			case 164: s = "invalid MethodSpec"; break;
+			case 165: s = "invalid FrameExpression"; break;
+			case 166: s = "invalid ReferenceType"; break;
+			case 167: s = "this symbol not expected in FunctionSpec"; break;
+			case 168: s = "invalid FunctionSpec"; break;
+			case 169: s = "invalid PossiblyWildFrameExpression"; break;
+			case 170: s = "invalid PossiblyWildExpression"; break;
+			case 171: s = "this symbol not expected in OneStmt"; break;
+			case 172: s = "invalid OneStmt"; break;
+			case 173: s = "this symbol not expected in OneStmt"; break;
+			case 174: s = "invalid OneStmt"; break;
+			case 175: s = "invalid AssertStmt"; break;
+			case 176: s = "invalid AssumeStmt"; break;
+			case 177: s = "invalid UpdateStmt"; break;
+			case 178: s = "invalid UpdateStmt"; break;
+			case 179: s = "this symbol not expected in VarDeclStatement"; break;
+			case 180: s = "invalid IfStmt"; break;
+			case 181: s = "invalid IfStmt"; break;
+			case 182: s = "invalid WhileStmt"; break;
+			case 183: s = "invalid WhileStmt"; break;
+			case 184: s = "invalid MatchStmt"; break;
+			case 185: s = "invalid ForallStmt"; break;
+			case 186: s = "invalid ForallStmt"; break;
+			case 187: s = "invalid CalcStmt"; break;
+			case 188: s = "invalid ModifyStmt"; break;
+			case 189: s = "this symbol not expected in ModifyStmt"; break;
+			case 190: s = "invalid ModifyStmt"; break;
+			case 191: s = "invalid ReturnStmt"; break;
+			case 192: s = "invalid Rhs"; break;
+			case 193: s = "invalid Lhs"; break;
+			case 194: s = "invalid Guard"; break;
+			case 195: s = "this symbol not expected in LoopSpec"; break;
+			case 196: s = "this symbol not expected in LoopSpec"; break;
+			case 197: s = "this symbol not expected in LoopSpec"; break;
+			case 198: s = "invalid LoopSpec"; break;
+			case 199: s = "this symbol not expected in CaseStatement"; break;
+			case 200: s = "this symbol not expected in CaseStatement"; break;
+			case 201: s = "invalid CalcOp"; break;
+			case 202: s = "invalid EquivOp"; break;
+			case 203: s = "invalid ImpliesOp"; break;
+			case 204: s = "invalid ExpliesOp"; break;
+			case 205: s = "invalid AndOp"; break;
+			case 206: s = "invalid OrOp"; break;
+			case 207: s = "invalid NegOp"; break;
+			case 208: s = "invalid Forall"; break;
+			case 209: s = "invalid Exists"; break;
+			case 210: s = "invalid QSep"; break;
+			case 211: s = "invalid ImpliesExpliesExpression"; break;
+			case 212: s = "invalid LogicalExpression"; break;
+			case 213: s = "invalid RelOp"; break;
+			case 214: s = "invalid AddOp"; break;
+			case 215: s = "invalid UnaryExpression"; break;
+			case 216: s = "invalid MulOp"; break;
+			case 217: s = "invalid Suffix"; break;
+			case 218: s = "invalid Suffix"; break;
+			case 219: s = "invalid Suffix"; break;
+			case 220: s = "invalid Suffix"; break;
+			case 221: s = "invalid LambdaExpression"; break;
+			case 222: s = "invalid EndlessExpression"; break;
+			case 223: s = "invalid NameSegment"; break;
+			case 224: s = "invalid DisplayExpr"; break;
+			case 225: s = "invalid MultiSetExpr"; break;
+			case 226: s = "invalid ConstAtomExpression"; break;
+			case 227: s = "invalid Nat"; break;
+			case 228: s = "invalid LambdaArrow"; break;
+			case 229: s = "invalid MatchExpression"; break;
+			case 230: s = "invalid QuantifierGuts"; break;
+			case 231: s = "invalid StmtInExpr"; break;
+			case 232: s = "invalid LetExpr"; break;
+			case 233: s = "invalid CasePattern"; break;
+			case 234: s = "invalid DotSuffix"; break;
+
+			default: s = "error " + n; break;
+		}
+		return s;
+	}
+
+	public void SemErr(IToken/*!*/ tok, string/*!*/ msg) {  // semantic errors
+		Contract.Requires(tok != null);
+		Contract.Requires(msg != null);
+		SemErr(tok.filename, tok.line, tok.col, msg);
+	}
+
+	public virtual void SemErr(string filename, int line, int col, string/*!*/ msg) {
+		Contract.Requires(msg != null);
+		errorStream.WriteLine(errMsgFormat, filename, line, col, msg);
+		count++;
+	}
+
+	public void Warning(IToken/*!*/ tok, string/*!*/ msg) {  // warnings
+		Contract.Requires(tok != null);
+		Contract.Requires(msg != null);
+		Warning(tok.filename, tok.line, tok.col, msg);
+	}
+
+	public virtual void Warning(string filename, int line, int col, string msg) {
+		Contract.Requires(msg != null);
+		errorStream.WriteLine(warningMsgFormat, filename, line, col, msg);
+	}
+} // Errors
+
+
+public class FatalError: Exception {
+	public FatalError(string m): base(m) {}
+}
+
+
 }