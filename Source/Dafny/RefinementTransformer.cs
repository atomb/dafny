//-----------------------------------------------------------------------------
//
// Copyright (C) Microsoft Corporation.  All Rights Reserved.
//
//-----------------------------------------------------------------------------
// This file contains the transformations that are applied to a module that is
// constructed as a refinement of another.  It is invoked during program resolution,
// so the transformation is done syntactically.  Upon return from the RefinementTransformer,
// the caller is expected to resolve the resulting module.
//
// As for now (and perhaps this is always the right thing to do), attributes do
// not survive the transformation.
//-----------------------------------------------------------------------------

using System;
using System.Collections.Generic;
using System.Numerics;
using System.Diagnostics.Contracts;
using System.Linq;
using IToken = Microsoft.Boogie.IToken;

namespace Microsoft.Dafny
{
  public class RefinementToken : TokenWrapper
  {
    public readonly ModuleDefinition InheritingModule;
    public RefinementToken(IToken tok, ModuleDefinition m)
      : base(tok) {
      Contract.Requires(tok != null);
      Contract.Requires(m != null);
      this.InheritingModule = m;
    }

    public static bool IsInherited(IToken tok, ModuleDefinition m) {
      while (tok is NestedToken) {
        var n = (NestedToken)tok;
        // check Outer
        var r = n.Outer as RefinementToken;
        if (r == null || r.InheritingModule != m) {
          return false;
        }
        // continue to check Inner
        tok = n.Inner;
      }
      var rtok = tok as RefinementToken;
      return rtok != null && rtok.InheritingModule == m;
    }
    public override string filename {
      get { return WrappedToken.filename + "[" + InheritingModule.Name + "]"; }
      set { throw new NotSupportedException(); }
    }
  }

  public class RefinementTransformer : IRewriter
  {
    Cloner rawCloner; // This cloner just gives exactly the same thing back.
    RefinementCloner refinementCloner; // This cloner wraps things in a RefinementToken

    Program program;

    public RefinementTransformer(ErrorReporter reporter)
      : base(reporter) {
      rawCloner = new Cloner();
    }

    public RefinementTransformer(Program p)
      : this(p.reporter) {
      Contract.Requires(p != null);
      program = p;
    }

    private ModuleDefinition moduleUnderConstruction;  // non-null for the duration of Construct calls
    private Queue<Action> postTasks = new Queue<Action>();  // empty whenever moduleUnderConstruction==null, these tasks are for the post-resolve phase of module moduleUnderConstruction
    public Queue<Tuple<Method, Method>> translationMethodChecks = new Queue<Tuple<Method, Method>>();  // contains all the methods that need to be checked for structural refinement.
    private Method currentMethod;
    public ModuleSignature RefinedSig;  // the intention is to use this field only after a successful PreResolve
    private ModuleSignature refinedSigOpened;

    internal override void PreResolve(ModuleDefinition m) {
      if (m.RefinementBaseRoot != null) {
        RefinedSig = m.RefinementBaseRoot.Signature;

        if (RefinedSig.ModuleDef != null) {
          m.RefinementBase = RefinedSig.ModuleDef;
          // check that the openess in the imports between refinement and its base matches
          List<TopLevelDecl> declarations = m.TopLevelDecls;
          List<TopLevelDecl> baseDeclarations = m.RefinementBase.TopLevelDecls;
          foreach (var im in declarations) {
<<<<<<< HEAD
            if (im is ModuleDecl && !(im is ModuleExportDecl)) {
              ModuleDecl mdecl = (ModuleDecl)im;
              //find the matching import from the base
              // TODO: this is a terribly slow algorithm; use the symbol table instead
              foreach (var bim in baseDeclarations) {
                if (bim is ModuleDecl && ((ModuleDecl)bim).Name.Equals(mdecl.Name)) {
                  if (mdecl.Opened != ((ModuleDecl)bim).Opened) {
                    string message = mdecl.Opened ?
                      "{0} in {1} cannot be imported with \"opened\" because it does not match the corresponding import in the refinement base {2} " :
                      "{0} in {1} must be imported with \"opened\"  to match the corresponding import in its refinement base {2}.";
                    reporter.Error(MessageSource.RefinementTransformer, m.tok, message, im.Name, m.Name, m.RefinementBase.Name);
=======
            // TODO: this is a terribly slow algorithm; use the symbol table instead
            foreach (var bim in baseDeclarations) {
              if (bim.Name.Equals(im.Name)) {
                if (!im.Name.Equals("_default") && !im.IsRefining
                      && !(bim is OpaqueTypeDecl)
                      && !(bim is ModuleFacadeDecl && im is AliasModuleDecl)) {
                  string message =
                    $"{im.Name} in {m.Name} redeclares a name in the refinement base {m.RefinementBase.Name}";
                  reporter.Error(MessageSource.RefinementTransformer, im.tok, message);
                } else if (im is ModuleDecl mdecl) {
                  if (bim is ModuleDecl mbim) {
                    if (mdecl.Opened != mbim.Opened) {
                      string message = mdecl.Opened
                        ? "{0} in {1} cannot be imported with \"opened\" because it does not match the corresponding import in the refinement base {2}."
                        : "{0} in {1} must be imported with \"opened\"  to match the corresponding import in its refinement base {2}.";
                      reporter.Error(MessageSource.RefinementTransformer, m.tok, message, im.Name, m.Name,
                        m.RefinementBase.Name);
                    }
>>>>>>> 850e8906
                  }
                }
                break;
              }
            }
          }
          PreResolveWorker(m);

        } else {
          reporter.Error(MessageSource.RefinementTransformer, m.RefinementBaseName, "module ({0}) named as refinement base does not exist", m.RefinementBaseName.val);
        }
      }
    }

    void PreResolveWorker(ModuleDefinition m) {
      Contract.Requires(m != null);

      if (m.RefinementBase == null) return;

      if (moduleUnderConstruction != null) {
        postTasks.Clear();
      }
      moduleUnderConstruction = m;
      refinementCloner = new RefinementCloner(moduleUnderConstruction);
      var prev = m.RefinementBase;

      //copy the signature, including its opened imports
      refinedSigOpened = Resolver.MergeSignature(new ModuleSignature(), RefinedSig);
      Resolver.ResolveOpenedImports(refinedSigOpened, m.RefinementBase, false, null);

      // Create a simple name-to-decl dictionary.  Ignore any duplicates at this time.
      var declaredNames = new Dictionary<string, int>();
      for (int i = 0; i < m.TopLevelDecls.Count; i++) {
        var d = m.TopLevelDecls[i];
        if (!declaredNames.ContainsKey(d.Name)) {
          declaredNames.Add(d.Name, i);
        }
      }

      // Merge the declarations of prev into the declarations of m
      List<string> processedDecl = new List<string>();
      foreach (var d in prev.TopLevelDecls) {
        int index;
        processedDecl.Add(d.Name);
        if (!declaredNames.TryGetValue(d.Name, out index)) {
          m.TopLevelDecls.Add(refinementCloner.CloneDeclaration(d, m));
        } else if (d.Name == "_default") { //m.TopLevelDecls[index].IsRefining) {
          var nw = m.TopLevelDecls[index];
          MergeTopLevelDecls(m, nw, d, index);
        } else {
          reporter.Error(MessageSource.RefinementTransformer, m.RefinementBaseName, $"module {m.Name} redeclares a name {d.Name} from module {m.RefinementBaseName.val} without specifying refinement (...)");
        }
      }

      // Merge the imports of prev
      var prevTopLevelDecls = RefinedSig.TopLevels.Values;
      foreach (var d in prevTopLevelDecls) {
        int index;
        if (!processedDecl.Contains(d.Name) && (declaredNames.TryGetValue(d.Name, out index))) {
          // if it is redefined, we need to merge them.
          var nw = m.TopLevelDecls[index];
          MergeTopLevelDecls(m, nw, d, index);
        }
      }
      m.RefinementBaseSig = RefinedSig;

      Contract.Assert(moduleUnderConstruction == m);  // this should be as it was set earlier in this method
    }

    private void MergeModuleExports(ModuleExportDecl nw, ModuleExportDecl d) {
      if (nw.IsDefault != d.IsDefault) {
        reporter.Error(MessageSource.RefinementTransformer, nw, "can't change if a module export is default ({0})", nw.Name);
      }

      nw.Exports.AddRange(d.Exports);
      nw.Extends.AddRange(d.Extends);
    }

    private void MergeTopLevelDecls(ModuleDefinition m, TopLevelDecl nw, TopLevelDecl d, int index) {
      if (d is ModuleDecl) {
        if (!(nw is ModuleDecl)) {
          reporter.Error(MessageSource.RefinementTransformer, nw, "a module ({0}) must refine another module", nw.Name);
        } else if (d is ModuleExportDecl) {
          if (!(nw is ModuleExportDecl)) {
            reporter.Error(MessageSource.RefinementTransformer, nw, "a module export ({0}) must refine another export", nw.Name);
          } else {
            MergeModuleExports((ModuleExportDecl)nw,(ModuleExportDecl)d);
          }
        } else if (!(d is ModuleFacadeDecl)) {
          reporter.Error(MessageSource.RefinementTransformer, nw, "a module ({0}) can only refine a module facade", nw.Name);
        } else {
          // check that the new module refines the previous declaration
          if (!CheckIsRefinement((ModuleDecl)nw, (ModuleFacadeDecl)d))
            reporter.Error(MessageSource.RefinementTransformer, nw.tok, "a module ({0}) can only be replaced by a refinement of the original module", d.Name);
        }
      } else if (d is OpaqueTypeDecl) {
        if (nw is ModuleDecl) {
          reporter.Error(MessageSource.RefinementTransformer, nw, "a module ({0}) must refine another module", nw.Name);
        } else {
          var od = (OpaqueTypeDecl)d;
          if (nw is OpaqueTypeDecl) {
            if (od.MustSupportEquality != ((OpaqueTypeDecl)nw).MustSupportEquality) {
              reporter.Error(MessageSource.RefinementTransformer, nw, "type declaration '{0}' is not allowed to change the requirement of supporting equality", nw.Name);
            }
            if (od.Characteristics.MustSupportZeroInitialization != ((OpaqueTypeDecl)nw).Characteristics.MustSupportZeroInitialization) {
              reporter.Error(MessageSource.RefinementTransformer, nw.tok, "type declaration '{0}' is not allowed to change the requirement of supporting zero initialization", nw.Name);
            }
          } else {
            if (od.MustSupportEquality) {
              if (nw is ClassDecl || nw is NewtypeDecl) {
                // fine
              } else if (nw is CoDatatypeDecl) {
                reporter.Error(MessageSource.RefinementTransformer, nw, "a type declaration that requires equality support cannot be replaced by a codatatype");
              } else {
                Contract.Assert(nw is IndDatatypeDecl || nw is TypeSynonymDecl);
                // Here, we need to figure out if the new type supports equality.  But we won't know about that until resolution has
                // taken place, so we defer it until the PostResolve phase.
                var udt = UserDefinedType.FromTopLevelDecl(nw.tok, nw);
                postTasks.Enqueue(() => {
                  if (!udt.SupportsEquality) {
                    reporter.Error(MessageSource.RefinementTransformer, udt.tok, "type '{0}', which does not support equality, is used to refine an opaque type with equality support", udt.Name);
                  }
                });
              }
            }
            if (od.Characteristics.MustSupportZeroInitialization) {
              // We need to figure out if the new type supports zero initialization.  But we won't know about that until resolution has
              // taken place, so we defer it until the PostResolve phase.
              var udt = UserDefinedType.FromTopLevelDecl(nw.tok, nw);
              postTasks.Enqueue(() => {
                if (!Compiler.HasZeroInitializer(udt)) {
                  reporter.Error(MessageSource.RefinementTransformer, udt.tok, "type '{0}', which does not support zero initialization, is used to refine an opaque type that expects zero initialization", udt.Name);
                }
              });
            }
          }
          CheckAgreement_TypeParameters(nw.tok, d.TypeArgs, nw.TypeArgs, nw.Name, "type", false);
        }
      } else if (nw is OpaqueTypeDecl) {
        reporter.Error(MessageSource.RefinementTransformer, nw, "an opaque type declaration ({0}) in a refining module cannot replace a more specific type declaration in the refinement base", nw.Name);
      } else if (nw is DatatypeDecl) {
        reporter.Error(MessageSource.RefinementTransformer, nw, "a datatype declaration ({0}) in a refinement module can only replace an opaque type declaration", nw.Name);
      } else if (nw is NewtypeDecl) {
        reporter.Error(MessageSource.RefinementTransformer, nw, "a newtype declaration ({0}) in a refinement module can only replace an opaque type declaration", nw.Name);
      } else if (nw is IteratorDecl) {
        if (d is IteratorDecl) {
          m.TopLevelDecls[index] = MergeIterator((IteratorDecl)nw, (IteratorDecl)d);
        } else {
          reporter.Error(MessageSource.RefinementTransformer, nw, "an iterator declaration ({0}) is a refining module cannot replace a different kind of declaration in the refinement base", nw.Name);
        }
      } else if (nw is ClassDecl) {
        if (d is ClassDecl) {
          m.TopLevelDecls[index] = MergeClass((ClassDecl) nw, (ClassDecl) d);
        } else {
          reporter.Error(MessageSource.RefinementTransformer, nw,
            "a class declaration ({0}) in a refining module cannot replace a different kind of declaration in the refinement base",
            nw.Name);
        }
      } else if (nw is TypeSynonymDecl && d is TypeSynonymDecl
                                       && ((TypeSynonymDecl)nw).Rhs != null
                                       && ((TypeSynonymDecl)d).Rhs != null) {
        reporter.Error(MessageSource.RefinementTransformer, d,
          "a type ({0}) in a refining module may not replace an already defined type (even with the same value)",
          d.Name);
      } else {
        Contract.Assert(false);
      }
    }

    public bool CheckIsRefinement(ModuleDecl derived, ModuleFacadeDecl original) {


      // Check explicit refinement
      // TODO syntactic analysis of export sets is not quite right
      var derivedPointer = derived.Signature.ModuleDef;
      while (derivedPointer != null) {
        if (derivedPointer == original.OriginalSignature.ModuleDef) {
          HashSet<string> exports;
          if (derived is AliasModuleDecl) {
            exports = new HashSet<string>(((AliasModuleDecl)derived).Exports.ConvertAll(t => t.val));
          } else if (derived is ModuleFacadeDecl) {
            exports = new HashSet<string>(((ModuleFacadeDecl)derived).Exports.ConvertAll(t => t.val));
          } else {
            reporter.Error(MessageSource.RefinementTransformer, derived, "a module ({0}) can only be refined by an alias module or a module facade", original.Name);
            return false;
          }
          var oexports = new HashSet<string>(original.Exports.ConvertAll(t => t.val));
          return oexports.IsSubsetOf(exports);
        }
        derivedPointer = derivedPointer.RefinementBase;
      }
      return false;
    }

    // Check that two resolved types are the same in a similar context (the same type parameters, method, class, etc.)
    // Assumes that prev is in a previous refinement, and next is in some refinement. Note this is not commutative.
    public bool ResolvedTypesAreTheSame(Type prev, Type next) {
      Contract.Requires(prev != null);
      Contract.Requires(next != null);

      prev = prev.NormalizeExpandKeepConstraints();
      next = next.NormalizeExpandKeepConstraints();

      if (prev is TypeProxy || next is TypeProxy)
        return false;

      if (prev is BoolType) {
        return next is BoolType;
      } else if (prev is CharType) {
        return next is CharType;
      } else if (prev is IntType) {
        return next is IntType;
      } else if (prev is RealType) {
        return next is RealType;
      } else if (prev is SetType) {
        return next is SetType && ((SetType)prev).Finite == ((SetType)next).Finite &&
          ResolvedTypesAreTheSame(((SetType)prev).Arg, ((SetType)next).Arg);
      } else if (prev is MultiSetType) {
        return next is MultiSetType && ResolvedTypesAreTheSame(((MultiSetType)prev).Arg, ((MultiSetType)next).Arg);
      } else if (prev is MapType) {
        return next is MapType && ((MapType)prev).Finite == ((MapType)next).Finite &&
               ResolvedTypesAreTheSame(((MapType)prev).Domain, ((MapType)next).Domain) && ResolvedTypesAreTheSame(((MapType)prev).Range, ((MapType)next).Range);
      } else if (prev is SeqType) {
        return next is SeqType && ResolvedTypesAreTheSame(((SeqType)prev).Arg, ((SeqType)next).Arg);
      } else if (prev is UserDefinedType) {
        if (!(next is UserDefinedType)) {
          return false;
        }
        UserDefinedType aa = (UserDefinedType)prev;
        UserDefinedType bb = (UserDefinedType)next;
        if (aa.ResolvedClass != null && bb.ResolvedClass != null && aa.ResolvedClass == bb.ResolvedClass) {
          // these are both resolved class/datatype types
          Contract.Assert(aa.TypeArgs.Count == bb.TypeArgs.Count);
          for (int i = 0; i < aa.TypeArgs.Count; i++)
            if (!ResolvedTypesAreTheSame(aa.TypeArgs[i], bb.TypeArgs[i]))
              return false;
          return true;
        } else if (aa.ResolvedParam != null && bb.ResolvedParam != null) {
          // these are both resolved type parameters
          Contract.Assert(aa.TypeArgs.Count == 0 && bb.TypeArgs.Count == 0);
          // Note that this is only correct if the two types occur in the same context, ie. both from the same method
          // or class field.
          return aa.ResolvedParam.PositionalIndex == bb.ResolvedParam.PositionalIndex &&
                 aa.ResolvedParam.IsToplevelScope == bb.ResolvedParam.IsToplevelScope;
        } else if (aa.ResolvedParam != null && aa.ResolvedParam.IsAbstractTypeDeclaration && bb.ResolvedClass != null) {
          return (aa.ResolvedParam.Name == bb.ResolvedClass.Name);
        } else {
          // something is wrong; either aa or bb wasn't properly resolved, or they aren't the same
          return false;
        }

      } else {
        Contract.Assert(false); throw new cce.UnreachableException();  // unexpected type
      }
    }

    internal override void PostResolve(ModuleDefinition m) {
      if (m == moduleUnderConstruction) {
        while (this.postTasks.Count != 0) {
          var a = postTasks.Dequeue();
          a();
        }
      } else {
        postTasks.Clear();
      }
      moduleUnderConstruction = null;
    }

    Function CloneFunction(IToken tok, Function f, bool isGhost, List<AttributedExpression> moreEnsures, Formal moreResult, Expression moreBody, Expression replacementBody, bool checkPrevPostconditions, Attributes moreAttributes) {
      Contract.Requires(tok != null);
      Contract.Requires(moreBody == null || f is Predicate);
      Contract.Requires(moreBody == null || replacementBody == null);

      var tps = f.TypeArgs.ConvertAll(refinementCloner.CloneTypeParam);
      var formals = f.Formals.ConvertAll(refinementCloner.CloneFormal);
      var req = f.Req.ConvertAll(refinementCloner.CloneAttributedExpr);
      var reads = f.Reads.ConvertAll(refinementCloner.CloneFrameExpr);
      var decreases = refinementCloner.CloneSpecExpr(f.Decreases);
      var result = f.Result ?? moreResult;
      if (result != null) {
        result = refinementCloner.CloneFormal(result);
      }

      List<AttributedExpression> ens;
      if (checkPrevPostconditions)  // note, if a postcondition includes something that changes in the module, the translator will notice this and still re-check the postcondition
        ens = f.Ens.ConvertAll(rawCloner.CloneAttributedExpr);
      else
        ens = f.Ens.ConvertAll(refinementCloner.CloneAttributedExpr);
      if (moreEnsures != null) {
        ens.AddRange(moreEnsures);
      }

      Expression body;
      Predicate.BodyOriginKind bodyOrigin;
      if (replacementBody != null) {
        body = replacementBody;
        bodyOrigin = Predicate.BodyOriginKind.DelayedDefinition;
      } else if (moreBody != null) {
        if (f.Body == null) {
          body = moreBody;
          bodyOrigin = Predicate.BodyOriginKind.DelayedDefinition;
        } else {
          body = new BinaryExpr(f.tok, BinaryExpr.Opcode.And, refinementCloner.CloneExpr(f.Body), moreBody);
          bodyOrigin = Predicate.BodyOriginKind.Extension;
        }
      } else {
        body = refinementCloner.CloneExpr(f.Body);
        bodyOrigin = Predicate.BodyOriginKind.OriginalOrInherited;
      }

      if (f is Predicate) {
        return new Predicate(tok, f.Name, f.HasStaticKeyword, isGhost, tps, formals,
          req, reads, ens, decreases, body, bodyOrigin, refinementCloner.MergeAttributes(f.Attributes, moreAttributes), null);
      } else if (f is LeastPredicate) {
        return new LeastPredicate(tok, f.Name, f.HasStaticKeyword, ((LeastPredicate)f).TypeOfK, tps, formals,
          req, reads, ens, body, refinementCloner.MergeAttributes(f.Attributes, moreAttributes), null);
      } else if (f is GreatestPredicate) {
        return new GreatestPredicate(tok, f.Name, f.HasStaticKeyword, ((GreatestPredicate)f).TypeOfK, tps, formals,
          req, reads, ens, body, refinementCloner.MergeAttributes(f.Attributes, moreAttributes), null);
      } else if (f is TwoStatePredicate) {
        return new TwoStatePredicate(tok, f.Name, f.HasStaticKeyword, tps, formals,
          req, reads, ens, decreases, body, refinementCloner.MergeAttributes(f.Attributes, moreAttributes), null);
      } else if (f is TwoStateFunction) {
        return new TwoStateFunction(tok, f.Name, f.HasStaticKeyword, tps, formals, result, refinementCloner.CloneType(f.ResultType),
          req, reads, ens, decreases, body, refinementCloner.MergeAttributes(f.Attributes, moreAttributes), null);
      } else {
        return new Function(tok, f.Name, f.HasStaticKeyword, isGhost, tps, formals, result, refinementCloner.CloneType(f.ResultType),
          req, reads, ens, decreases, body, refinementCloner.MergeAttributes(f.Attributes, moreAttributes), null);
      }
    }

    Method CloneMethod(Method m, List<AttributedExpression> moreEnsures, Specification<Expression> decreases, BlockStmt newBody, bool checkPreviousPostconditions, Attributes moreAttributes) {
      Contract.Requires(m != null);
      Contract.Requires(!(m is Constructor) || newBody == null || newBody is DividedBlockStmt);
      Contract.Requires(decreases != null);

      var tps = m.TypeArgs.ConvertAll(refinementCloner.CloneTypeParam);
      var ins = m.Ins.ConvertAll(refinementCloner.CloneFormal);
      var req = m.Req.ConvertAll(refinementCloner.CloneAttributedExpr);
      var mod = refinementCloner.CloneSpecFrameExpr(m.Mod);

      List<AttributedExpression> ens;
      if (checkPreviousPostconditions)
        ens = m.Ens.ConvertAll(rawCloner.CloneAttributedExpr);
      else
        ens = m.Ens.ConvertAll(refinementCloner.CloneAttributedExpr);
      if (moreEnsures != null) {
        ens.AddRange(moreEnsures);
      }

      if (m is Constructor) {
        var dividedBody = (DividedBlockStmt)newBody ?? refinementCloner.CloneDividedBlockStmt((DividedBlockStmt)m.BodyForRefinement);
        return new Constructor(new RefinementToken(m.tok, moduleUnderConstruction), m.Name, tps, ins,
          req, mod, ens, decreases, dividedBody, refinementCloner.MergeAttributes(m.Attributes, moreAttributes), null);
      }
      var body = newBody ?? refinementCloner.CloneBlockStmt(m.BodyForRefinement);
      if (m is LeastLemma) {
        return new LeastLemma(new RefinementToken(m.tok, moduleUnderConstruction), m.Name, m.HasStaticKeyword, ((LeastLemma)m).TypeOfK, tps, ins, m.Outs.ConvertAll(refinementCloner.CloneFormal),
          req, mod, ens, decreases, body, refinementCloner.MergeAttributes(m.Attributes, moreAttributes), null);
      } else if (m is GreatestLemma) {
        return new GreatestLemma(new RefinementToken(m.tok, moduleUnderConstruction), m.Name, m.HasStaticKeyword, ((GreatestLemma)m).TypeOfK, tps, ins, m.Outs.ConvertAll(refinementCloner.CloneFormal),
          req, mod, ens, decreases, body, refinementCloner.MergeAttributes(m.Attributes, moreAttributes), null);
      } else if (m is Lemma) {
        return new Lemma(new RefinementToken(m.tok, moduleUnderConstruction), m.Name, m.HasStaticKeyword, tps, ins, m.Outs.ConvertAll(refinementCloner.CloneFormal),
          req, mod, ens, decreases, body, refinementCloner.MergeAttributes(m.Attributes, moreAttributes), null);
      } else if (m is TwoStateLemma) {
        var two = (TwoStateLemma)m;
        return new TwoStateLemma(new RefinementToken(m.tok, moduleUnderConstruction), m.Name, m.HasStaticKeyword, tps, ins, m.Outs.ConvertAll(refinementCloner.CloneFormal),
          req, mod, ens, decreases, body, refinementCloner.MergeAttributes(m.Attributes, moreAttributes), null);
      } else {
        return new Method(new RefinementToken(m.tok, moduleUnderConstruction), m.Name, m.HasStaticKeyword, m.IsGhost, tps, ins, m.Outs.ConvertAll(refinementCloner.CloneFormal),
          req, mod, ens, decreases, body, refinementCloner.MergeAttributes(m.Attributes, moreAttributes), null);
      }
    }

    // -------------------------------------------------- Merging ---------------------------------------------------------------

    IteratorDecl MergeIterator(IteratorDecl nw, IteratorDecl prev) {
      Contract.Requires(nw != null);
      Contract.Requires(prev != null);

      if (nw.Requires.Count != 0) {
        reporter.Error(MessageSource.RefinementTransformer, nw.Requires[0].E.tok, "a refining iterator is not allowed to add preconditions");
      }
      if (nw.YieldRequires.Count != 0) {
        reporter.Error(MessageSource.RefinementTransformer, nw.YieldRequires[0].E.tok, "a refining iterator is not allowed to add yield preconditions");
      }
      if (nw.Reads.Expressions.Count != 0) {
        reporter.Error(MessageSource.RefinementTransformer, nw.Reads.Expressions[0].E.tok, "a refining iterator is not allowed to extend the reads clause");
      }
      if (nw.Modifies.Expressions.Count != 0) {
        reporter.Error(MessageSource.RefinementTransformer, nw.Modifies.Expressions[0].E.tok, "a refining iterator is not allowed to extend the modifies clause");
      }
      if (nw.Decreases.Expressions.Count != 0) {
        reporter.Error(MessageSource.RefinementTransformer, nw.Decreases.Expressions[0].tok, "a refining iterator is not allowed to extend the decreases clause");
      }

      if (nw.SignatureIsOmitted) {
        Contract.Assert(nw.Ins.Count == 0);
        Contract.Assert(nw.Outs.Count == 0);
        reporter.Info(MessageSource.RefinementTransformer, nw.SignatureEllipsis, Printer.IteratorSignatureToString(prev));
      } else {
        CheckAgreement_TypeParameters(nw.tok, prev.TypeArgs, nw.TypeArgs, nw.Name, "iterator");
        CheckAgreement_Parameters(nw.tok, prev.Ins, nw.Ins, nw.Name, "iterator", "in-parameter");
        CheckAgreement_Parameters(nw.tok, prev.Outs, nw.Outs, nw.Name, "iterator", "yield-parameter");
      }

      BlockStmt newBody;
      if (nw.Body == null) {
        newBody = prev.Body;
      } else if (prev.Body == null) {
        newBody = nw.Body;
      } else {
        newBody = MergeBlockStmt(nw.Body, prev.Body);
      }

      var ens = prev.Ensures.ConvertAll(rawCloner.CloneAttributedExpr);
      ens.AddRange(nw.Ensures);
      var yens = prev.YieldEnsures.ConvertAll(rawCloner.CloneAttributedExpr);
      yens.AddRange(nw.YieldEnsures);

      return new IteratorDecl(new RefinementToken(nw.tok, moduleUnderConstruction),
        nw.Name, moduleUnderConstruction,
        nw.SignatureIsOmitted ? prev.TypeArgs.ConvertAll(refinementCloner.CloneTypeParam) : nw.TypeArgs,
        nw.SignatureIsOmitted ? prev.Ins.ConvertAll(refinementCloner.CloneFormal) : nw.Ins,
        nw.SignatureIsOmitted ? prev.Outs.ConvertAll(refinementCloner.CloneFormal) : nw.Outs,
        refinementCloner.CloneSpecFrameExpr(prev.Reads),
        refinementCloner.CloneSpecFrameExpr(prev.Modifies),
        refinementCloner.CloneSpecExpr(prev.Decreases),
        prev.Requires.ConvertAll(refinementCloner.CloneAttributedExpr),
        ens,
        prev.YieldRequires.ConvertAll(refinementCloner.CloneAttributedExpr),
        yens,
        newBody,
        refinementCloner.MergeAttributes(prev.Attributes, nw.Attributes),
        null);
    }

    ClassDecl MergeClass(ClassDecl nw, ClassDecl prev) {
      CheckAgreement_TypeParameters(nw.tok, prev.TypeArgs, nw.TypeArgs, nw.Name, "class");

      prev.ParentTraits.ForEach(item => nw.ParentTraits.Add(item));
      nw.Attributes = refinementCloner.MergeAttributes(prev.Attributes, nw.Attributes);

      // Create a simple name-to-member dictionary.  Ignore any duplicates at this time.
      var declaredNames = new Dictionary<string, int>();
      for (int i = 0; i < nw.Members.Count; i++) {
        var member = nw.Members[i];
        if (!declaredNames.ContainsKey(member.Name)) {
          declaredNames.Add(member.Name, i);
        }
      }

      // Merge the declarations of prev into the declarations of m
      foreach (var member in prev.Members) {
        int index;
        if (!declaredNames.TryGetValue(member.Name, out index)) {
          var nwMember = refinementCloner.CloneMember(member);
          nwMember.RefinementBase = member;
          nw.Members.Add(nwMember);
        } else {
          var nwMember = nw.Members[index];
          if (nwMember is ConstantField) {
            var newConst = (ConstantField)nwMember;
            var origConst = member as ConstantField;
            if (origConst == null) {
              reporter.Error(MessageSource.RefinementTransformer, nwMember, "a const declaration ({0}) in a refining class ({1}) must replace a const in the refinement base", nwMember.Name, nw.Name);
            } else if (!(newConst.Type is InferredTypeProxy) && !TypesAreSyntacticallyEqual(newConst.Type, origConst.Type)) {
              reporter.Error(MessageSource.RefinementTransformer, nwMember, "the type of a const declaration ({0}) in a refining class ({1}) must be syntactically the same as for the const being refined", nwMember.Name, nw.Name);
            } else if (newConst.Rhs != null && origConst.Rhs != null) {
              reporter.Error(MessageSource.RefinementTransformer, nwMember, "a const re-declaration ({0}) can give an initializing expression only if the const in the refinement base does not", nwMember.Name);
            } else if (newConst.HasStaticKeyword != origConst.HasStaticKeyword) {
              reporter.Error(MessageSource.RefinementTransformer, nwMember, "a const in a refining module cannot be changed from static to non-static or vice versa: {0}", nwMember.Name);
            } else if (origConst.IsGhost && !newConst.IsGhost) {
              reporter.Error(MessageSource.RefinementTransformer, nwMember, "a const re-declaration ({0}) is not allowed to un-ghostify the const", nwMember.Name);
            } else if (newConst.Rhs == null && origConst.IsGhost == newConst.IsGhost) {
              reporter.Error(MessageSource.RefinementTransformer, nwMember, "a const re-declaration ({0}) must be to ghostify the const{1}", nwMember.Name, origConst.Rhs == null ? " or to provide an initializing expression" : "");
            }
            nwMember.RefinementBase = member;
            // we may need to clone the given const declaration if either its type or initializing expression was omitted
            if (origConst != null) {
              if ((!(origConst.Type is InferredTypeProxy) && newConst.Type is InferredTypeProxy) || (origConst.Rhs != null && newConst.Rhs == null)) {
                var typ = newConst.Type is InferredTypeProxy ? refinementCloner.CloneType(origConst.Type) : newConst.Type;
                var rhs = newConst.Rhs ?? origConst.Rhs;
                nw.Members[index] = new ConstantField(newConst.tok, newConst.Name, rhs, newConst.HasStaticKeyword, newConst.IsGhost, typ, newConst.Attributes);
              }
            }

          } else if (nwMember is Field) {
            if (!(member is Field) || member is ConstantField) {
              reporter.Error(MessageSource.RefinementTransformer, nwMember, "a field declaration ({0}) in a refining class ({1}) must replace a field in the refinement base", nwMember.Name, nw.Name);
            } else if (!TypesAreSyntacticallyEqual(((Field)nwMember).Type, ((Field)member).Type)) {
              reporter.Error(MessageSource.RefinementTransformer, nwMember, "a field declaration ({0}) in a refining class ({1}) must repeat the syntactically same type as the field has in the refinement base", nwMember.Name, nw.Name);
            } else if (member.IsGhost || !nwMember.IsGhost) {
              reporter.Error(MessageSource.RefinementTransformer, nwMember, "a field re-declaration ({0}) must be to ghostify the field", nwMember.Name);
            }
            nwMember.RefinementBase = member;

          } else if (nwMember is Function) {
            var f = (Function)nwMember;
            bool isPredicate = f is Predicate;
            bool isLeastPredicate = f is LeastPredicate;
            bool isGreatestPredicate = f is GreatestPredicate;
            if (!(member is Function) ||
              isPredicate != (member is Predicate) ||
              (f is LeastPredicate) != (member is LeastPredicate) ||
              (f is GreatestPredicate) != (member is GreatestPredicate) ||
              (f is TwoStatePredicate) != (member is TwoStatePredicate) ||
              (f is TwoStateFunction) != (member is TwoStateFunction)) {
              reporter.Error(MessageSource.RefinementTransformer, nwMember, "a {0} declaration ({1}) can only refine a {0}", f.WhatKind, nwMember.Name);
            } else {
              var prevFunction = (Function)member;
              if (f.Req.Count != 0) {
                reporter.Error(MessageSource.RefinementTransformer, f.Req[0].E.tok, "a refining {0} is not allowed to add preconditions", f.WhatKind);
              }
              if (f.Reads.Count != 0) {
                reporter.Error(MessageSource.RefinementTransformer, f.Reads[0].E.tok, "a refining {0} is not allowed to extend the reads clause", f.WhatKind);
              }
              if (f.Decreases.Expressions.Count != 0) {
                reporter.Error(MessageSource.RefinementTransformer, f.Decreases.Expressions[0].tok, "decreases clause on refining {0} not supported", f.WhatKind);
              }

              if (prevFunction.HasStaticKeyword != f.HasStaticKeyword) {
                reporter.Error(MessageSource.RefinementTransformer, f, "a function in a refining module cannot be changed from static to non-static or vice versa: {0}", f.Name);
              }
              if (!prevFunction.IsGhost && f.IsGhost) {
                reporter.Error(MessageSource.RefinementTransformer, f, "a function method cannot be changed into a (ghost) function in a refining module: {0}", f.Name);
              } else if (prevFunction.IsGhost && !f.IsGhost && prevFunction.Body != null) {
                reporter.Error(MessageSource.RefinementTransformer, f, "a function can be changed into a function method in a refining module only if the function has not yet been given a body: {0}", f.Name);
              }
              if (f.SignatureIsOmitted) {
                Contract.Assert(f.TypeArgs.Count == 0);
                Contract.Assert(f.Formals.Count == 0);
                reporter.Info(MessageSource.RefinementTransformer, f.SignatureEllipsis, Printer.FunctionSignatureToString(prevFunction));
              } else {
                CheckAgreement_TypeParameters(f.tok, prevFunction.TypeArgs, f.TypeArgs, f.Name, "function");
                CheckAgreement_Parameters(f.tok, prevFunction.Formals, f.Formals, f.Name, "function", "parameter");
                if (prevFunction.Result != null && f.Result != null && prevFunction.Result.Name != f.Result.Name) {
                  reporter.Error(MessageSource.RefinementTransformer, f, "the name of function return value '{0}'({1}) differs from the name of corresponding function return value in the module it refines ({2})", f.Name, f.Result.Name, prevFunction.Result.Name);
                }
                if (!TypesAreSyntacticallyEqual(prevFunction.ResultType, f.ResultType)) {
                  reporter.Error(MessageSource.RefinementTransformer, f, "the result type of function '{0}' ({1}) differs from the result type of the corresponding function in the module it refines ({2})", f.Name, f.ResultType, prevFunction.ResultType);
                }
              }

              Expression moreBody = null;
              Expression replacementBody = null;
              if (prevFunction.Body == null) {
                replacementBody = f.Body;
              } else if (f.Body != null) {
                reporter.Error(MessageSource.RefinementTransformer, nwMember, $"a refining {f.WhatKind} is not allowed to extend/change the body");
              }
              var newF = CloneFunction(f.tok, prevFunction, f.IsGhost, f.Ens, f.Result, moreBody, replacementBody, prevFunction.Body == null, f.Attributes);
              newF.RefinementBase = member;
              nw.Members[index] = newF;
            }

          } else {
            var m = (Method)nwMember;
            if (!(member is Method)) {
              reporter.Error(MessageSource.RefinementTransformer, nwMember, "a method declaration ({0}) can only refine a method", nwMember.Name);
            } else {
              var prevMethod = (Method)member;
              if (m.Req.Count != 0) {
                reporter.Error(MessageSource.RefinementTransformer, m.Req[0].E.tok, "a refining method is not allowed to add preconditions");
              }
              if (m.Mod.Expressions.Count != 0) {
                reporter.Error(MessageSource.RefinementTransformer, m.Mod.Expressions[0].E.tok, "a refining method is not allowed to extend the modifies clause");
              }
              // If the previous method was not specified with "decreases *", then the new method is not allowed to provide any "decreases" clause.
              // Any "decreases *" clause is not inherited, so if the previous method was specified with "decreases *", then the new method needs
              // to either redeclare "decreases *", provided a termination-checking "decreases" clause, or give no "decreases" clause and thus
              // get a default "decreases" loop.
              Specification<Expression> decreases;
              if (m.Decreases.Expressions.Count == 0) {
                // inherited whatever the previous loop used
                decreases = refinementCloner.CloneSpecExpr(prevMethod.Decreases);
              } else {
                if (!Contract.Exists(prevMethod.Decreases.Expressions, e => e is WildcardExpr)) {
                  // If the previous loop was not specified with "decreases *", then the new loop is not allowed to provide any "decreases" clause.
                  reporter.Error(MessageSource.RefinementTransformer, m.Decreases.Expressions[0].tok, "decreases clause on refining method not supported, unless the refined method was specified with 'decreases *'");
                }
                decreases = m.Decreases;
              }
              if (prevMethod.HasStaticKeyword != m.HasStaticKeyword) {
                reporter.Error(MessageSource.RefinementTransformer, m, "a method in a refining module cannot be changed from static to non-static or vice versa: {0}", m.Name);
              }
              if (prevMethod.IsGhost && !m.IsGhost) {
                reporter.Error(MessageSource.RefinementTransformer, m, "a method cannot be changed into a ghost method in a refining module: {0}", m.Name);
              } else if (!prevMethod.IsGhost && m.IsGhost) {
                reporter.Error(MessageSource.RefinementTransformer, m, "a ghost method cannot be changed into a non-ghost method in a refining module: {0}", m.Name);
              }
              if (m.SignatureIsOmitted) {
                Contract.Assert(m.TypeArgs.Count == 0);
                Contract.Assert(m.Ins.Count == 0);
                Contract.Assert(m.Outs.Count == 0);
                reporter.Info(MessageSource.RefinementTransformer, m.SignatureEllipsis, Printer.MethodSignatureToString(prevMethod));
              } else {
                CheckAgreement_TypeParameters(m.tok, prevMethod.TypeArgs, m.TypeArgs, m.Name, "method");
                CheckAgreement_Parameters(m.tok, prevMethod.Ins, m.Ins, m.Name, "method", "in-parameter");
                CheckAgreement_Parameters(m.tok, prevMethod.Outs, m.Outs, m.Name, "method", "out-parameter");
              }
              currentMethod = m;
              var replacementBody = m.BodyForRefinement;
              if (replacementBody != null) {
                if (prevMethod.BodyForRefinement == null) {
                  // cool
                } else {
                  replacementBody = MergeBlockStmt(replacementBody, prevMethod.BodyForRefinement);
                }
              }
              var newM = CloneMethod(prevMethod, m.Ens, decreases, replacementBody, prevMethod.BodyForRefinement == null, m.Attributes);
              newM.RefinementBase = member;
              nw.Members[index] = newM;
            }
          }
        }
      }

      return nw;
    }
    void CheckAgreement_TypeParameters(IToken tok, List<TypeParameter> old, List<TypeParameter> nw, string name, string thing, bool checkNames = true) {
      Contract.Requires(tok != null);
      Contract.Requires(old != null);
      Contract.Requires(nw != null);
      Contract.Requires(name != null);
      Contract.Requires(thing != null);
      if (old.Count != nw.Count) {
        reporter.Error(MessageSource.RefinementTransformer, tok, "{0} '{1}' is declared with a different number of type parameters ({2} instead of {3}) than the corresponding {0} in the module it refines", thing, name, nw.Count, old.Count);
      } else {
        for (int i = 0; i < old.Count; i++) {
          var o = old[i];
          var n = nw[i];
          if (o.Name != n.Name && checkNames) { // if checkNames is false, then just treat the parameters positionally.
            reporter.Error(MessageSource.RefinementTransformer, n.tok, "type parameters are not allowed to be renamed from the names given in the {0} in the module being refined (expected '{1}', found '{2}')", thing, o.Name, n.Name);
          } else {
            // This explains what we want to do and why:
            // switch (o.EqualitySupport) {
            //   case TypeParameter.EqualitySupportValue.Required:
            //     // here, we will insist that the new type-parameter also explicitly requires equality support (because we don't want
            //     // to wait for the inference to run on the new module)
            //     good = n.EqualitySupport == TypeParameter.EqualitySupportValue.Required;
            //     break;
            //   case TypeParameter.EqualitySupportValue.InferredRequired:
            //     // here, we can allow anything, because even with an Unspecified value, the inference will come up with InferredRequired, like before
            //     good = true;
            //     break;
            //   case TypeParameter.EqualitySupportValue.Unspecified:
            //     // inference didn't come up with anything on the previous module, so the only value we'll allow here is Unspecified as well
            //     good = n.EqualitySupport == TypeParameter.EqualitySupportValue.Unspecified;
            //     break;
            // }
            // Here's how we actually compute it:
            if (o.Characteristics.EqualitySupport != TypeParameter.EqualitySupportValue.InferredRequired && o.Characteristics.EqualitySupport != n.Characteristics.EqualitySupport) {
              reporter.Error(MessageSource.RefinementTransformer, n.tok, "type parameter '{0}' is not allowed to change the requirement of supporting equality", n.Name);
            }
            if (o.Characteristics.MustSupportZeroInitialization != n.Characteristics.MustSupportZeroInitialization) {
              reporter.Error(MessageSource.RefinementTransformer, n.tok, "type parameter '{0}' is not allowed to change the requirement of supporting zero initialization", n.Name);
            }
            if (o.Characteristics.DisallowReferenceTypes != n.Characteristics.DisallowReferenceTypes) {
              reporter.Error(MessageSource.RefinementTransformer, n.tok, "type parameter '{0}' is not allowed to change the no-reference-type requirement", n.Name);
            }
            if (o.Variance != n.Variance) {  // syntax is allowed to be different as long as the meaning is the same (i.e., compare Variance, not VarianceSyntax)
              var ov = o.Variance == TypeParameter.TPVariance.Co ? "+" : o.Variance == TypeParameter.TPVariance.Contra ? "-" : "=";
              var nv = n.Variance == TypeParameter.TPVariance.Co ? "+" : n.Variance == TypeParameter.TPVariance.Contra ? "-" : "=";
              reporter.Error(MessageSource.RefinementTransformer, n.tok, "type parameter '{0}' is not allowed to change variance (here, from '{1}' to '{2}')", n.Name, ov, nv);
            }
          }
        }
      }
    }

    void CheckAgreement_Parameters(IToken tok, List<Formal> old, List<Formal> nw, string name, string thing, string parameterKind) {
      Contract.Requires(tok != null);
      Contract.Requires(old != null);
      Contract.Requires(nw != null);
      Contract.Requires(name != null);
      Contract.Requires(thing != null);
      Contract.Requires(parameterKind != null);
      if (old.Count != nw.Count) {
        reporter.Error(MessageSource.RefinementTransformer, tok, "{0} '{1}' is declared with a different number of {2} ({3} instead of {4}) than the corresponding {0} in the module it refines", thing, name, parameterKind, nw.Count, old.Count);
      } else {
        for (int i = 0; i < old.Count; i++) {
          var o = old[i];
          var n = nw[i];
          if (o.Name != n.Name) {
            reporter.Error(MessageSource.RefinementTransformer, n.tok, "there is a difference in name of {0} {1} ('{2}' versus '{3}') of {4} {5} compared to corresponding {4} in the module it refines", parameterKind, i, n.Name, o.Name, thing, name);
          } else if (!o.IsGhost && n.IsGhost) {
            reporter.Error(MessageSource.RefinementTransformer, n.tok, "{0} '{1}' of {2} {3} cannot be changed, compared to the corresponding {2} in the module it refines, from non-ghost to ghost", parameterKind, n.Name, thing, name);
          } else if (o.IsGhost && !n.IsGhost) {
            reporter.Error(MessageSource.RefinementTransformer, n.tok, "{0} '{1}' of {2} {3} cannot be changed, compared to the corresponding {2} in the module it refines, from ghost to non-ghost", parameterKind, n.Name, thing, name);
          } else if (!o.IsOld && n.IsOld) {
            reporter.Error(MessageSource.RefinementTransformer, n.tok, "{0} '{1}' of {2} {3} cannot be changed, compared to the corresponding {2} in the module it refines, from non-new to new", parameterKind, n.Name, thing, name);
          } else if (o.IsOld && !n.IsOld) {
            reporter.Error(MessageSource.RefinementTransformer, n.tok, "{0} '{1}' of {2} {3} cannot be changed, compared to the corresponding {2} in the module it refines, from new to non-new", parameterKind, n.Name, thing, name);
          } else if (!TypesAreSyntacticallyEqual(o.Type, n.Type)) {
            reporter.Error(MessageSource.RefinementTransformer, n.tok, "the type of {0} '{1}' is different from the type of the same {0} in the corresponding {2} in the module it refines ('{3}' instead of '{4}')", parameterKind, n.Name, thing, n.Type, o.Type);
          }
        }
      }
    }

    bool TypesAreSyntacticallyEqual(Type t, Type u) {
      Contract.Requires(t != null);
      Contract.Requires(u != null);
      return t.ToString() == u.ToString();
    }

    BlockStmt MergeBlockStmt(BlockStmt skeleton, BlockStmt oldStmt) {
      Contract.Requires(skeleton != null);
      Contract.Requires(oldStmt != null);
      Contract.Requires(skeleton is DividedBlockStmt == oldStmt is DividedBlockStmt);

      if (skeleton is DividedBlockStmt) {
        var sbsSkeleton = (DividedBlockStmt)skeleton;
        var sbsOldStmt = (DividedBlockStmt)oldStmt;
        string hoverText;
        var bodyInit = MergeStmtList(sbsSkeleton.BodyInit, sbsOldStmt.BodyInit, out hoverText);
        if (hoverText.Length != 0) {
          reporter.Info(MessageSource.RefinementTransformer, sbsSkeleton.SeparatorTok ?? sbsSkeleton.Tok, hoverText);
        }
        var bodyProper = MergeStmtList(sbsSkeleton.BodyProper, sbsOldStmt.BodyProper, out hoverText);
        if (hoverText.Length != 0) {
          reporter.Info(MessageSource.RefinementTransformer, sbsSkeleton.EndTok, hoverText);
        }
        return new DividedBlockStmt(sbsSkeleton.Tok, sbsSkeleton.EndTok, bodyInit, sbsSkeleton.SeparatorTok, bodyProper);
      } else {
        string hoverText;
        var body = MergeStmtList(skeleton.Body, oldStmt.Body, out hoverText);
        if (hoverText.Length != 0) {
          reporter.Info(MessageSource.RefinementTransformer, skeleton.EndTok, hoverText);
        }
        return new BlockStmt(skeleton.Tok, skeleton.EndTok, body);
      }
    }

    List<Statement> MergeStmtList(List<Statement> skeleton, List<Statement> oldStmt, out string hoverText) {
      Contract.Requires(skeleton != null);
      Contract.Requires(oldStmt != null);
      Contract.Ensures(Contract.ValueAtReturn(out hoverText) != null);
      Contract.Ensures(Contract.Result<List<Statement>>() != null);

      hoverText = "";
      var body = new List<Statement>();
      int i = 0, j = 0;
      while (i < skeleton.Count) {
        var cur = skeleton[i];
        if (j == oldStmt.Count) {
          if (!(cur is SkeletonStatement)) {
            MergeAddStatement(cur, body);
          } else if (((SkeletonStatement)cur).S == null) {
            // the "..." matches the empty statement sequence
          } else {
            reporter.Error(MessageSource.RefinementTransformer, cur.Tok, "skeleton statement does not match old statement");
          }
          i++;
        } else {
          var oldS = oldStmt[j];
          /* See how the two statements match up.
           *   oldS                         cur                         result
           *   ------                      ------                       ------
           *   assume E;                    assert ...;                 assert E;
           *   assert E;                    assert ...;                 assert E;
           *   assert E;                                                assert E;
           *
           *   assume E;                    assume ...;                 assume E;
           *
           *   var x;                       var x := E;                 var x := E;
           *   var x := *;                  var x := E;                 var x := E;
           *   var x :| P;                  var x := E1;                var x := E1; assert P;
           *   var VarProduction;                                       var VarProduction;
           *
           *   x := *;                      x := E;                     x := E;
           *   x :| P;                      x := E;                     x := E; assert P;
           *
           *   modify E;                    modify ...;                 modify E;
           *   modify E;                    modify ... { S }            modify E { S }
           *   modify E { S }               modify ... { S' }           modify E { Merge(S, S') }
           *
           *   if (G) Then' else Else'      if ... Then else Else       if (G) Merge(Then,Then') else Merge(Else,Else')
           *   if (*) Then' else Else'      if (G) Then else Else       if (G) Merge(Then,Then') else Merge(Else,Else')
           *
           *   while (G) LoopSpec' Body     while ... LoopSpec ...      while (G) Merge(LoopSpec,LoopSpec') Body
           *   while (G) LoopSpec' Body'    while ... LoopSpec Body     while (G) Merge(LoopSpec,LoopSpec') Merge(Body,Body')
           *   while (*) LoopSpec' Body     while (G) LoopSpec ...      while (G) Merge(LoopSpec,LoopSpec') Body
           *   while (*) LoopSpec' Body'    while (G) LoopSpec Body     while (G) Merge(LoopSpec,LoopSpec') Merge(Body,Body')
           *
           *   StmtThatDoesNotMatchS; S'    ... where x = e; S          StatementThatDoesNotMatchS[e/x]; Merge( ... where x = e; S , S')
           *   StmtThatMatchesS; S'         ... where x = e; S          StmtThatMatchesS; S'
           *
           * Note, LoopSpec must contain only invariant declarations (as the parser ensures for the first three cases).
           * Note, there is an implicit "...;" at the end of every block in a skeleton.
           */
          if (cur is SkeletonStatement) {
            var c = (SkeletonStatement)cur;
            var S = c.S;
            if (S == null) {
              var nxt = i + 1 == skeleton.Count ? null : skeleton[i + 1];
              if (nxt != null && nxt is SkeletonStatement && ((SkeletonStatement)nxt).S == null) {
                // "...; ...;" is the same as just "...;", so skip this one
              } else {
                SubstitutionCloner subber = null;
                if (c.NameReplacements != null) {
                  var subExprs = new Dictionary<string, Expression>();
                  Contract.Assert(c.NameReplacements.Count == c.ExprReplacements.Count);
                  for (int k = 0; k < c.NameReplacements.Count; k++) {
                    if (subExprs.ContainsKey(c.NameReplacements[k].val)) {
                      reporter.Error(MessageSource.RefinementTransformer, c.NameReplacements[k], "replacement definition must contain at most one definition for a given label");
                    } else subExprs.Add(c.NameReplacements[k].val, c.ExprReplacements[k]);
                  }
                  subber = new SubstitutionCloner(subExprs, rawCloner);
                }
                // skip up until the next thing that matches "nxt"
                var hoverTextA = "";
                var sepA = "";
                while (nxt == null || !PotentialMatch(nxt, oldS)) {
                  // loop invariant:  oldS == oldStmt.Body[j]
                  var s = refinementCloner.CloneStmt(oldS);
                  if (subber != null)
                    s = subber.CloneStmt(s);
                  body.Add(s);
                  hoverTextA += sepA + Printer.StatementToString(s);
                  sepA = "\n";
                  j++;
                  if (j == oldStmt.Count) { break; }
                  oldS = oldStmt[j];
                }
                if (hoverTextA.Length != 0) {
                  reporter.Info(MessageSource.RefinementTransformer, c.Tok, hoverTextA);
                }
                if (subber != null && subber.SubstitutionsMade.Count < subber.Exprs.Count) {
                  foreach (var s in subber.SubstitutionsMade)
                    subber.Exprs.Remove(s);
                  reporter.Error(MessageSource.RefinementTransformer, c.Tok, "could not find labeled expression(s): " + Util.Comma(subber.Exprs.Keys, x => x));
                }
              }
              i++;

            } else if (S is AssertStmt) {
              var skel = (AssertStmt)S;
              Contract.Assert(c.ConditionOmitted);
              var oldAssume = oldS as PredicateStmt;
              if (oldAssume == null) {
                reporter.Error(MessageSource.RefinementTransformer, cur.Tok, "assert template does not match inherited statement");
                i++;
              } else {
                // Clone the expression, but among the new assert's attributes, indicate
                // that this assertion is supposed to be translated into a check.  That is,
                // it is not allowed to be just assumed in the translation, despite the fact
                // that the condition is inherited.
                var e = refinementCloner.CloneExpr(oldAssume.Expr);
                var attrs = refinementCloner.MergeAttributes(oldAssume.Attributes, skel.Attributes);
                body.Add(new AssertStmt(new Translator.ForceCheckToken(skel.Tok), new Translator.ForceCheckToken(skel.EndTok),
                  e, skel.Proof, skel.Label, new Attributes("_prependAssertToken", new List<Expression>(), attrs)));
                reporter.Info(MessageSource.RefinementTransformer, c.ConditionEllipsis, "assume->assert: " + Printer.ExprToString(e));
                i++; j++;
              }

            } else if (S is ExpectStmt) {
              var skel = (ExpectStmt)S;
              Contract.Assert(c.ConditionOmitted);
              var oldExpect = oldS as ExpectStmt;
              if (oldExpect == null) {
                reporter.Error(MessageSource.RefinementTransformer, cur.Tok, "expect template does not match inherited statement");
                i++;
              } else {
                var e = refinementCloner.CloneExpr(oldExpect.Expr);
                var message = refinementCloner.CloneExpr(oldExpect.Message);
                var attrs = refinementCloner.MergeAttributes(oldExpect.Attributes, skel.Attributes);
                body.Add(new ExpectStmt(skel.Tok, skel.EndTok, e, message, attrs));
                reporter.Info(MessageSource.RefinementTransformer, c.ConditionEllipsis, Printer.ExprToString(e));
                i++; j++;
              }

            } else if (S is AssumeStmt) {
              var skel = (AssumeStmt)S;
              Contract.Assert(c.ConditionOmitted);
              var oldAssume = oldS as AssumeStmt;
              if (oldAssume == null) {
                reporter.Error(MessageSource.RefinementTransformer, cur.Tok, "assume template does not match inherited statement");
                i++;
              } else {
                var e = refinementCloner.CloneExpr(oldAssume.Expr);
                var attrs = refinementCloner.MergeAttributes(oldAssume.Attributes, skel.Attributes);
                body.Add(new AssumeStmt(skel.Tok, skel.EndTok, e, attrs));
                reporter.Info(MessageSource.RefinementTransformer, c.ConditionEllipsis, Printer.ExprToString(e));
                i++; j++;
              }

            } else if (S is IfStmt) {
              var skel = (IfStmt)S;
              Contract.Assert(c.ConditionOmitted);
              var oldIf = oldS as IfStmt;
              if (oldIf == null) {
                reporter.Error(MessageSource.RefinementTransformer, cur.Tok, "if-statement template does not match inherited statement");
                i++;
              } else {
                var resultingThen = MergeBlockStmt(skel.Thn, oldIf.Thn);
                var resultingElse = MergeElse(skel.Els, oldIf.Els);
                var e = refinementCloner.CloneExpr(oldIf.Guard);
                var r = new IfStmt(skel.Tok, skel.EndTok, oldIf.IsBindingGuard, e, resultingThen, resultingElse);
                body.Add(r);
                reporter.Info(MessageSource.RefinementTransformer, c.ConditionEllipsis, Printer.GuardToString(oldIf.IsBindingGuard, e));
                i++; j++;
              }

            } else if (S is WhileStmt) {
              var skel = (WhileStmt)S;
              var oldWhile = oldS as WhileStmt;
              if (oldWhile == null) {
                reporter.Error(MessageSource.RefinementTransformer, cur.Tok, "while-statement template does not match inherited statement");
                i++;
              } else {
                Expression guard;
                if (c.ConditionOmitted) {
                  guard = refinementCloner.CloneExpr(oldWhile.Guard);
                  reporter.Info(MessageSource.RefinementTransformer, c.ConditionEllipsis, Printer.GuardToString(false, oldWhile.Guard));
                } else {
                  if (oldWhile.Guard != null) {
                    reporter.Error(MessageSource.RefinementTransformer, skel.Guard.tok, "a skeleton while statement with a guard can only replace a while statement with a non-deterministic guard");
                  }
                  guard = skel.Guard;
                }
                // Note, if the loop body is omitted in the skeleton, the parser will have set the loop body to an empty block,
                // which has the same merging behavior.
                var r = MergeWhileStmt(skel, oldWhile, guard);
                body.Add(r);
                i++; j++;
              }

            } else if (S is ModifyStmt) {
              var skel = (ModifyStmt)S;
              Contract.Assert(c.ConditionOmitted);
              var oldModifyStmt = oldS as ModifyStmt;
              if (oldModifyStmt == null) {
                reporter.Error(MessageSource.RefinementTransformer, cur.Tok, "modify template does not match inherited statement");
                i++;
              } else {
                var mod = refinementCloner.CloneSpecFrameExpr(oldModifyStmt.Mod);
                BlockStmt mbody;
                if (oldModifyStmt.Body == null && skel.Body == null) {
                  mbody = null;
                } else if (oldModifyStmt.Body == null) {
                  mbody = skel.Body;
                } else if (skel.Body == null) {
                  reporter.Error(MessageSource.RefinementTransformer, cur.Tok, "modify template must have a body if the inherited modify statement does");
                  mbody = null;
                } else {
                  mbody = MergeBlockStmt(skel.Body, oldModifyStmt.Body);
                }
                body.Add(new ModifyStmt(skel.Tok, skel.EndTok, mod.Expressions, mod.Attributes, mbody));
                reporter.Info(MessageSource.RefinementTransformer, c.ConditionEllipsis, Printer.FrameExprListToString(mod.Expressions));
                i++; j++;
              }

            } else {
              Contract.Assume(false);  // unexpected skeleton statement
            }

          } else if (cur is AssertStmt) {
            MergeAddStatement(cur, body);
            i++;

          } else if (cur is VarDeclStmt) {
            var cNew = (VarDeclStmt)cur;
            bool doMerge = false;
            Expression addedAssert = null;
            if (oldS is VarDeclStmt) {
              var cOld = (VarDeclStmt)oldS;
              if (LocalVarsAgree(cOld.Locals, cNew.Locals)) {
                var update = cNew.Update as UpdateStmt;
                if (update != null && update.Rhss.TrueForAll(rhs => !rhs.CanAffectPreviouslyKnownExpressions)) {
                  // Note, we allow switching between ghost and non-ghost, since that seems unproblematic.
                  if (cOld.Update == null) {
                    doMerge = true;
                  } else if (cOld.Update is AssignSuchThatStmt) {
                    doMerge = true;
                    addedAssert = refinementCloner.CloneExpr(((AssignSuchThatStmt)cOld.Update).Expr);
                  } else {
                    var updateOld = (UpdateStmt)cOld.Update;  // if cast fails, there are more ConcreteUpdateStatement subclasses than expected
                    doMerge = true;
                    foreach (var rhs in updateOld.Rhss) {
                      if (!(rhs is HavocRhs))
                        doMerge = false;
                    }
                  }
                }
              }
            }
            if (doMerge) {
              // Go ahead with the merge:
              body.Add(cNew);
              i++; j++;
              if (addedAssert != null) {
                var tok = new Translator.ForceCheckToken(addedAssert.tok);
                body.Add(new AssertStmt(tok, tok, addedAssert, null, null, null));
              }
            } else {
              MergeAddStatement(cur, body);
              i++;
            }

          } else if (cur is AssignStmt) {
            var cNew = (AssignStmt)cur;
            var cOld = oldS as AssignStmt;
            if (cOld == null && oldS is UpdateStmt) {
              var us = (UpdateStmt)oldS;
              if (us.ResolvedStatements.Count == 1) {
                cOld = us.ResolvedStatements[0] as AssignStmt;
              }
            }
            bool doMerge = false;
            if (cOld != null && cNew.Lhs.WasResolved() && cOld.Lhs.WasResolved()) {
              var newLhs = cNew.Lhs.Resolved as IdentifierExpr;
              var oldLhs = cOld.Lhs.Resolved as IdentifierExpr;
              if (newLhs != null && oldLhs != null && newLhs.Name == oldLhs.Name) {
                if (!(cNew.Rhs is TypeRhs) && cOld.Rhs is HavocRhs) {
                  doMerge = true;
                }
              }
            }
            if (doMerge) {
              // Go ahead with the merge:
              body.Add(cNew);
              i++; j++;
            } else {
              MergeAddStatement(cur, body);
              i++;
            }

          } else if (cur is UpdateStmt) {
            var nw = (UpdateStmt)cur;
            List<Statement> stmtGenerated = new List<Statement>();
            bool doMerge = false;
            if (oldS is UpdateStmt) {
              var s = (UpdateStmt)oldS;
              if (LeftHandSidesAgree(s.Lhss, nw.Lhss)) {
                doMerge = true;
                stmtGenerated.Add(nw);
                foreach (var rhs in s.Rhss) {
                  if (!(rhs is HavocRhs))
                    doMerge = false;
                }
              }
            } else if (oldS is AssignSuchThatStmt) {
              var s = (AssignSuchThatStmt)oldS;
              if (LeftHandSidesAgree(s.Lhss, nw.Lhss)) {
                doMerge = true;
                stmtGenerated.Add(nw);
                var addedAssert = refinementCloner.CloneExpr(s.Expr);
                var tok = new Translator.ForceCheckToken(addedAssert.tok);
                stmtGenerated.Add(new AssertStmt(tok, tok, addedAssert, null, null, null));
              }
            }
            if (doMerge) {
              // Go ahead with the merge:
              Contract.Assert(cce.NonNullElements(stmtGenerated));
              body.AddRange(stmtGenerated);
              i++; j++;
            } else {
              MergeAddStatement(cur, body);
              i++;
            }
          } else if (cur is IfStmt) {
            var cNew = (IfStmt)cur;
            var cOld = oldS as IfStmt;
            if (cOld != null && cOld.Guard == null) {
              var r = new IfStmt(cNew.Tok, cNew.EndTok, cNew.IsBindingGuard, cNew.Guard, MergeBlockStmt(cNew.Thn, cOld.Thn), MergeElse(cNew.Els, cOld.Els));
              body.Add(r);
              i++; j++;
            } else {
              MergeAddStatement(cur, body);
              i++;
            }

          } else if (cur is WhileStmt) {
            var cNew = (WhileStmt)cur;
            var cOld = oldS as WhileStmt;
            if (cOld != null && cOld.Guard == null) {
              var r = MergeWhileStmt(cNew, cOld, cNew.Guard);
              body.Add(r);
              i++; j++;
            } else {
              MergeAddStatement(cur, body);
              i++;
            }

          } else if (cur is BlockStmt) {
            var cNew = (BlockStmt)cur;
            var cOld = oldS as BlockStmt;
            if (cOld != null) {
              var r = MergeBlockStmt(cNew, cOld);
              body.Add(r);
              i++; j++;
            } else {
              MergeAddStatement(cur, body);
              i++;
            }
          } else {
            MergeAddStatement(cur, body);
            i++;
          }
        }
      }
      // implement the implicit "...;" at the end of each block statement skeleton
      var sep = "";
      for (; j < oldStmt.Count; j++) {
        var b = oldStmt[j];
        body.Add(refinementCloner.CloneStmt(b));
        hoverText += sep + Printer.StatementToString(b);
        sep = "\n";
      }
      return body;
    }

    private bool LeftHandSidesAgree(List<Expression> old, List<Expression> nw) {
      if (old.Count != nw.Count)
        return false;
      for (int i = 0; i < old.Count; i++) {
        var a = old[i].WasResolved() ? old[i].Resolved as IdentifierExpr : null;
        var b = nw[i] as NameSegment;
        if (a != null && b != null && a.Name == b.Name) {
          // cool
        } else {
          return false;
        }
      }
      return true;
    }
    private bool LocalVarsAgree(List<LocalVariable> old, List<LocalVariable> nw) {
      if (old.Count != nw.Count)
        return false;
      for (int i = 0; i < old.Count; i++) {
        if (old[i].Name != nw[i].Name)
          return false;
      }
      return true;
    }

    bool PotentialMatch(Statement nxt, Statement other) {
      Contract.Requires(nxt != null);
      Contract.Requires(!(nxt is SkeletonStatement) || ((SkeletonStatement)nxt).S != null);  // nxt is not "...;"
      Contract.Requires(other != null);

      if (nxt.Labels != null) {
        for (var olbl = other.Labels; olbl != null; olbl = olbl.Next) {
          var odata = olbl.Data;
          for (var l = nxt.Labels; l != null; l = l.Next) {
            if (odata.Name == l.Data.Name) {
              return true;
            }
          }
        }
        return false;  // labels of 'nxt' don't match any label of 'other'
      } else  if (nxt is SkeletonStatement) {
        var S = ((SkeletonStatement)nxt).S;
        if (S is AssertStmt) {
          return other is PredicateStmt;
        } else if (S is ExpectStmt) {
          return other is ExpectStmt;
        } else if (S is AssumeStmt) {
          return other is AssumeStmt;
        } else if (S is IfStmt) {
          return other is IfStmt;
        } else if (S is WhileStmt) {
          return other is WhileStmt;
        } else if (S is ModifyStmt) {
          return other is ModifyStmt;
        } else {
          Contract.Assume(false);  // unexpected skeleton
        }

      } else if (nxt is IfStmt) {
        var oth = other as IfStmt;
        return oth != null && oth.Guard == null;
      } else if (nxt is WhileStmt) {
        var oth = other as WhileStmt;
        return oth != null && oth.Guard == null;
      } else if (nxt is VarDeclStmt) {
        var oth = other as VarDeclStmt;
        return oth != null && LocalVarsAgree(((VarDeclStmt)nxt).Locals, oth.Locals);
      } else if (nxt is BlockStmt) {
        var b = (BlockStmt)nxt;
        if (b.Labels != null) {
          var oth = other as BlockStmt;
          if (oth != null && oth.Labels != null) {
            return b.Labels.Data.Name == oth.Labels.Data.Name; // both have the same label
          }
        } else if (other is BlockStmt && ((BlockStmt)other).Labels == null) {
          return true; // both are unlabeled
        }
      } else if (nxt is UpdateStmt) {
        var up = (UpdateStmt)nxt;
        if (other is AssignSuchThatStmt) {
          var oth = other as AssignSuchThatStmt;
          return oth != null && LeftHandSidesAgree(oth.Lhss, up.Lhss);
        }
      }

      // not a potential match
      return false;
    }

    WhileStmt MergeWhileStmt(WhileStmt cNew, WhileStmt cOld, Expression guard) {
      Contract.Requires(cNew != null);
      Contract.Requires(cOld != null);

      // Note, the parser produces errors if there are any decreases or modifies clauses (and it creates
      // the Specification structures with a null list).
      Contract.Assume(cNew.Mod.Expressions == null);

      Specification<Expression> decr;
      if (cNew.Decreases.Expressions.Count == 0) {
        // inherited whatever the previous loop used
        decr = refinementCloner.CloneSpecExpr(cOld.Decreases);
      } else {
        if (!Contract.Exists(cOld.Decreases.Expressions, e => e is WildcardExpr)) {
          // If the previous loop was not specified with "decreases *", then the new loop is not allowed to provide any "decreases" clause.
          reporter.Error(MessageSource.RefinementTransformer, cNew.Decreases.Expressions[0].tok, "a refining loop can provide a decreases clause only if the loop being refined was declared with 'decreases *'");
        }
        decr = cNew.Decreases;
      }

      var invs = cOld.Invariants.ConvertAll(refinementCloner.CloneAttributedExpr);
      invs.AddRange(cNew.Invariants);
      var r = new RefinedWhileStmt(cNew.Tok, cNew.EndTok, guard, invs, decr, refinementCloner.CloneSpecFrameExpr(cOld.Mod), MergeBlockStmt(cNew.Body, cOld.Body));
      return r;
    }

    Statement MergeElse(Statement skeleton, Statement oldStmt) {
      Contract.Requires(skeleton == null || skeleton is BlockStmt || skeleton is IfStmt || skeleton is SkeletonStatement);
      Contract.Requires(oldStmt == null || oldStmt is BlockStmt || oldStmt is IfStmt || oldStmt is SkeletonStatement);

      if (skeleton == null) {
        return refinementCloner.CloneStmt(oldStmt);
      } else if (skeleton is IfStmt || skeleton is SkeletonStatement) {
        // wrap a block statement around the if statement
        skeleton = new BlockStmt(skeleton.Tok, skeleton.EndTok, new List<Statement>() { skeleton });
      }

      if (oldStmt == null) {
        // make it into an empty block statement
        oldStmt = new BlockStmt(skeleton.Tok, skeleton.EndTok, new List<Statement>());
      } else if (oldStmt is IfStmt || oldStmt is SkeletonStatement) {
        // wrap a block statement around the if statement
        oldStmt = new BlockStmt(oldStmt.Tok, skeleton.EndTok, new List<Statement>() { oldStmt });
      }

      Contract.Assert(skeleton is BlockStmt && oldStmt is BlockStmt);
      return MergeBlockStmt((BlockStmt)skeleton, (BlockStmt)oldStmt);
    }

    /// <summary>
    /// Add "s" to "stmtList", but complain if "s" contains further occurrences of "...", if "s" assigns to a
    /// variable that was not declared in the refining module, or if "s" has some control flow that jumps to a
    /// place outside "s".
    /// </summary>
    void MergeAddStatement(Statement s, List<Statement> stmtList) {
      Contract.Requires(s != null);
      Contract.Requires(stmtList != null);
      var prevErrorCount = reporter.Count(ErrorLevel.Error);
      CheckIsOkayNewStatement(s, new Stack<string>(), 0);
      if (reporter.Count(ErrorLevel.Error) == prevErrorCount) {
        stmtList.Add(s);
      }
    }

    /// <summary>
    /// See comment on MergeAddStatement.
    /// </summary>
    void CheckIsOkayNewStatement(Statement s, Stack<string> labels, int loopLevels) {
      Contract.Requires(s != null);
      Contract.Requires(labels != null);
      Contract.Requires(0 <= loopLevels);

      for (LList<Label> n = s.Labels; n != null; n = n.Next) {
        labels.Push(n.Data.Name);
      }
      if (s is SkeletonStatement) {
        reporter.Error(MessageSource.RefinementTransformer, s, "skeleton statement may not be used here; it does not have a matching statement in what is being replaced");
      } else if (s is ReturnStmt) {
        // allow return statements, but make note of that this requires verifying the postcondition
        ((ReturnStmt)s).ReverifyPost = true;
      } else if (s is YieldStmt) {
        reporter.Error(MessageSource.RefinementTransformer, s, "yield statements are not allowed in skeletons");
      } else if (s is BreakStmt) {
        var b = (BreakStmt)s;
        if (b.TargetLabel != null ? !labels.Contains(b.TargetLabel) : loopLevels < b.BreakCount) {
          reporter.Error(MessageSource.RefinementTransformer, s, "break statement in skeleton is not allowed to break outside the skeleton fragment");
        }
      } else if (s is AssignStmt) {
        // TODO: To be a refinement automatically (that is, without any further verification), only variables and fields defined
        // in this module are allowed.  This needs to be checked.  If the LHS refers to an l-value that was not declared within
        // this module, then either an error should be reported or the Translator needs to know to translate new proof obligations.
        var a = (AssignStmt)s;
        reporter.Error(MessageSource.RefinementTransformer, a.Tok, "cannot have assignment statement");
      } else if (s is ConcreteUpdateStatement) {
        postTasks.Enqueue(() =>
        {
          CheckIsOkayUpdateStmt((ConcreteUpdateStatement)s, moduleUnderConstruction);
        });
      } else if (s is CallStmt) {
        reporter.Error(MessageSource.RefinementTransformer, s.Tok, "cannot have call statement");
      } else {
        if (s is WhileStmt || s is AlternativeLoopStmt) {
          loopLevels++;
        }
        foreach (var ss in s.SubStatements) {
          CheckIsOkayNewStatement(ss, labels, loopLevels);
        }
      }

      for (LList<Label> n = s.Labels; n != null; n = n.Next) {
        labels.Pop();
      }
    }

    // Checks that statement stmt, defined in the constructed module m, is a refinement of skip in the parent module
    void CheckIsOkayUpdateStmt(ConcreteUpdateStatement stmt, ModuleDefinition m) {
      foreach (var lhs in stmt.Lhss) {
        var l = lhs.Resolved;
        if (l is IdentifierExpr) {
          var ident = (IdentifierExpr)l;
          Contract.Assert(ident.Var is LocalVariable || ident.Var is Formal); // LHS identifier expressions must be locals or out parameters (ie. formals)
          if ((ident.Var is LocalVariable && RefinementToken.IsInherited(((LocalVariable)ident.Var).Tok, m)) || ident.Var is Formal) {
            // for some reason, formals are not considered to be inherited.
            reporter.Error(MessageSource.RefinementTransformer, l.tok, "refinement method cannot assign to variable defined in parent module ('{0}')", ident.Var.Name);
          }
        } else if (l is MemberSelectExpr) {
          var member = ((MemberSelectExpr)l).Member;
          if (RefinementToken.IsInherited(member.tok, m)) {
            reporter.Error(MessageSource.RefinementTransformer, l.tok, "refinement method cannot assign to a field defined in parent module ('{0}')", member.Name);
          }
        } else {
          // must be an array element
          reporter.Error(MessageSource.RefinementTransformer, l.tok, "new assignments in a refinement method can only assign to state that the module defines (which never includes array elements)");
        }
      }
      if (stmt is UpdateStmt) {
        var s = (UpdateStmt)stmt;
        foreach (var rhs in s.Rhss) {
          if (rhs.CanAffectPreviouslyKnownExpressions) {
            reporter.Error(MessageSource.RefinementTransformer, rhs.Tok, "assignment RHS in refinement method is not allowed to affect previously defined state");
          }
        }
      }
    }
    // ---------------------- additional methods -----------------------------------------------------------------------------

    public static bool ContainsChange(Expression expr, ModuleDefinition m) {
      Contract.Requires(expr != null);
      Contract.Requires(m != null);

      if (expr is FunctionCallExpr) {
        var e = (FunctionCallExpr)expr;
        if (e.Function.EnclosingClass.Module == m) {
          var p = e.Function as Predicate;
          if (p != null && p.BodyOrigin == Predicate.BodyOriginKind.Extension) {
            return true;
          }
        }
      }

      foreach (var ee in expr.SubExpressions) {
        if (ContainsChange(ee, m)) {
          return true;
        }
      }
      return false;
    }
  }

  class RefinementCloner : Cloner {
    ModuleDefinition moduleUnderConstruction;
    public RefinementCloner(ModuleDefinition m) {
      moduleUnderConstruction = m;
    }
    public override BlockStmt CloneMethodBody(Method m) {
      if (m.BodyForRefinement is DividedBlockStmt) {
        return CloneDividedBlockStmt((DividedBlockStmt)m.BodyForRefinement);
      } else {
        return CloneBlockStmt(m.BodyForRefinement);
      }
    }
    public override IToken Tok(IToken tok) {
      return new RefinementToken(tok, moduleUnderConstruction);
    }
    public override TopLevelDecl CloneDeclaration(TopLevelDecl d, ModuleDefinition m) {
      var dd = base.CloneDeclaration(d, m);
      if (dd is ModuleExportDecl ddex) {
        // In refinement cloning, a default export set from the parent should, in the
        // refining module, retain its name but not be default, unless the refining module has the same name
        ModuleExportDecl dex = d as ModuleExportDecl;
        if (dex.IsDefault && d.Name != m.Name) {
          ddex = new ModuleExportDecl(dex.tok, m, dex.Name, dex.Exports, dex.Extends, dex.ProvideAll, dex.RevealAll, false);
        }
        ddex.SetupDefaultSignature();
        dd = ddex;
      } else if (d is ModuleDecl) {
        ((ModuleDecl)dd).Signature = ((ModuleDecl)d).Signature;
        if (d is ModuleFacadeDecl) {
          ((ModuleFacadeDecl)dd).OriginalSignature = ((ModuleFacadeDecl)d).OriginalSignature;
        }
      }
      return dd;
    }
    public virtual Attributes MergeAttributes(Attributes prevAttrs, Attributes moreAttrs) {
      if (moreAttrs == null) {
        return CloneAttributes(prevAttrs);
      } else if (moreAttrs is UserSuppliedAttributes) {
        var usa = (UserSuppliedAttributes)moreAttrs;
        return new UserSuppliedAttributes(Tok(usa.tok), Tok(usa.OpenBrace), Tok(usa.CloseBrace), moreAttrs.Args.ConvertAll(CloneExpr), MergeAttributes(prevAttrs, moreAttrs.Prev));
      } else {
        return new Attributes(moreAttrs.Name, moreAttrs.Args.ConvertAll(CloneExpr), MergeAttributes(prevAttrs, moreAttrs.Prev));
      }
    }
  }
  class SubstitutionCloner : Cloner {
    public Dictionary<string, Expression> Exprs;
    public SortedSet<string> SubstitutionsMade;
    Cloner c;
    public SubstitutionCloner(Dictionary<string, Expression> subs, Cloner c) {
      Exprs = subs;
      SubstitutionsMade = new SortedSet<string>();
      this.c = c;
    }
    public override Expression CloneExpr(Expression expr) {
      if (expr is NamedExpr) {
        NamedExpr n = (NamedExpr)expr;
        Expression E;
        if (Exprs.TryGetValue(n.Name, out E)) {
          SubstitutionsMade.Add(n.Name);
          return new NamedExpr(n.tok, n.Name, E, c.CloneExpr(n.Body), E.tok);
        }
      }
      return base.CloneExpr(expr); // in all other cases, just do what the base class would.
                                   // note that when we get a named expression that is not in
                                   // our substitution list, then we call the base class, which
                                   // recurses on the body of the named expression.
    }
  }
}<|MERGE_RESOLUTION|>--- conflicted
+++ resolved
@@ -86,19 +86,6 @@
           List<TopLevelDecl> declarations = m.TopLevelDecls;
           List<TopLevelDecl> baseDeclarations = m.RefinementBase.TopLevelDecls;
           foreach (var im in declarations) {
-<<<<<<< HEAD
-            if (im is ModuleDecl && !(im is ModuleExportDecl)) {
-              ModuleDecl mdecl = (ModuleDecl)im;
-              //find the matching import from the base
-              // TODO: this is a terribly slow algorithm; use the symbol table instead
-              foreach (var bim in baseDeclarations) {
-                if (bim is ModuleDecl && ((ModuleDecl)bim).Name.Equals(mdecl.Name)) {
-                  if (mdecl.Opened != ((ModuleDecl)bim).Opened) {
-                    string message = mdecl.Opened ?
-                      "{0} in {1} cannot be imported with \"opened\" because it does not match the corresponding import in the refinement base {2} " :
-                      "{0} in {1} must be imported with \"opened\"  to match the corresponding import in its refinement base {2}.";
-                    reporter.Error(MessageSource.RefinementTransformer, m.tok, message, im.Name, m.Name, m.RefinementBase.Name);
-=======
             // TODO: this is a terribly slow algorithm; use the symbol table instead
             foreach (var bim in baseDeclarations) {
               if (bim.Name.Equals(im.Name)) {
@@ -117,7 +104,6 @@
                       reporter.Error(MessageSource.RefinementTransformer, m.tok, message, im.Name, m.Name,
                         m.RefinementBase.Name);
                     }
->>>>>>> 850e8906
                   }
                 }
                 break;
