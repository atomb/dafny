--- conflicted
+++ resolved
@@ -74,14 +74,11 @@
     public bool PrintFunctionCallGraph = false;
     public bool WarnShadowing = false;
     public int DeprecationNoise = 1;
-<<<<<<< HEAD
     public bool VerifyAllModules = false;
     public bool SeparateModuleOutput = false;
-    public int OptimizeResolution = 2;
-=======
     public enum IncludesModes { None, Immediate, Transitive }
     public IncludesModes PrintIncludesMode = IncludesModes.None;
->>>>>>> bab42e6d
+    public int OptimizeResolution = 2;
     public bool IronDafny = 
 #if ENABLE_IRONDAFNY 
       true
@@ -292,7 +289,6 @@
             return true;
         }
 
-<<<<<<< HEAD
         case "optimizeResolution": {
             int d = 2;
             if (ps.GetNumericArgument(ref d, 3)) {
@@ -300,7 +296,7 @@
             }
             return true;
           }
-=======
+
         case "printIncludes":
           if (ps.ConfirmArgumentCount(1)) {
             if (args[ps.i].Equals("None")) {
@@ -320,7 +316,6 @@
             }
           }
           return true;
->>>>>>> bab42e6d
 
         default:
           break;
