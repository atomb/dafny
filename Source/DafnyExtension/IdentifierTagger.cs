--- conflicted
+++ resolved
@@ -1,8 +1,4 @@
-<<<<<<< HEAD
 //***************************************************************************
-=======
-﻿//***************************************************************************
->>>>>>> 45719282
 // Copyright © 2010 Microsoft Corporation.  All Rights Reserved.
 // This code released under the terms of the
 // Microsoft Public License (MS-PL, http://opensource.org/licenses/ms-pl.html.)
@@ -171,17 +167,10 @@
           } else if (d is IteratorDecl) {
             var iter = (IteratorDecl)d;
             foreach (var p in iter.Ins) {
-<<<<<<< HEAD
-              IdRegion.Add(newRegions, program, p.tok, p, true, module);
-            }
-            foreach (var p in iter.Outs) {
-              IdRegion.Add(newRegions, program, p.tok, p, true, "yield-parameter", module);
-=======
               IdRegion.Add(newRegions, program, p.tok, p, true, iter, module);
             }
             foreach (var p in iter.Outs) {
               IdRegion.Add(newRegions, program, p.tok, p, true, "yield-parameter", iter, module);
->>>>>>> 45719282
             }
             iter.Reads.Expressions.ForEach(fe => FrameExprRegions(fe, newRegions, true, program, module));
             iter.Modifies.Expressions.ForEach(fe => FrameExprRegions(fe, newRegions, true, program, module));
@@ -205,11 +194,7 @@
               } else  if (member is Function) {
                 var f = (Function)member;
                 foreach (var p in f.Formals) {
-<<<<<<< HEAD
-                  IdRegion.Add(newRegions, program, p.tok, p, true, module);
-=======
                   IdRegion.Add(newRegions, program, p.tok, p, true, f, module);
->>>>>>> 45719282
                 }
                 f.Req.ForEach(e => ExprRegions(e, newRegions, program, module));
                 f.Reads.ForEach(fe => FrameExprRegions(fe, newRegions, true, program, module));
@@ -221,17 +206,10 @@
               } else if (member is Method) {
                 var m = (Method)member;
                 foreach (var p in m.Ins) {
-<<<<<<< HEAD
-                  IdRegion.Add(newRegions, program, p.tok, p, true, module);
-                }
-                foreach (var p in m.Outs) {
-                  IdRegion.Add(newRegions, program, p.tok, p, true, module);
-=======
                   IdRegion.Add(newRegions, program, p.tok, p, true, m, module);
                 }
                 foreach (var p in m.Outs) {
                   IdRegion.Add(newRegions, program, p.tok, p, true, m, module);
->>>>>>> 45719282
                 }
                 m.Req.ForEach(e => ExprRegions(e.E, newRegions, program, module));
                 m.Mod.Expressions.ForEach(fe => FrameExprRegions(fe, newRegions, true, program, module));
@@ -250,11 +228,7 @@
           } else if (d is NewtypeDecl) {
             var dd = (NewtypeDecl)d;
             if (dd.Var != null) {
-<<<<<<< HEAD
-              IdRegion.Add(newRegions, program, dd.Var.tok, dd.Var, true, module);
-=======
               IdRegion.Add(newRegions, program, dd.Var.tok, dd.Var, true, (ICallable)null, module);
->>>>>>> 45719282
               ExprRegions(dd.Constraint, newRegions, program, module);
             }
           }
@@ -288,11 +262,7 @@
         return;
       } else if (expr is IdentifierExpr) {
         var e = (IdentifierExpr)expr;
-<<<<<<< HEAD
-        IdRegion.Add(regions, prog, e.tok, e.Var, false, module);
-=======
         IdRegion.Add(regions, prog, e.tok, e.Var, false, (ICallable)null, module);
->>>>>>> 45719282
       } else if (expr is MemberSelectExpr) {
         var e = (MemberSelectExpr)expr;
         var field = e.Member as Field;
@@ -317,41 +287,25 @@
         var e = (LetExpr)expr;
         IdRegion.AddRecognizedAttributes(e.Attributes, regions, prog);
         foreach (var bv in e.BoundVars) {
-<<<<<<< HEAD
-          IdRegion.Add(regions, prog, bv.tok, bv, true, module);
-=======
           IdRegion.Add(regions, prog, bv.tok, bv, true, (ICallable)null, module);
->>>>>>> 45719282
         }
       } else if (expr is ComprehensionExpr) {
         var e = (ComprehensionExpr)expr;
         IdRegion.AddRecognizedAttributes(e.Attributes, regions, prog);
         foreach (var bv in e.BoundVars) {
-<<<<<<< HEAD
-          IdRegion.Add(regions, prog, bv.tok, bv, true, module);
-=======
           IdRegion.Add(regions, prog, bv.tok, bv, true, (ICallable)null, module);
->>>>>>> 45719282
         }
       } else if (expr is MatchExpr) {
         var e = (MatchExpr)expr;
         foreach (var kase in e.Cases) {
           kase.Arguments.ForEach(bv => {
-<<<<<<< HEAD
-            IdRegion.Add(regions, prog, bv.tok, bv, true, module);
-=======
             IdRegion.Add(regions, prog, bv.tok, bv, true, (ICallable)null, module);
->>>>>>> 45719282
             // if the arguments is an encapsulation of different boundvars from nested match cases,
             // add the boundvars so that they can show up in the IDE correctly
             if (bv.tok is MatchCaseToken) {
               MatchCaseToken mt = (MatchCaseToken)bv.tok;
               foreach(Tuple<Bpl.IToken, BoundVar, bool> entry in mt.varList) {
-<<<<<<< HEAD
-                IdRegion.Add(regions, prog, entry.Item1, entry.Item2, entry.Item3, module);
-=======
                 IdRegion.Add(regions, prog, entry.Item1, entry.Item2, entry.Item3, (ICallable)null, module);
->>>>>>> 45719282
               }
             }
           });
@@ -403,11 +357,7 @@
         // Add the variables here, once, and then go directly to the RHS's (without letting the sub-statements re-do the LHS's)
         foreach (var local in s.Locals) {
           IdRegion.AddRecognizedAttributes(local.Attributes, regions, prog);
-<<<<<<< HEAD
-          IdRegion.Add(regions, prog, local.Tok, local, true, module);
-=======
           IdRegion.Add(regions, prog, local.Tok, local, true, (ICallable)null, module);
->>>>>>> 45719282
         }
         if (s.Update == null) {
           // the VarDeclStmt has no associated assignment
@@ -440,30 +390,18 @@
         return;
       } else if (stmt is ForallStmt) {
         var s = (ForallStmt)stmt;
-<<<<<<< HEAD
-        s.BoundVars.ForEach(bv => IdRegion.Add(regions, prog, bv.tok, bv, true, module));
-=======
         s.BoundVars.ForEach(bv => IdRegion.Add(regions, prog, bv.tok, bv, true, (ICallable)null, module));
->>>>>>> 45719282
       } else if (stmt is MatchStmt) {
         var s = (MatchStmt)stmt;
         foreach (var kase in s.Cases) {
           kase.Arguments.ForEach(bv => {
-<<<<<<< HEAD
-            IdRegion.Add(regions, prog, bv.tok, bv, true, module);
-=======
             IdRegion.Add(regions, prog, bv.tok, bv, true, (ICallable)null, module);
->>>>>>> 45719282
             // if the arguments is an encapsulation of different boundvars from nested match cases,
             // add the boundvars so that they can show up in the IDE correctly
             if (bv.tok is MatchCaseToken) {
               MatchCaseToken mt = (MatchCaseToken)bv.tok;
               foreach (Tuple<Bpl.IToken, BoundVar, bool> entry in mt.varList) {
-<<<<<<< HEAD
-                IdRegion.Add(regions, prog, entry.Item1, entry.Item2, entry.Item3, module);
-=======
                 IdRegion.Add(regions, prog, entry.Item1, entry.Item2, entry.Item3, (ICallable)null, module);
->>>>>>> 45719282
               }
             }              
           });
@@ -507,34 +445,20 @@
       public readonly OccurrenceKind Kind;
       public readonly IVariable Variable;
 
-<<<<<<< HEAD
-      public static void Add(List<IdRegion> regions, Microsoft.Dafny.Program prog, Bpl.IToken tok, IVariable v, bool isDefinition, ModuleDefinition context) {
-=======
       public static void Add(List<IdRegion> regions, Microsoft.Dafny.Program prog, Bpl.IToken tok, IVariable v, bool isDefinition, ICallable callableContext, ModuleDefinition context) {
->>>>>>> 45719282
         Contract.Requires(regions != null);
         Contract.Requires(prog != null);
         Contract.Requires(tok != null);
         Contract.Requires(v != null);
-<<<<<<< HEAD
-        Add(regions, prog, tok, v, isDefinition, null, context);
-      }
-      public static void Add(List<IdRegion> regions, Microsoft.Dafny.Program prog, Bpl.IToken tok, IVariable v, bool isDefinition, string kind, ModuleDefinition context) {
-=======
         Add(regions, prog, tok, v, isDefinition, null, callableContext, context);
       }
       public static void Add(List<IdRegion> regions, Microsoft.Dafny.Program prog, Bpl.IToken tok, IVariable v, bool isDefinition, string kind, ICallable callableContext, ModuleDefinition context) {
->>>>>>> 45719282
         Contract.Requires(regions != null);
         Contract.Requires(prog != null);
         Contract.Requires(tok != null);
         Contract.Requires(v != null);
         if (InMainFileAndUserDefined(prog, tok)) {
-<<<<<<< HEAD
-          regions.Add(new IdRegion(tok, v, isDefinition, kind, context));
-=======
           regions.Add(new IdRegion(tok, v, isDefinition, kind, callableContext, context));
->>>>>>> 45719282
         }
       }
       public static void Add(List<IdRegion> regions, Microsoft.Dafny.Program prog, Bpl.IToken tok, Field decl, Microsoft.Dafny.Type showType, string kind, bool isDefinition, ModuleDefinition context) {
@@ -578,11 +502,7 @@
         }
       }
 
-<<<<<<< HEAD
-      private IdRegion(Bpl.IToken tok, IVariable v, bool isDefinition, string kind, ModuleDefinition context) {
-=======
       private IdRegion(Bpl.IToken tok, IVariable v, bool isDefinition, string kind, ICallable callableContext, ModuleDefinition context) {
->>>>>>> 45719282
         Contract.Requires(tok != null);
         Contract.Requires(v != null);
         Start = tok.pos;
@@ -596,12 +516,9 @@
           } else {
             var formal = (Formal)v;
             kind = formal.InParam ? "in-parameter" : "out-parameter";
-<<<<<<< HEAD
-=======
             if (callableContext is TwoStateLemma && !formal.IsOld) {
               kind = "new " + kind;
             }
->>>>>>> 45719282
             if (formal is ImplicitFormal) {
               kind = "implicit " + kind;
             }
